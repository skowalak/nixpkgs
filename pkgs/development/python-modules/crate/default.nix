--- conflicted
+++ resolved
@@ -13,13 +13,9 @@
 buildPythonPackage rec {
   pname = "crate";
   version = "0.30.0";
-<<<<<<< HEAD
-  disabled = !isPy3k;
-=======
   format = "setuptools";
 
   disabled = pythonOlder "3.7";
->>>>>>> 9918d653
 
   src = fetchPypi {
     inherit pname version;
