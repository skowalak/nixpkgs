--- conflicted
+++ resolved
@@ -11,11 +11,7 @@
     sha256 = "sha256-2LyCiW1MrAahpbzyxot0INPMzo0Vl/JToMZTinCQdgs=";
   };
 
-<<<<<<< HEAD
-  cargoSha256 = "sha256-dxE1o7JqGvWwOtuhHgq0t9Zw1wQt5lt1OJJY992jjjA=";
-=======
   cargoSha256 = "sha256-AGwiyC7Zf8KHQIHfHByL06sdbS4vEXUyj1wGw7Q1N9I=";
->>>>>>> 1d2db664
 
   nativeBuildInputs = [ pkg-config ];
 
