--- conflicted
+++ resolved
@@ -21,14 +21,9 @@
     ];
 
   buildInputs =
-<<<<<<< HEAD
-    [ pkgconfig libpng libjpeg expat yacc libtool fontconfig gd gts libdevil flex
+    [ pkgconfig libpng libjpeg expat yacc libtool fontconfig gd gts libdevil flex pango
     ] ++ stdenv.lib.optionals (xorg != null)
-      (with xorg; [ xlibsWrapper libXrender pango libXaw libXpm ])
-=======
-    [ pkgconfig libpng libjpeg expat yacc libtool fontconfig gd gts libdevil flex pango
-    ] ++ stdenv.lib.optionals (xorg != null) [ xorg.xlibsWrapper xorg.libXrender libXaw ]
->>>>>>> 2463e091
+      (with xorg; [ xlibsWrapper libXrender libXaw libXpm ])
     ++ stdenv.lib.optional (stdenv.system == "x86_64-darwin") gettext;
 
   CPPFLAGS = stdenv.lib.optionalString (xorg != null && stdenv.system == "x86_64-darwin")
