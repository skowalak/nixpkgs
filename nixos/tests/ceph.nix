<<<<<<< HEAD
import ./make-test.nix ({pkgs, ...}: {
=======
import ./make-test.nix ({pkgs, lib, ...}: rec {
>>>>>>> ed54a5b5
  name = "All-in-one-basic-ceph-cluster";
  meta = with pkgs.stdenv.lib.maintainers; {
    maintainers = [ lejonet ];
  };

  nodes = {
    aio = { pkgs, ... }: {
      virtualisation = {
        memorySize = 1536;
        emptyDiskImages = [ 20480 20480 ];
        vlans = [ 1 ];
      };

      networking = {
        useDHCP = false;
        interfaces.eth1.ipv4.addresses = pkgs.lib.mkOverride 0 [
          { address = "192.168.1.1"; prefixLength = 24; }
        ];
      };

      environment.systemPackages = with pkgs; [
        bash
        sudo
        ceph
        xfsprogs
      ];

      boot.kernelModules = [ "xfs" ];

      services.ceph.enable = true;
      services.ceph.global = {
        fsid = "066ae264-2a5d-4729-8001-6ad265f50b03";
        monInitialMembers = "aio";
        monHost = "192.168.1.1";
      };

      services.ceph.mon = {
        enable = true;
        daemons = [ "aio" ];
      };

      services.ceph.mgr = {
        enable = true;
        daemons = [ "aio" ];
      };

      services.ceph.osd = {
        enable = true;
        daemons = [ "0" "1" ];
      };

      # So that we don't have to battle systemd when bootstraping
      systemd.targets.ceph.wantedBy = lib.mkForce [];
    };
  };

  testScript = { ... }: ''
    startAll;

    $aio->waitForUnit("network.target");

    # Create the ceph-related directories
    $aio->mustSucceed(
      "mkdir -p /var/lib/ceph/mgr/ceph-aio",
      "mkdir -p /var/lib/ceph/mon/ceph-aio",
      "mkdir -p /var/lib/ceph/osd/ceph-{0,1}",
      "chown ceph:ceph -R /var/lib/ceph/",
      "mkdir -p /etc/ceph",
      "chown ceph:ceph -R /etc/ceph"
    );

    # Bootstrap ceph-mon daemon
    $aio->mustSucceed(
      "sudo -u ceph ceph-authtool --create-keyring /tmp/ceph.mon.keyring --gen-key -n mon. --cap mon 'allow *'",
      "sudo -u ceph ceph-authtool --create-keyring /etc/ceph/ceph.client.admin.keyring --gen-key -n client.admin --cap mon 'allow *' --cap osd 'allow *' --cap mds 'allow *' --cap mgr 'allow *'",
      "sudo -u ceph ceph-authtool /tmp/ceph.mon.keyring --import-keyring /etc/ceph/ceph.client.admin.keyring",
      "monmaptool --create --add aio 192.168.1.1 --fsid 066ae264-2a5d-4729-8001-6ad265f50b03 /tmp/monmap",
      "sudo -u ceph ceph-mon --mkfs -i aio --monmap /tmp/monmap --keyring /tmp/ceph.mon.keyring",
      "sudo -u ceph touch /var/lib/ceph/mon/ceph-aio/done",
      "systemctl start ceph-mon-aio"
    );
    $aio->waitForUnit("ceph-mon-aio");
    $aio->mustSucceed("ceph mon enable-msgr2");

    # Can't check ceph status until a mon is up
    $aio->succeed("ceph -s | grep 'mon: 1 daemons'");

    # Start the ceph-mgr daemon, it has no deps and hardly any setup
    $aio->mustSucceed(
      "ceph auth get-or-create mgr.aio mon 'allow profile mgr' osd 'allow *' mds 'allow *' > /var/lib/ceph/mgr/ceph-aio/keyring",
      "systemctl start ceph-mgr-aio"
    );
    $aio->waitForUnit("ceph-mgr-aio");
    $aio->waitUntilSucceeds("ceph -s | grep 'quorum aio'");
    $aio->waitUntilSucceeds("ceph -s | grep 'mgr: aio(active,'");

    # Bootstrap both OSDs
    $aio->mustSucceed(
      "mkfs.xfs /dev/vdb",
      "mkfs.xfs /dev/vdc",
      "mount /dev/vdb /var/lib/ceph/osd/ceph-0",
      "mount /dev/vdc /var/lib/ceph/osd/ceph-1",
      "ceph-authtool --create-keyring /var/lib/ceph/osd/ceph-0/keyring --name osd.0 --add-key AQBCEJNa3s8nHRAANvdsr93KqzBznuIWm2gOGg==",
      "ceph-authtool --create-keyring /var/lib/ceph/osd/ceph-1/keyring --name osd.1 --add-key AQBEEJNac00kExAAXEgy943BGyOpVH1LLlHafQ==",
      "echo '{\"cephx_secret\": \"AQBCEJNa3s8nHRAANvdsr93KqzBznuIWm2gOGg==\"}' | ceph osd new 55ba2294-3e24-478f-bee0-9dca4c231dd9 -i -",
      "echo '{\"cephx_secret\": \"AQBEEJNac00kExAAXEgy943BGyOpVH1LLlHafQ==\"}' | ceph osd new 5e97a838-85b6-43b0-8950-cb56d554d1e5 -i -"
    );

    # Initialize the OSDs with regular filestore
    $aio->mustSucceed(
      "ceph-osd -i 0 --mkfs --osd-uuid 55ba2294-3e24-478f-bee0-9dca4c231dd9",
      "ceph-osd -i 1 --mkfs --osd-uuid 5e97a838-85b6-43b0-8950-cb56d554d1e5",
      "chown -R ceph:ceph /var/lib/ceph/osd",
      "systemctl start ceph-osd-0",
      "systemctl start ceph-osd-1"
    );

    $aio->waitUntilSucceeds("ceph osd stat | grep -e '2 osds: 2 up[^,]*, 2 in'");
    $aio->waitUntilSucceeds("ceph -s | grep 'mgr: aio(active,'");
    $aio->waitUntilSucceeds("ceph -s | grep 'HEALTH_OK'");

    $aio->mustSucceed(
      "ceph osd pool create aio-test 100 100",
      "ceph osd pool ls | grep 'aio-test'",
      "ceph osd pool rename aio-test aio-other-test",
      "ceph osd pool ls | grep 'aio-other-test'",
      "ceph -s | grep '1 pools, 100 pgs'",
      "ceph osd getcrushmap -o crush",
      "crushtool -d crush -o decrushed",
      "sed 's/step chooseleaf firstn 0 type host/step chooseleaf firstn 0 type osd/' decrushed > modcrush",
      "crushtool -c modcrush -o recrushed",
      "ceph osd setcrushmap -i recrushed",
      "ceph osd pool set aio-other-test size 2"
    );
    $aio->waitUntilSucceeds("ceph -s | grep 'HEALTH_OK'");
    $aio->waitUntilSucceeds("ceph -s | grep '100 active+clean'");
    $aio->mustFail(
      "ceph osd pool ls | grep 'aio-test'",
      "ceph osd pool delete aio-other-test aio-other-test --yes-i-really-really-mean-it"
    );

    # As we disable the target in the config, we still want to test that it works as intended
    $aio->mustSucceed(
      "systemctl stop ceph-osd-0",
      "systemctl stop ceph-osd-1",
      "systemctl stop ceph-mgr-aio",
      "systemctl stop ceph-mon-aio"
    );
    $aio->succeed("systemctl start ceph.target");
    $aio->waitForUnit("ceph-mon-aio");
    $aio->waitForUnit("ceph-mgr-aio");
    $aio->waitForUnit("ceph-osd-0");
    $aio->waitForUnit("ceph-osd-1");
    $aio->succeed("ceph -s | grep 'mon: 1 daemons'");
    $aio->waitUntilSucceeds("ceph -s | grep 'quorum aio'");
    $aio->waitUntilSucceeds("ceph osd stat | grep -e '2 osds: 2 up[^,]*, 2 in'");
    $aio->waitUntilSucceeds("ceph -s | grep 'mgr: aio(active,'");
    $aio->waitUntilSucceeds("ceph -s | grep 'HEALTH_OK'");
  '';
})<|MERGE_RESOLUTION|>--- conflicted
+++ resolved
@@ -1,8 +1,4 @@
-<<<<<<< HEAD
-import ./make-test.nix ({pkgs, ...}: {
-=======
-import ./make-test.nix ({pkgs, lib, ...}: rec {
->>>>>>> ed54a5b5
+import ./make-test.nix ({pkgs, lib, ...}: {
   name = "All-in-one-basic-ceph-cluster";
   meta = with pkgs.stdenv.lib.maintainers; {
     maintainers = [ lejonet ];
