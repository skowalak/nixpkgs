<chapter xmlns="http://docbook.org/ns/docbook"
         xmlns:xi="http://www.w3.org/2001/XInclude"
         xml:id="chap-packages">
 <title>Packages</title>
 <para>
  This chapter contains information about how to use and maintain the Nix expressions for a number of specific packages, such as the Linux kernel or X.org.
 </para>
 <xi:include href="citrix.xml" />
 <xi:include href="dlib.xml" />
 <xi:include href="eclipse.xml" />
 <xi:include href="elm.xml" />
<<<<<<< HEAD
 <xi:include href="emacs.xml" />
 <xi:include href="firefox.section.xml" />
=======
 <xi:include href="emacs.section.xml" />
>>>>>>> 355d593a
 <xi:include href="ibus.xml" />
 <xi:include href="kakoune.section.xml" />
 <xi:include href="linux.section.xml" />
 <xi:include href="locales.xml" />
 <xi:include href="nginx.section.xml" />
 <xi:include href="opengl.section.xml" />
 <xi:include href="shell-helpers.xml" />
 <xi:include href="steam.xml" />
 <xi:include href="cataclysm-dda.section.xml" />
 <xi:include href="urxvt.xml" />
 <xi:include href="weechat.section.xml" />
 <xi:include href="xorg.section.xml" />
</chapter><|MERGE_RESOLUTION|>--- conflicted
+++ resolved
@@ -9,12 +9,8 @@
  <xi:include href="dlib.xml" />
  <xi:include href="eclipse.xml" />
  <xi:include href="elm.xml" />
-<<<<<<< HEAD
- <xi:include href="emacs.xml" />
+ <xi:include href="emacs.section.xml" />
  <xi:include href="firefox.section.xml" />
-=======
- <xi:include href="emacs.section.xml" />
->>>>>>> 355d593a
  <xi:include href="ibus.xml" />
  <xi:include href="kakoune.section.xml" />
  <xi:include href="linux.section.xml" />
