{
  buildPythonPackage,
  lib,
  fetchurl,
  stdenv,

<<<<<<< HEAD
  autoreconfHook,
  boost,
=======
  boost185,
>>>>>>> 4571740d
  cairomm,
  cgal,
  expat,
  gmp,
  gobject-introspection,
  gtk3,
  llvmPackages,
  matplotlib,
  mpfr,
  numpy,
  pkg-config,
  pycairo,
  pygobject3,
  python,
  scipy,
  sparsehash,
  gitUpdater,
}:

let
  boost' = boost.override {
    enablePython = true;
    inherit python;
  };
in
buildPythonPackage rec {
  pname = "graph-tool";
  version = "2.80";
  format = "other";

  src = fetchurl {
    url = "https://downloads.skewed.de/graph-tool/graph-tool-${version}.tar.bz2";
    hash = "sha256-wacOB12+co+tJdw/WpqVl4gKbW/2hDW5HSHwtE742+Y=";
  };

  postPatch = ''
    # remove error messages about tput during build process without adding ncurses
    substituteInPlace configure \
      --replace-fail 'tput setaf $1' : \
      --replace-fail 'tput sgr0' :
  '';

  configureFlags = [
    "--with-python-module-path=$(out)/${python.sitePackages}"
    "--with-boost-libdir=${boost'}/lib"
    "--with-cgal=${cgal}"
  ];

  enableParallelBuilding = true;

  build-system = [ pkg-config ];

  # https://graph-tool.skewed.de/installation.html#manual-compilation
  dependencies = [
    boost'
    cairomm
    cgal
    expat
    gmp
    gobject-introspection
    gtk3
    matplotlib
    mpfr
    numpy
    pycairo
    pygobject3
    scipy
    sparsehash
  ] ++ lib.optionals stdenv.cc.isClang [ llvmPackages.openmp ];

  pythonImportsCheck = [ "graph_tool" ];

  passthru.updateScript = gitUpdater {
    url = "https://git.skewed.de/count0/graph-tool";
    rev-prefix = "release-";
  };

  meta = {
    description = "Python module for manipulation and statistical analysis of graphs";
    homepage = "https://graph-tool.skewed.de";
    changelog = "https://git.skewed.de/count0/graph-tool/commits/release-${version}";
    license = lib.licenses.lgpl3Plus;
    maintainers = [ lib.maintainers.mjoerg ];
  };
}<|MERGE_RESOLUTION|>--- conflicted
+++ resolved
@@ -4,12 +4,7 @@
   fetchurl,
   stdenv,
 
-<<<<<<< HEAD
-  autoreconfHook,
   boost,
-=======
-  boost185,
->>>>>>> 4571740d
   cairomm,
   cgal,
   expat,
