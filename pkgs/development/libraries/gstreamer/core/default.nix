{ stdenv
, fetchurl
, meson
, ninja
, pkg-config
, gettext
, bison
, flex
, python3
, glib
, makeWrapper
, libcap
, elfutils # for libdw
, bash-completion
, lib
, Cocoa
, CoreServices
, xpc
, testers
, rustc
, withRust ?
    lib.any (lib.meta.platformMatch stdenv.hostPlatform) rustc.targetPlatforms &&
    lib.all (p: !lib.meta.platformMatch stdenv.hostPlatform p) rustc.badTargetPlatforms
, gobject-introspection
, buildPackages
, withIntrospection ? lib.meta.availableOn stdenv.hostPlatform gobject-introspection && stdenv.hostPlatform.emulatorAvailable buildPackages
, libunwind
, withLibunwind ?
  lib.meta.availableOn stdenv.hostPlatform libunwind &&
    lib.elem "libunwind" libunwind.meta.pkgConfigModules or []
# Checks meson.is_cross_build(), so even canExecute isn't enough.
, enableDocumentation ? stdenv.hostPlatform == stdenv.buildPlatform, hotdoc
}:

stdenv.mkDerivation (finalAttrs: {
  pname = "gstreamer";
  version = "1.24.7";

  outputs = [
    "bin"
    "out"
    "dev"
  ];

  separateDebugInfo = true;

  src = let
    inherit (finalAttrs) pname version;
  in fetchurl {
    url = "https://gstreamer.freedesktop.org/src/${pname}/${pname}-${version}.tar.xz";
    hash = "sha256-wOdbEkxSu3oMPc23NLKtJg6nKGqHRc8upinUyEnmqVg=";
  };

  depsBuildBuild = [
    pkg-config
  ];

  strictDeps = true;
  nativeBuildInputs = [
    meson
    ninja
    pkg-config
    gettext
    bison
    flex
    python3
    makeWrapper
    glib
    bash-completion
<<<<<<< HEAD
  ] ++ lib.optionals stdenv.isLinux [
=======
    rustc
  ] ++ lib.optionals stdenv.hostPlatform.isLinux [
>>>>>>> 210a5474
    libcap # for setcap binary
  ] ++ lib.optionals withIntrospection [
    gobject-introspection
  ] ++ lib.optionals withRust [
    rustc
  ] ++ lib.optionals enableDocumentation [
    hotdoc
  ];

  buildInputs = [
    bash-completion
  ] ++ lib.optionals stdenv.hostPlatform.isLinux [
    libcap
  ] ++ lib.optionals (lib.meta.availableOn stdenv.hostPlatform elfutils) [
    elfutils
  ] ++ lib.optionals withLibunwind [
    libunwind
  ] ++ lib.optionals stdenv.hostPlatform.isDarwin [
    Cocoa
    CoreServices
    xpc
  ];

  propagatedBuildInputs = [
    glib
  ];

  mesonFlags = [
    "-Ddbghelp=disabled" # not needed as we already provide libunwind and libdw, and dbghelp is a fallback to those
    "-Dexamples=disabled" # requires many dependencies and probably not useful for our users
    (lib.mesonEnable "ptp-helper" withRust)
    (lib.mesonEnable "introspection" withIntrospection)
    (lib.mesonEnable "doc" enableDocumentation)
    (lib.mesonEnable "libunwind" withLibunwind)
    (lib.mesonEnable "libdw" withLibunwind)
  ];

  postPatch = ''
    patchShebangs \
      gst/parse/get_flex_version.py \
      gst/parse/gen_grammar.py.in \
      gst/parse/gen_lex.py.in \
      libs/gst/helpers/ptp_helper_post_install.sh \
      scripts/extract-release-date-from-doap-file.py \
      docs/gst-plugins-doc-cache-generator.py
  '';

  postInstall = ''
    for prog in "$bin/bin/"*; do
        # We can't use --suffix here due to quoting so we craft the export command by hand
        wrapProgram "$prog" --run 'export GST_PLUGIN_SYSTEM_PATH_1_0=$GST_PLUGIN_SYSTEM_PATH_1_0''${GST_PLUGIN_SYSTEM_PATH_1_0:+:}$(unset _tmp; for profile in $NIX_PROFILES; do _tmp="$profile/lib/gstreamer-1.0''${_tmp:+:}$_tmp"; done; printf '%s' "$_tmp")'
    done
  '';

  preFixup = ''
    moveToOutput "share/bash-completion" "$bin"
  '';

  setupHook = ./setup-hook.sh;

  passthru.tests.pkg-config = testers.testMetaPkgConfig finalAttrs.finalPackage;

  meta = with lib; {
    description = "Open source multimedia framework";
    homepage = "https://gstreamer.freedesktop.org";
    license = licenses.lgpl2Plus;
    pkgConfigModules = [
      "gstreamer-controller-1.0"
    ];
    platforms = platforms.unix;
    maintainers = with maintainers; [ ttuegel matthewbauer ];
  };
})<|MERGE_RESOLUTION|>--- conflicted
+++ resolved
@@ -67,12 +67,7 @@
     makeWrapper
     glib
     bash-completion
-<<<<<<< HEAD
-  ] ++ lib.optionals stdenv.isLinux [
-=======
-    rustc
   ] ++ lib.optionals stdenv.hostPlatform.isLinux [
->>>>>>> 210a5474
     libcap # for setcap binary
   ] ++ lib.optionals withIntrospection [
     gobject-introspection
