{ stdenv, buildPythonPackage, fetchPypi, pytest, psycopg2, click, sqlparse }:

buildPythonPackage rec {
  pname = "pgspecial";
  version = "1.11.10";

  src = fetchPypi {
    inherit pname version;
<<<<<<< HEAD
    sha256 = "f65c74a7ecfd4d6af3feb963a1bf8a612e5882731f69afd06ae66ffee13238cb";
=======
    sha256 = "1jrq6bhzwvz6db8ays8zff15hbk1iazs2qxrzvrnlkgxxjkp8p7n";
>>>>>>> 85a05878
  };

  checkInputs = [ pytest ];
  propagatedBuildInputs = [ click sqlparse psycopg2 ];

  checkPhase = ''
    find tests -name \*.pyc -delete
    py.test tests
  '';

  meta = with stdenv.lib; {
    description = "Meta-commands handler for Postgres Database";
    homepage = "https://pypi.python.org/pypi/pgspecial";
    license = licenses.bsd3;
  };
}<|MERGE_RESOLUTION|>--- conflicted
+++ resolved
@@ -6,11 +6,7 @@
 
   src = fetchPypi {
     inherit pname version;
-<<<<<<< HEAD
-    sha256 = "f65c74a7ecfd4d6af3feb963a1bf8a612e5882731f69afd06ae66ffee13238cb";
-=======
     sha256 = "1jrq6bhzwvz6db8ays8zff15hbk1iazs2qxrzvrnlkgxxjkp8p7n";
->>>>>>> 85a05878
   };
 
   checkInputs = [ pytest ];
