--- conflicted
+++ resolved
@@ -9,11 +9,7 @@
 
 stdenv.mkDerivation rec {
   pname = "allegro";
-<<<<<<< HEAD
-  version = "5.2.4.0";
-=======
   version = "5.2.5.0";
->>>>>>> b40ee826
 
   src = fetchFromGitHub {
     owner = "liballeg";
