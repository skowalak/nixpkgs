--- conflicted
+++ resolved
@@ -17,13 +17,8 @@
       };
   };
 in buildGoPackage rec {
-<<<<<<< HEAD
-  version = "1.47.0";
+  version = "1.53.2";
   pname = "gitaly";
-=======
-  version = "1.53.2";
-  name = "gitaly-${version}";
->>>>>>> 8943fb5f
 
   src = fetchFromGitLab {
     owner = "gitlab-org";
