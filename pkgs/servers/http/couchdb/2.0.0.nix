--- conflicted
+++ resolved
@@ -2,25 +2,15 @@
 , coreutils, bash, makeWrapper, python3 }:
 
 stdenv.mkDerivation rec {
-<<<<<<< HEAD
   pname = "couchdb";
-  version = "2.3.0";
-=======
-  name = "couchdb-${version}";
   version = "2.3.1";
 
->>>>>>> 8943fb5f
 
   # when updating this, please consider bumping the OTP version
   # in all-packages.nix
   src = fetchurl {
-<<<<<<< HEAD
     url = "mirror://apache/couchdb/source/${version}/apache-${pname}-${version}.tar.gz";
-    sha256 = "0lpk64n6fip85j1jz59kq20jdliwv6mh8j2h5zyxjn5i8b86hf0b";
-=======
-    url = "mirror://apache/couchdb/source/${version}/apache-${name}.tar.gz";
     sha256 = "0z926hjqyhxhyr65kqxwpmp80nyfqbig6d9dy8dqflpb87n8rss3";
->>>>>>> 8943fb5f
   };
 
   nativeBuildInputs = [ makeWrapper ];
