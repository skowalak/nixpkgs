--- conflicted
+++ resolved
@@ -41,17 +41,10 @@
   };
 
   mainlineSrc = rec {
-<<<<<<< HEAD
-    name = "ghostscript-9.09";
-    src = fetchurl {
-      url = "http://downloads.ghostscript.com/public/${name}.tar.bz2";
-      sha256 = "1xwn4zlfb9jz0vrda0vd42qwfqddiav7rdkga0q94jc2q1qddzx6";
-=======
     name = "ghostscript-9.10";
     src = fetchurl {
       url = "http://downloads.ghostscript.com/public/${name}.tar.bz2";
       sha256 = "106mglk77dhdra1m0ddnmaq645xj1aj45qvlh8izv3xx4cdrv3bc";
->>>>>>> aa8e8303
     };
     meta = meta_common // {
       homepage = "http://www.ghostscript.com/";
