--- conflicted
+++ resolved
@@ -1,13 +1,8 @@
 { stdenv, buildGoPackage, fetchFromGitHub }:
 
 buildGoPackage rec {
-<<<<<<< HEAD
   pname = "cloudfoundry-cli";
-  version = "6.45.0";
-=======
-  name = "cloudfoundry-cli-${version}";
   version = "6.46.1";
->>>>>>> f188bad6
 
   goPackagePath = "code.cloudfoundry.org/cli";
 
