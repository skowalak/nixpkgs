--- conflicted
+++ resolved
@@ -1,8 +1,4 @@
-<<<<<<< HEAD
-{ stdenv, fetchurl, perl, xz, gmp ? null
-=======
-{ lib, stdenv, fetchurl, perl, gmp ? null
->>>>>>> 0ee75214
+{ lib, stdenv, fetchurl, perl, xz, gmp ? null
 , aclSupport ? false, acl ? null
 , selinuxSupport? false, libselinux ? null, libsepol ? null
 , autoconf, automake114x, texinfo
