--- conflicted
+++ resolved
@@ -26,15 +26,11 @@
 
   cargoSha256 = "sha256-cK5n75T+Kkd6F4q4MFZNn0R6W6Nk2/H23AGhIe2FCig=";
 
-<<<<<<< HEAD
   auditable = true; # TODO: remove when this is the default
 
-  nativeBuildInputs = lib.optionals stdenv.isLinux [
-=======
   nativeBuildInputs = [
     makeWrapper
   ] ++ lib.optionals stdenv.isLinux [
->>>>>>> e6cd929c
     pkg-config
   ];
 
