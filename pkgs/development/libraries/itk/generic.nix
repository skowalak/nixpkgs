--- conflicted
+++ resolved
@@ -58,8 +58,6 @@
     rev = "bb896868fc6480835495d0da4356d5db009592a6";
     hash = "sha256-MfaIA0xxA/pzUBSwnAevr17iR23Bo5iQO2cSyknS3o4=";
   };
-<<<<<<< HEAD
-=======
 
   rtkSrc = fetchFromGitHub {
     owner = "RTKConsortium";
@@ -67,20 +65,6 @@
     rev = "583288b1898dedcfb5e4d602e31020b452971383";
     hash = "sha256-1ItsLCRwRzGDSRe4xUDg09Hksu1nKichbWuM0YSVkbM=";
   };
-
-  # remove after next swig update:
-  swigUnstable = swig.overrideAttrs ({
-    version = "4.2.1-unstable-2024-08-19";
-
-    src = fetchFromGitHub {
-      owner = "swig";
-      repo = "swig";
-      rev = "5ac5d90f970759fbe705fae551d0743a7c63c67e";
-      hash = "sha256-32EFLHpP4l04nqrc8dt4Qsr8deTBqLt8lUlhnNnaIGU=";
-    };
-
-  });
->>>>>>> 7cf09292
 in
 
 stdenv.mkDerivation {
