{ lib, stdenv, fetchzip, pkg-config, asciidoc, xmlto, docbook_xml_dtd_45, docbook_xsl, meson, ninja, cunit }:

stdenv.mkDerivation rec {
  pname = "libtraceevent";
  version = "1.8.0";

<<<<<<< HEAD
  src = fetchzip {
    url = "https://git.kernel.org/pub/scm/libs/libtrace/libtraceevent.git/snapshot/libtraceevent-libtraceevent-${version}.tar.gz";
    hash = "sha256-poF+Cqcdj0KIgEJWW7XDAlRLz2/Egi948s1M24ETvBo=";
=======
  src = fetchgit {
    url = "https://git.kernel.org/pub/scm/libs/libtrace/libtraceevent.git";
    rev = "libtraceevent-${version}";
    sha256 = "sha256-l1x9tiHKhfdetlnn9S/EfpcHDzZqiTOrdFhHQtOC6Do=";
>>>>>>> 3c78e5e8
  };

  postPatch = ''
    chmod +x Documentation/install-docs.sh.in
    patchShebangs --build check-manpages.sh Documentation/install-docs.sh.in
  '';

  outputs = [ "out" "dev" "devman" "doc" ];
  nativeBuildInputs = [ meson ninja pkg-config asciidoc xmlto docbook_xml_dtd_45 docbook_xsl ];

  ninjaFlags = [ "all" "docs" ];

  doCheck = true;
  checkInputs = [ cunit ];

  meta = with lib; {
    description = "Linux kernel trace event library";
    homepage    = "https://git.kernel.org/pub/scm/libs/libtrace/libtraceevent.git/";
    license     = licenses.lgpl21Only;
    platforms   = platforms.linux;
    maintainers = with maintainers; [ wentasah ];
  };
}<|MERGE_RESOLUTION|>--- conflicted
+++ resolved
@@ -4,16 +4,9 @@
   pname = "libtraceevent";
   version = "1.8.0";
 
-<<<<<<< HEAD
   src = fetchzip {
     url = "https://git.kernel.org/pub/scm/libs/libtrace/libtraceevent.git/snapshot/libtraceevent-libtraceevent-${version}.tar.gz";
-    hash = "sha256-poF+Cqcdj0KIgEJWW7XDAlRLz2/Egi948s1M24ETvBo=";
-=======
-  src = fetchgit {
-    url = "https://git.kernel.org/pub/scm/libs/libtrace/libtraceevent.git";
-    rev = "libtraceevent-${version}";
-    sha256 = "sha256-l1x9tiHKhfdetlnn9S/EfpcHDzZqiTOrdFhHQtOC6Do=";
->>>>>>> 3c78e5e8
+    hash = "sha256-l1x9tiHKhfdetlnn9S/EfpcHDzZqiTOrdFhHQtOC6Do=";
   };
 
   postPatch = ''
