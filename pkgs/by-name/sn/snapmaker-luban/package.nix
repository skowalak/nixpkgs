<<<<<<< HEAD
{ lib, stdenv, autoPatchelfHook, makeDesktopItem, copyDesktopItems, wrapGAppsHook3, fetchurl
, alsa-lib, at-spi2-atk, at-spi2-core, atk, cairo, cups
, gtk3, nss, glib, nspr, gdk-pixbuf, libdrm, libgbm
, libX11, libXScrnSaver, libXcomposite, libXcursor, libXdamage, libXext
, libXfixes, libXi, libXrandr, libXrender, libXtst, libxcb, libxshmfence, pango
, gcc-unwrapped, udev
=======
{
  lib,
  stdenv,
  autoPatchelfHook,
  makeDesktopItem,
  copyDesktopItems,
  wrapGAppsHook3,
  fetchurl,
  alsa-lib,
  at-spi2-atk,
  at-spi2-core,
  atk,
  cairo,
  cups,
  gtk3,
  nss,
  glib,
  nspr,
  gdk-pixbuf,
  libdrm,
  mesa,
  libX11,
  libXScrnSaver,
  libXcomposite,
  libXcursor,
  libXdamage,
  libXext,
  libXfixes,
  libXi,
  libXrandr,
  libXrender,
  libXtst,
  libxcb,
  libxshmfence,
  pango,
  gcc-unwrapped,
  udev,
>>>>>>> 00fc1904
}:

stdenv.mkDerivation rec {
  pname = "snapmaker-luban";
  version = "4.14.0";

  src = fetchurl {
    url = "https://github.com/Snapmaker/Luban/releases/download/v${version}/snapmaker-luban-${version}-linux-x64.tar.gz";
    hash = "sha256-/cJxVhY9zJdsg8l+BxJDr53/Lsz4JMBGMIS2HD6NXvM=";
  };

  nativeBuildInputs = [
    autoPatchelfHook
    wrapGAppsHook3
    copyDesktopItems
  ];

  buildInputs = [
    alsa-lib
    at-spi2-atk
    at-spi2-core
    cairo
    cups
    gcc-unwrapped
    gtk3
    libdrm
    libXdamage
    libX11
    libXScrnSaver
    libXtst
    libxcb
    libxshmfence
    libgbm
    nspr
    nss
  ];

  libPath = lib.makeLibraryPath [
    stdenv.cc.cc
    alsa-lib
    atk
    at-spi2-atk
    at-spi2-core
    cairo
    cups
    gdk-pixbuf
    glib
    gtk3
    libX11
    libXcomposite
    libxshmfence
    libXcursor
    libXdamage
    libXext
    libXfixes
    libXi
    libXrandr
    libXrender
    libXtst
    nspr
    nss
    libxcb
    pango
    libXScrnSaver
    udev
  ];

  autoPatchelfIgnoreMissingDeps = [
    "libc.musl-x86_64.so.1"
  ];

  dontWrapGApps = true;
  dontConfigure = true;
  dontBuild = true;

  installPhase = ''
    runHook preInstall

    mkdir -p $out/{bin,opt,share/pixmaps}/
    mv * $out/opt/

    patchelf --set-interpreter ${stdenv.cc.bintools.dynamicLinker} \
      $out/opt/snapmaker-luban

    wrapProgram $out/opt/snapmaker-luban \
      "''${gappsWrapperArgs[@]}" \
      --prefix XDG_DATA_DIRS : "${gtk3}/share/gsettings-schemas/${gtk3.name}/" \
      --prefix LD_LIBRARY_PATH : ${libPath}:$out/snapmaker-luban

    ln -s $out/opt/snapmaker-luban $out/bin/snapmaker-luban
    ln -s $out/opt/resources/app/app/resources/images/snap-luban-logo-64x64.png $out/share/pixmaps/snapmaker-luban.png

    runHook postInstall
  '';

  desktopItems = [
    (makeDesktopItem {
      name = pname;
      exec = "snapmaker-luban";
      icon = "snapmaker-luban";
      desktopName = "Snapmaker Luban";
      genericName = meta.description;
      categories = [
        "Office"
        "Printing"
      ];
    })
  ];

  meta = {
    description = "Snapmaker Luban is an easy-to-use 3-in-1 software tailor-made for Snapmaker machines";
    homepage = "https://github.com/Snapmaker/Luban";
    sourceProvenance = with lib.sourceTypes; [ binaryNativeCode ];
    license = lib.licenses.gpl3;
    maintainers = with lib.maintainers; [ simonkampe ];
    platforms = [ "x86_64-linux" ];
    knownVulnerabilities = [ "CVE-2023-5217" ];
  };
}<|MERGE_RESOLUTION|>--- conflicted
+++ resolved
@@ -1,11 +1,3 @@
-<<<<<<< HEAD
-{ lib, stdenv, autoPatchelfHook, makeDesktopItem, copyDesktopItems, wrapGAppsHook3, fetchurl
-, alsa-lib, at-spi2-atk, at-spi2-core, atk, cairo, cups
-, gtk3, nss, glib, nspr, gdk-pixbuf, libdrm, libgbm
-, libX11, libXScrnSaver, libXcomposite, libXcursor, libXdamage, libXext
-, libXfixes, libXi, libXrandr, libXrender, libXtst, libxcb, libxshmfence, pango
-, gcc-unwrapped, udev
-=======
 {
   lib,
   stdenv,
@@ -26,7 +18,7 @@
   nspr,
   gdk-pixbuf,
   libdrm,
-  mesa,
+  libgbm,
   libX11,
   libXScrnSaver,
   libXcomposite,
@@ -43,7 +35,6 @@
   pango,
   gcc-unwrapped,
   udev,
->>>>>>> 00fc1904
 }:
 
 stdenv.mkDerivation rec {
