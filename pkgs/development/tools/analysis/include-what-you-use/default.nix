{ stdenv, fetchurl, cmake, llvmPackages, python2 }:

stdenv.mkDerivation rec {
  pname = "include-what-you-use";
  # Also bump llvmPackages in all-packages.nix to the supported version!
  version = "0.12";

  src = fetchurl {
<<<<<<< HEAD
    sha256 = "16alan9rwbhpyfxmlpc7gbfnbqd877wdqrkvgqrjb1jlqkzpg55s";
    url = "${meta.homepage}/downloads/${pname}-${version}.src.tar.gz";
=======
    sha256 = "09b0h704fh7r4f5h92p5997cj3zk1v04bqp4jk1j1f6cmfq2z2d5";
    url = "${meta.homepage}/downloads/${name}.src.tar.gz";
>>>>>>> 81760f32
  };

  buildInputs = with llvmPackages; [ clang-unwrapped llvm python2 ];
  nativeBuildInputs = [ cmake ];

  cmakeFlags = [ "-DIWYU_LLVM_ROOT_PATH=${llvmPackages.clang-unwrapped}" ];

  enableParallelBuilding = true;

  postInstall = ''
    substituteInPlace $out/bin/iwyu_tool.py \
      --replace "'include-what-you-use'" "'$out/bin/include-what-you-use'"
  '';

  meta = with stdenv.lib; {
    description = "Analyze #includes in C/C++ source files with clang";
    longDescription = ''
      For every symbol (type, function variable, or macro) that you use in
      foo.cc, either foo.cc or foo.h should #include a .h file that exports the
      declaration of that symbol.  The main goal of include-what-you-use is to
      remove superfluous #includes, both by figuring out what #includes are not
      actually needed for this file (for both .cc and .h files), and by
      replacing #includes with forward-declares when possible.
    '';
    homepage = https://include-what-you-use.org;
    license = licenses.bsd3;
    platforms = platforms.unix;
  };
}<|MERGE_RESOLUTION|>--- conflicted
+++ resolved
@@ -6,13 +6,8 @@
   version = "0.12";
 
   src = fetchurl {
-<<<<<<< HEAD
-    sha256 = "16alan9rwbhpyfxmlpc7gbfnbqd877wdqrkvgqrjb1jlqkzpg55s";
+    sha256 = "09b0h704fh7r4f5h92p5997cj3zk1v04bqp4jk1j1f6cmfq2z2d5";
     url = "${meta.homepage}/downloads/${pname}-${version}.src.tar.gz";
-=======
-    sha256 = "09b0h704fh7r4f5h92p5997cj3zk1v04bqp4jk1j1f6cmfq2z2d5";
-    url = "${meta.homepage}/downloads/${name}.src.tar.gz";
->>>>>>> 81760f32
   };
 
   buildInputs = with llvmPackages; [ clang-unwrapped llvm python2 ];
