{ stdenv, fetchFromGitHub, fetchpatch, pkgconfig, intltool, gperf, libcap, kmod
, zlib, xz, pam, acl, cryptsetup, libuuid, m4, utillinux, libffi
, glib, kbd, libxslt, coreutils, libgcrypt, libgpgerror, libidn2, libapparmor
, audit, lz4, bzip2, kexectools, libmicrohttpd
, linuxHeaders ? stdenv.cc.libc.linuxHeaders
, libseccomp, iptables, gnu-efi
, autoreconfHook, gettext, docbook_xsl, docbook_xml_dtd_42, docbook_xml_dtd_45
, ninja, meson, python3Packages, glibcLocales
, patchelf
, getent
, hostPlatform
, buildPackages
}:

assert stdenv.isLinux;

let
  pythonLxmlEnv = buildPackages.python3Packages.python.withPackages ( ps: with ps; [ python3Packages.lxml ]);

<<<<<<< HEAD
in

  stdenv.mkDerivation rec {
    version = "237";
    name = "systemd-${version}";

    src = fetchFromGitHub {
      owner = "NixOS";
      repo = "systemd";
      rev = "1e8830dfa77a7dc6976509f4a6edb7e012c50792";
      sha256 = "1cw1k0i68azmzpqzi3r8jm6mbi2wqlql78fhcg0vvnv1ly8bf7vq";
    };

    outputs = [ "out" "lib" "man" "dev" ];

    nativeBuildInputs =
      [ pkgconfig intltool gperf libxslt gettext docbook_xsl docbook_xml_dtd_42 docbook_xml_dtd_45
        ninja meson
        coreutils # meson calls date, stat etc.
        glibcLocales
        patchelf getent m4
      ];
    buildInputs =
      [ linuxHeaders libcap kmod xz pam acl
        /* cryptsetup */ libuuid glib libgcrypt libgpgerror libidn2
        libmicrohttpd kexectools libseccomp libffi audit lz4 bzip2 libapparmor
        iptables gnu-efi
        # This is actually native, but we already pull it from buildPackages
        pythonLxmlEnv
      ];

    #dontAddPrefix = true;

    mesonFlags = [
      "-Dloadkeys-path=${kbd}/bin/loadkeys"
      "-Dsetfont-path=${kbd}/bin/setfont"
      "-Dtty-gid=3" # tty in NixOS has gid 3
      # "-Dtests=" # TODO
      "-Dlz4=true"
      "-Dhostnamed=true"
      "-Dnetworkd=true"
      "-Dsysusers=false"
      "-Dtimedated=true"
      "-Dtimesyncd=true"
      "-Dfirstboot=false"
      "-Dlocaled=true"
      "-Dresolve=true"
      "-Dsplit-usr=false"
      "-Dlibcurl=false"
      "-Dlibidn=false"
      "-Dlibidn2=true"
      "-Dquotacheck=false"
      "-Dldconfig=false"
      "-Dsmack=true"
      "-Dsystem-uid-max=499" #TODO: debug why awking around in /etc/login.defs doesn't work
      "-Dsystem-gid-max=499"
  #    "-Dtime-epoch=1"

      (if stdenv.isArm || !hostPlatform.isEfi then "-Dgnu-efi=false" else "-Dgnu-efi=true")
      "-Defi-libdir=${toString gnu-efi}/lib"
      "-Defi-includedir=${toString gnu-efi}/include/efi"
      "-Defi-ldsdir=${toString gnu-efi}/lib"

      "-Dsysvinit-path="
      "-Dsysvrcnd-path="

      "-Dkill-path=${coreutils}/bin/kill"
      "-Dkmod-path=${kmod}/bin/kmod"
      "-Dsulogin-path=${utillinux}/bin/sulogin"
      "-Dmount-path=${utillinux}/bin/mount"
      "-Dumount-path=${utillinux}/bin/umount"
      ];

    preConfigure =
      ''
        mesonFlagsArray+=(-Dntp-servers="0.nixos.pool.ntp.org 1.nixos.pool.ntp.org 2.nixos.pool.ntp.org 3.nixos.pool.ntp.org")
        mesonFlagsArray+=(-Ddbuspolicydir=$out/etc/dbus-1/system.d)
        mesonFlagsArray+=(-Ddbussessionservicedir=$out/share/dbus-1/services)
        mesonFlagsArray+=(-Ddbussystemservicedir=$out/share/dbus-1/system-services)
        mesonFlagsArray+=(-Dpamconfdir=$out/etc/pam.d)
        mesonFlagsArray+=(-Dsysconfdir=$out/etc)
        mesonFlagsArray+=(-Drootprefix=$out)
        mesonFlagsArray+=(-Dlibdir=$lib/lib)
        mesonFlagsArray+=(-Drootlibdir=$lib/lib)
        mesonFlagsArray+=(-Dmandir=$man/lib)
        mesonFlagsArray+=(-Dincludedir=$dev/include)
        mesonFlagsArray+=(-Dpkgconfiglibdir=$dev/lib/pkgconfig)
        mesonFlagsArray+=(-Dpkgconfigdatadir=$dev/share/pkgconfig)

        # FIXME: Why aren't includedir and libdir picked up from mesonFlags while other options are?
        substituteInPlace meson.build \
          --replace "includedir = join_paths(prefixdir, get_option('includedir'))" \
                    "includedir = '$dev/include'" \
          --replace "libdir = join_paths(prefixdir, get_option('libdir'))" \
                    "libdir = '$lib/lib'"

        export LC_ALL="en_US.UTF-8";
        # FIXME: patch this in systemd properly (and send upstream).
        # already fixed in f00929ad622c978f8ad83590a15a765b4beecac9: (u)mount
        for i in src/remount-fs/remount-fs.c src/core/mount.c src/core/swap.c src/fsck/fsck.c units/emergency.service.in units/rescue.service.in src/journal/cat.c src/core/shutdown.c src/nspawn/nspawn.c src/shared/generator.c; do
          test -e $i
          substituteInPlace $i \
            --replace /usr/bin/getent ${getent}/bin/getent \
            --replace /sbin/swapon ${utillinux.bin}/sbin/swapon \
            --replace /sbin/swapoff ${utillinux.bin}/sbin/swapoff \
            --replace /sbin/fsck ${utillinux.bin}/sbin/fsck \
            --replace /bin/echo ${coreutils}/bin/echo \
            --replace /bin/cat ${coreutils}/bin/cat \
            --replace /sbin/sulogin ${utillinux.bin}/sbin/sulogin \
            --replace /usr/lib/systemd/systemd-fsck $out/lib/systemd/systemd-fsck \
            --replace /bin/plymouth /run/current-system/sw/bin/plymouth # To avoid dependency
        done

        for i in tools/xml_helper.py tools/make-directive-index.py tools/make-man-index.py test/sys-script.py; do
          substituteInPlace $i \
            --replace "#!/usr/bin/env python" "#!${pythonLxmlEnv}/bin/python"
        done

        for i in src/basic/generate-gperfs.py src/resolve/generate-dns_type-gperf.py src/test/generate-sym-test.py ; do
          substituteInPlace $i \
            --replace "#!/usr/bin/env python" "#!${buildPackages.python3Packages.python}/bin/python"
        done

        substituteInPlace src/journal/catalog.c \
          --replace /usr/lib/systemd/catalog/ $out/lib/systemd/catalog/
      '';

    # These defines are overridden by CFLAGS and would trigger annoying
    # warning messages
    postConfigure = ''
      substituteInPlace config.h \
        --replace "POLKIT_AGENT_BINARY_PATH" "_POLKIT_AGENT_BINARY_PATH" \
        --replace "SYSTEMD_BINARY_PATH" "_SYSTEMD_BINARY_PATH" \
        --replace "SYSTEMD_CGROUP_AGENT_PATH" "_SYSTEMD_CGROUP_AGENT_PATH"
    '';

    hardeningDisable = [ "stackprotector" ];

    NIX_CFLAGS_COMPILE =
      [ # Can't say ${polkit.bin}/bin/pkttyagent here because that would
        # lead to a cyclic dependency.
        "-UPOLKIT_AGENT_BINARY_PATH" "-DPOLKIT_AGENT_BINARY_PATH=\"/run/current-system/sw/bin/pkttyagent\""

        # Set the release_agent on /sys/fs/cgroup/systemd to the
        # currently running systemd (/run/current-system/systemd) so
        # that we don't use an obsolete/garbage-collected release agent.
        "-USYSTEMD_CGROUP_AGENT_PATH" "-DSYSTEMD_CGROUP_AGENT_PATH=\"/run/current-system/systemd/lib/systemd/systemd-cgroups-agent\""

        "-USYSTEMD_BINARY_PATH" "-DSYSTEMD_BINARY_PATH=\"/run/current-system/systemd/lib/systemd/systemd\""
      ];

    postInstall =
      ''
        # sysinit.target: Don't depend on
        # systemd-tmpfiles-setup.service. This interferes with NixOps's
        # send-keys feature (since sshd.service depends indirectly on
        # sysinit.target).
        mv $out/lib/systemd/system/sysinit.target.wants/systemd-tmpfiles-setup-dev.service $out/lib/systemd/system/multi-user.target.wants/

        mkdir -p $out/example/systemd
        mv $out/lib/{modules-load.d,binfmt.d,sysctl.d,tmpfiles.d} $out/example
        mv $out/lib/systemd/{system,user} $out/example/systemd

        rm -rf $out/etc/systemd/system

        # Install SysV compatibility commands.
        mkdir -p $out/sbin
        ln -s $out/lib/systemd/systemd $out/sbin/telinit
        for i in init halt poweroff runlevel reboot shutdown; do
          ln -s $out/bin/systemctl $out/sbin/$i
        done

        # Fix reference to /bin/false in the D-Bus services.
        for i in $out/share/dbus-1/system-services/*.service; do
          substituteInPlace $i --replace /bin/false ${coreutils}/bin/false
        done

        rm -rf $out/etc/rpm

        # "kernel-install" shouldn't be used on NixOS.
        find $out -name "*kernel-install*" -exec rm {} \;

        # Keep only libudev and libsystemd in the lib output.
        mkdir -p $out/lib
        mv $lib/lib/security $lib/lib/libnss* $out/lib/
      ''; # */

    enableParallelBuilding = true;

    # The rpath to the shared systemd library is not added by meson. The
    # functionality was removed by a nixpkgs patch because it would overwrite
    # the existing rpath.
    postFixup = ''
      sharedLib=libsystemd-shared-${version}.so
      for prog in `find $out -type f -executable`; do
        (patchelf --print-needed $prog | grep $sharedLib > /dev/null) && (
          patchelf --set-rpath `patchelf --print-rpath $prog`:"$out/lib/systemd" $prog
        ) || true
      done
    '';

    # The interface version prevents NixOS from switching to an
    # incompatible systemd at runtime.  (Switching across reboots is
    # fine, of course.)  It should be increased whenever systemd changes
    # in a backwards-incompatible way.  If the interface version of two
    # systemd builds is the same, then we can switch between them at
    # runtime; otherwise we can't and we need to reboot.
    passthru.interfaceVersion = 2;

    meta = {
      homepage = http://www.freedesktop.org/wiki/Software/systemd;
      description = "A system and service manager for Linux";
      platforms = stdenv.lib.platforms.linux;
      maintainers = [ stdenv.lib.maintainers.eelco ];
    };
=======
in stdenv.mkDerivation rec {
  version = "237";
  name = "systemd-${version}";

  src = fetchFromGitHub {
    owner = "NixOS";
    repo = "systemd";
    rev = "98067cc806ae0d2759cdd2334f230cd8548e5317";
    sha256 = "077svfs2xy3g30s62q69wcv5pb9vfhzh8i7lhfri73vvhwbpzd5q";
  };

  outputs = [ "out" "lib" "man" "dev" ];

  nativeBuildInputs =
    [ pkgconfig intltool gperf libxslt gettext docbook_xsl docbook_xml_dtd_42 docbook_xml_dtd_45
      ninja meson
      coreutils # meson calls date, stat etc.
      pythonLxmlEnv glibcLocales
      patchelf getent
    ];
  buildInputs =
    [ linuxHeaders libcap kmod xz pam acl
      /* cryptsetup */ libuuid m4 glib libgcrypt libgpgerror libidn2
      libmicrohttpd kexectools libseccomp libffi audit lz4 bzip2 libapparmor
      iptables gnu-efi
    ];

  #dontAddPrefix = true;

  mesonFlags = [
    "-Dloadkeys-path=${kbd}/bin/loadkeys"
    "-Dsetfont-path=${kbd}/bin/setfont"
    "-Dtty-gid=3" # tty in NixOS has gid 3
    # "-Dtests=" # TODO
    "-Dlz4=true"
    "-Dhostnamed=true"
    "-Dnetworkd=true"
    "-Dsysusers=false"
    "-Dtimedated=true"
    "-Dtimesyncd=true"
    "-Dfirstboot=false"
    "-Dlocaled=true"
    "-Dresolve=true"
    "-Dsplit-usr=false"
    "-Dlibcurl=false"
    "-Dlibidn=false"
    "-Dlibidn2=true"
    "-Dquotacheck=false"
    "-Dldconfig=false"
    "-Dsmack=true"
    "-Dsystem-uid-max=499" #TODO: debug why awking around in /etc/login.defs doesn't work
    "-Dsystem-gid-max=499"
    # "-Dtime-epoch=1"

    (if stdenv.isArm || !hostPlatform.isEfi then "-Dgnu-efi=false" else "-Dgnu-efi=true")
    "-Defi-libdir=${toString gnu-efi}/lib"
    "-Defi-includedir=${toString gnu-efi}/include/efi"
    "-Defi-ldsdir=${toString gnu-efi}/lib"

    "-Dsysvinit-path="
    "-Dsysvrcnd-path="
  ];

  preConfigure = ''
    mesonFlagsArray+=(-Dntp-servers="0.nixos.pool.ntp.org 1.nixos.pool.ntp.org 2.nixos.pool.ntp.org 3.nixos.pool.ntp.org")
    mesonFlagsArray+=(-Ddbuspolicydir=$out/etc/dbus-1/system.d)
    mesonFlagsArray+=(-Ddbussessionservicedir=$out/share/dbus-1/services)
    mesonFlagsArray+=(-Ddbussystemservicedir=$out/share/dbus-1/system-services)
    mesonFlagsArray+=(-Dpamconfdir=$out/etc/pam.d)
    mesonFlagsArray+=(-Drootprefix=$out)
    mesonFlagsArray+=(-Dlibdir=$lib/lib)
    mesonFlagsArray+=(-Drootlibdir=$lib/lib)
    mesonFlagsArray+=(-Dmandir=$man/lib)
    mesonFlagsArray+=(-Dincludedir=$dev/include)
    mesonFlagsArray+=(-Dpkgconfiglibdir=$dev/lib/pkgconfig)
    mesonFlagsArray+=(-Dpkgconfigdatadir=$dev/share/pkgconfig)

    # FIXME: Why aren't includedir and libdir picked up from mesonFlags while other options are?
    substituteInPlace meson.build \
      --replace "includedir = join_paths(prefixdir, get_option('includedir'))" \
                "includedir = '$dev/include'" \
      --replace "libdir = join_paths(prefixdir, get_option('libdir'))" \
                "libdir = '$lib/lib'"

    export LC_ALL="en_US.UTF-8";
    # FIXME: patch this in systemd properly (and send upstream).
    # already fixed in f00929ad622c978f8ad83590a15a765b4beecac9: (u)mount
    for i in src/remount-fs/remount-fs.c src/core/mount.c src/core/swap.c src/fsck/fsck.c units/emergency.service.in units/rescue.service.in src/journal/cat.c src/core/shutdown.c src/nspawn/nspawn.c src/shared/generator.c; do
      test -e $i
      substituteInPlace $i \
        --replace /usr/bin/getent ${getent}/bin/getent \
        --replace /sbin/swapon ${utillinux.bin}/sbin/swapon \
        --replace /sbin/swapoff ${utillinux.bin}/sbin/swapoff \
        --replace /sbin/fsck ${utillinux.bin}/sbin/fsck \
        --replace /bin/echo ${coreutils}/bin/echo \
        --replace /bin/cat ${coreutils}/bin/cat \
        --replace /sbin/sulogin ${utillinux.bin}/sbin/sulogin \
        --replace /usr/lib/systemd/systemd-fsck $out/lib/systemd/systemd-fsck \
        --replace /bin/plymouth /run/current-system/sw/bin/plymouth # To avoid dependency
    done

    for i in tools/xml_helper.py tools/make-directive-index.py tools/make-man-index.py test/sys-script.py; do
      substituteInPlace $i \
        --replace "#!/usr/bin/env python" "#!${pythonLxmlEnv}/bin/python"
    done

    for i in src/basic/generate-gperfs.py src/resolve/generate-dns_type-gperf.py src/test/generate-sym-test.py ; do
      substituteInPlace $i \
        --replace "#!/usr/bin/env python" "#!${python3Packages.python}/bin/python"
    done

    substituteInPlace src/journal/catalog.c \
      --replace /usr/lib/systemd/catalog/ $out/lib/systemd/catalog/
  '';

  # These defines are overridden by CFLAGS and would trigger annoying
  # warning messages
  postConfigure = ''
    substituteInPlace config.h \
      --replace "POLKIT_AGENT_BINARY_PATH" "_POLKIT_AGENT_BINARY_PATH" \
      --replace "SYSTEMD_BINARY_PATH" "_SYSTEMD_BINARY_PATH" \
      --replace "SYSTEMD_CGROUP_AGENT_PATH" "_SYSTEMD_CGROUP_AGENT_PATH"
  '';

  hardeningDisable = [ "stackprotector" ];

  NIX_CFLAGS_COMPILE =
    [ # Can't say ${polkit.bin}/bin/pkttyagent here because that would
      # lead to a cyclic dependency.
      "-UPOLKIT_AGENT_BINARY_PATH" "-DPOLKIT_AGENT_BINARY_PATH=\"/run/current-system/sw/bin/pkttyagent\""

      # Set the release_agent on /sys/fs/cgroup/systemd to the
      # currently running systemd (/run/current-system/systemd) so
      # that we don't use an obsolete/garbage-collected release agent.
      "-USYSTEMD_CGROUP_AGENT_PATH" "-DSYSTEMD_CGROUP_AGENT_PATH=\"/run/current-system/systemd/lib/systemd/systemd-cgroups-agent\""

      "-USYSTEMD_BINARY_PATH" "-DSYSTEMD_BINARY_PATH=\"/run/current-system/systemd/lib/systemd/systemd\""
    ];

  postInstall = ''
    # sysinit.target: Don't depend on
    # systemd-tmpfiles-setup.service. This interferes with NixOps's
    # send-keys feature (since sshd.service depends indirectly on
    # sysinit.target).
    mv $out/lib/systemd/system/sysinit.target.wants/systemd-tmpfiles-setup-dev.service $out/lib/systemd/system/multi-user.target.wants/

    mkdir -p $out/example/systemd
    mv $out/lib/{modules-load.d,binfmt.d,sysctl.d,tmpfiles.d} $out/example
    mv $out/lib/systemd/{system,user} $out/example/systemd

    rm -rf $out/etc/systemd/system

    # Install SysV compatibility commands.
    mkdir -p $out/sbin
    ln -s $out/lib/systemd/systemd $out/sbin/telinit
    for i in init halt poweroff runlevel reboot shutdown; do
      ln -s $out/bin/systemctl $out/sbin/$i
    done

    # Fix reference to /bin/false in the D-Bus services.
    for i in $out/share/dbus-1/system-services/*.service; do
      substituteInPlace $i --replace /bin/false ${coreutils}/bin/false
    done

    rm -rf $out/etc/rpm

    # "kernel-install" shouldn't be used on NixOS.
    find $out -name "*kernel-install*" -exec rm {} \;

    # Keep only libudev and libsystemd in the lib output.
    mkdir -p $out/lib
    mv $lib/lib/security $lib/lib/libnss* $out/lib/
  ''; # */

  enableParallelBuilding = true;

  # The rpath to the shared systemd library is not added by meson. The
  # functionality was removed by a nixpkgs patch because it would overwrite
  # the existing rpath.
  postFixup = ''
    sharedLib=libsystemd-shared-${version}.so
    for prog in `find $out -type f -executable`; do
      (patchelf --print-needed $prog | grep $sharedLib > /dev/null) && (
        patchelf --set-rpath `patchelf --print-rpath $prog`:"$out/lib/systemd" $prog
      ) || true
    done
  '';

  # The interface version prevents NixOS from switching to an
  # incompatible systemd at runtime.  (Switching across reboots is
  # fine, of course.)  It should be increased whenever systemd changes
  # in a backwards-incompatible way.  If the interface version of two
  # systemd builds is the same, then we can switch between them at
  # runtime; otherwise we can't and we need to reboot.
  passthru.interfaceVersion = 2;

  meta = {
    homepage = http://www.freedesktop.org/wiki/Software/systemd;
    description = "A system and service manager for Linux";
    platforms = stdenv.lib.platforms.linux;
    maintainers = [ stdenv.lib.maintainers.eelco ];
  };
>>>>>>> ddddca5c
}<|MERGE_RESOLUTION|>--- conflicted
+++ resolved
@@ -17,223 +17,6 @@
 let
   pythonLxmlEnv = buildPackages.python3Packages.python.withPackages ( ps: with ps; [ python3Packages.lxml ]);
 
-<<<<<<< HEAD
-in
-
-  stdenv.mkDerivation rec {
-    version = "237";
-    name = "systemd-${version}";
-
-    src = fetchFromGitHub {
-      owner = "NixOS";
-      repo = "systemd";
-      rev = "1e8830dfa77a7dc6976509f4a6edb7e012c50792";
-      sha256 = "1cw1k0i68azmzpqzi3r8jm6mbi2wqlql78fhcg0vvnv1ly8bf7vq";
-    };
-
-    outputs = [ "out" "lib" "man" "dev" ];
-
-    nativeBuildInputs =
-      [ pkgconfig intltool gperf libxslt gettext docbook_xsl docbook_xml_dtd_42 docbook_xml_dtd_45
-        ninja meson
-        coreutils # meson calls date, stat etc.
-        glibcLocales
-        patchelf getent m4
-      ];
-    buildInputs =
-      [ linuxHeaders libcap kmod xz pam acl
-        /* cryptsetup */ libuuid glib libgcrypt libgpgerror libidn2
-        libmicrohttpd kexectools libseccomp libffi audit lz4 bzip2 libapparmor
-        iptables gnu-efi
-        # This is actually native, but we already pull it from buildPackages
-        pythonLxmlEnv
-      ];
-
-    #dontAddPrefix = true;
-
-    mesonFlags = [
-      "-Dloadkeys-path=${kbd}/bin/loadkeys"
-      "-Dsetfont-path=${kbd}/bin/setfont"
-      "-Dtty-gid=3" # tty in NixOS has gid 3
-      # "-Dtests=" # TODO
-      "-Dlz4=true"
-      "-Dhostnamed=true"
-      "-Dnetworkd=true"
-      "-Dsysusers=false"
-      "-Dtimedated=true"
-      "-Dtimesyncd=true"
-      "-Dfirstboot=false"
-      "-Dlocaled=true"
-      "-Dresolve=true"
-      "-Dsplit-usr=false"
-      "-Dlibcurl=false"
-      "-Dlibidn=false"
-      "-Dlibidn2=true"
-      "-Dquotacheck=false"
-      "-Dldconfig=false"
-      "-Dsmack=true"
-      "-Dsystem-uid-max=499" #TODO: debug why awking around in /etc/login.defs doesn't work
-      "-Dsystem-gid-max=499"
-  #    "-Dtime-epoch=1"
-
-      (if stdenv.isArm || !hostPlatform.isEfi then "-Dgnu-efi=false" else "-Dgnu-efi=true")
-      "-Defi-libdir=${toString gnu-efi}/lib"
-      "-Defi-includedir=${toString gnu-efi}/include/efi"
-      "-Defi-ldsdir=${toString gnu-efi}/lib"
-
-      "-Dsysvinit-path="
-      "-Dsysvrcnd-path="
-
-      "-Dkill-path=${coreutils}/bin/kill"
-      "-Dkmod-path=${kmod}/bin/kmod"
-      "-Dsulogin-path=${utillinux}/bin/sulogin"
-      "-Dmount-path=${utillinux}/bin/mount"
-      "-Dumount-path=${utillinux}/bin/umount"
-      ];
-
-    preConfigure =
-      ''
-        mesonFlagsArray+=(-Dntp-servers="0.nixos.pool.ntp.org 1.nixos.pool.ntp.org 2.nixos.pool.ntp.org 3.nixos.pool.ntp.org")
-        mesonFlagsArray+=(-Ddbuspolicydir=$out/etc/dbus-1/system.d)
-        mesonFlagsArray+=(-Ddbussessionservicedir=$out/share/dbus-1/services)
-        mesonFlagsArray+=(-Ddbussystemservicedir=$out/share/dbus-1/system-services)
-        mesonFlagsArray+=(-Dpamconfdir=$out/etc/pam.d)
-        mesonFlagsArray+=(-Dsysconfdir=$out/etc)
-        mesonFlagsArray+=(-Drootprefix=$out)
-        mesonFlagsArray+=(-Dlibdir=$lib/lib)
-        mesonFlagsArray+=(-Drootlibdir=$lib/lib)
-        mesonFlagsArray+=(-Dmandir=$man/lib)
-        mesonFlagsArray+=(-Dincludedir=$dev/include)
-        mesonFlagsArray+=(-Dpkgconfiglibdir=$dev/lib/pkgconfig)
-        mesonFlagsArray+=(-Dpkgconfigdatadir=$dev/share/pkgconfig)
-
-        # FIXME: Why aren't includedir and libdir picked up from mesonFlags while other options are?
-        substituteInPlace meson.build \
-          --replace "includedir = join_paths(prefixdir, get_option('includedir'))" \
-                    "includedir = '$dev/include'" \
-          --replace "libdir = join_paths(prefixdir, get_option('libdir'))" \
-                    "libdir = '$lib/lib'"
-
-        export LC_ALL="en_US.UTF-8";
-        # FIXME: patch this in systemd properly (and send upstream).
-        # already fixed in f00929ad622c978f8ad83590a15a765b4beecac9: (u)mount
-        for i in src/remount-fs/remount-fs.c src/core/mount.c src/core/swap.c src/fsck/fsck.c units/emergency.service.in units/rescue.service.in src/journal/cat.c src/core/shutdown.c src/nspawn/nspawn.c src/shared/generator.c; do
-          test -e $i
-          substituteInPlace $i \
-            --replace /usr/bin/getent ${getent}/bin/getent \
-            --replace /sbin/swapon ${utillinux.bin}/sbin/swapon \
-            --replace /sbin/swapoff ${utillinux.bin}/sbin/swapoff \
-            --replace /sbin/fsck ${utillinux.bin}/sbin/fsck \
-            --replace /bin/echo ${coreutils}/bin/echo \
-            --replace /bin/cat ${coreutils}/bin/cat \
-            --replace /sbin/sulogin ${utillinux.bin}/sbin/sulogin \
-            --replace /usr/lib/systemd/systemd-fsck $out/lib/systemd/systemd-fsck \
-            --replace /bin/plymouth /run/current-system/sw/bin/plymouth # To avoid dependency
-        done
-
-        for i in tools/xml_helper.py tools/make-directive-index.py tools/make-man-index.py test/sys-script.py; do
-          substituteInPlace $i \
-            --replace "#!/usr/bin/env python" "#!${pythonLxmlEnv}/bin/python"
-        done
-
-        for i in src/basic/generate-gperfs.py src/resolve/generate-dns_type-gperf.py src/test/generate-sym-test.py ; do
-          substituteInPlace $i \
-            --replace "#!/usr/bin/env python" "#!${buildPackages.python3Packages.python}/bin/python"
-        done
-
-        substituteInPlace src/journal/catalog.c \
-          --replace /usr/lib/systemd/catalog/ $out/lib/systemd/catalog/
-      '';
-
-    # These defines are overridden by CFLAGS and would trigger annoying
-    # warning messages
-    postConfigure = ''
-      substituteInPlace config.h \
-        --replace "POLKIT_AGENT_BINARY_PATH" "_POLKIT_AGENT_BINARY_PATH" \
-        --replace "SYSTEMD_BINARY_PATH" "_SYSTEMD_BINARY_PATH" \
-        --replace "SYSTEMD_CGROUP_AGENT_PATH" "_SYSTEMD_CGROUP_AGENT_PATH"
-    '';
-
-    hardeningDisable = [ "stackprotector" ];
-
-    NIX_CFLAGS_COMPILE =
-      [ # Can't say ${polkit.bin}/bin/pkttyagent here because that would
-        # lead to a cyclic dependency.
-        "-UPOLKIT_AGENT_BINARY_PATH" "-DPOLKIT_AGENT_BINARY_PATH=\"/run/current-system/sw/bin/pkttyagent\""
-
-        # Set the release_agent on /sys/fs/cgroup/systemd to the
-        # currently running systemd (/run/current-system/systemd) so
-        # that we don't use an obsolete/garbage-collected release agent.
-        "-USYSTEMD_CGROUP_AGENT_PATH" "-DSYSTEMD_CGROUP_AGENT_PATH=\"/run/current-system/systemd/lib/systemd/systemd-cgroups-agent\""
-
-        "-USYSTEMD_BINARY_PATH" "-DSYSTEMD_BINARY_PATH=\"/run/current-system/systemd/lib/systemd/systemd\""
-      ];
-
-    postInstall =
-      ''
-        # sysinit.target: Don't depend on
-        # systemd-tmpfiles-setup.service. This interferes with NixOps's
-        # send-keys feature (since sshd.service depends indirectly on
-        # sysinit.target).
-        mv $out/lib/systemd/system/sysinit.target.wants/systemd-tmpfiles-setup-dev.service $out/lib/systemd/system/multi-user.target.wants/
-
-        mkdir -p $out/example/systemd
-        mv $out/lib/{modules-load.d,binfmt.d,sysctl.d,tmpfiles.d} $out/example
-        mv $out/lib/systemd/{system,user} $out/example/systemd
-
-        rm -rf $out/etc/systemd/system
-
-        # Install SysV compatibility commands.
-        mkdir -p $out/sbin
-        ln -s $out/lib/systemd/systemd $out/sbin/telinit
-        for i in init halt poweroff runlevel reboot shutdown; do
-          ln -s $out/bin/systemctl $out/sbin/$i
-        done
-
-        # Fix reference to /bin/false in the D-Bus services.
-        for i in $out/share/dbus-1/system-services/*.service; do
-          substituteInPlace $i --replace /bin/false ${coreutils}/bin/false
-        done
-
-        rm -rf $out/etc/rpm
-
-        # "kernel-install" shouldn't be used on NixOS.
-        find $out -name "*kernel-install*" -exec rm {} \;
-
-        # Keep only libudev and libsystemd in the lib output.
-        mkdir -p $out/lib
-        mv $lib/lib/security $lib/lib/libnss* $out/lib/
-      ''; # */
-
-    enableParallelBuilding = true;
-
-    # The rpath to the shared systemd library is not added by meson. The
-    # functionality was removed by a nixpkgs patch because it would overwrite
-    # the existing rpath.
-    postFixup = ''
-      sharedLib=libsystemd-shared-${version}.so
-      for prog in `find $out -type f -executable`; do
-        (patchelf --print-needed $prog | grep $sharedLib > /dev/null) && (
-          patchelf --set-rpath `patchelf --print-rpath $prog`:"$out/lib/systemd" $prog
-        ) || true
-      done
-    '';
-
-    # The interface version prevents NixOS from switching to an
-    # incompatible systemd at runtime.  (Switching across reboots is
-    # fine, of course.)  It should be increased whenever systemd changes
-    # in a backwards-incompatible way.  If the interface version of two
-    # systemd builds is the same, then we can switch between them at
-    # runtime; otherwise we can't and we need to reboot.
-    passthru.interfaceVersion = 2;
-
-    meta = {
-      homepage = http://www.freedesktop.org/wiki/Software/systemd;
-      description = "A system and service manager for Linux";
-      platforms = stdenv.lib.platforms.linux;
-      maintainers = [ stdenv.lib.maintainers.eelco ];
-    };
-=======
 in stdenv.mkDerivation rec {
   version = "237";
   name = "systemd-${version}";
@@ -251,14 +34,16 @@
     [ pkgconfig intltool gperf libxslt gettext docbook_xsl docbook_xml_dtd_42 docbook_xml_dtd_45
       ninja meson
       coreutils # meson calls date, stat etc.
-      pythonLxmlEnv glibcLocales
-      patchelf getent
+      glibcLocales
+      patchelf getent m4
     ];
   buildInputs =
     [ linuxHeaders libcap kmod xz pam acl
-      /* cryptsetup */ libuuid m4 glib libgcrypt libgpgerror libidn2
+      /* cryptsetup */ libuuid glib libgcrypt libgpgerror libidn2
       libmicrohttpd kexectools libseccomp libffi audit lz4 bzip2 libapparmor
       iptables gnu-efi
+      # This is actually native, but we already pull it from buildPackages
+      pythonLxmlEnv
     ];
 
   #dontAddPrefix = true;
@@ -295,6 +80,12 @@
 
     "-Dsysvinit-path="
     "-Dsysvrcnd-path="
+
+    "-Dkill-path=${coreutils}/bin/kill"
+    "-Dkmod-path=${kmod}/bin/kmod"
+    "-Dsulogin-path=${utillinux}/bin/sulogin"
+    "-Dmount-path=${utillinux}/bin/mount"
+    "-Dumount-path=${utillinux}/bin/umount"
   ];
 
   preConfigure = ''
@@ -342,7 +133,7 @@
 
     for i in src/basic/generate-gperfs.py src/resolve/generate-dns_type-gperf.py src/test/generate-sym-test.py ; do
       substituteInPlace $i \
-        --replace "#!/usr/bin/env python" "#!${python3Packages.python}/bin/python"
+        --replace "#!/usr/bin/env python" "#!${buildPackages.python3Packages.python}/bin/python"
     done
 
     substituteInPlace src/journal/catalog.c \
@@ -436,5 +227,4 @@
     platforms = stdenv.lib.platforms.linux;
     maintainers = [ stdenv.lib.maintainers.eelco ];
   };
->>>>>>> ddddca5c
 }