# This module defines the global list of uids and gids.  We keep a
# central list to prevent id collisions.

{ config, pkgs, lib, ... }:

{
  options = {

    ids.uids = lib.mkOption {
      internal = true;
      description = ''
        The user IDs used in NixOS.
      '';
    };

    ids.gids = lib.mkOption {
      internal = true;
      description = ''
        The group IDs used in NixOS.
      '';
    };

  };


  config = {

    ids.uids = {
      root = 0;
      #wheel = 1; # unused
      #kmem = 2; # unused
      #tty = 3; # unused
      messagebus = 4; # D-Bus
      haldaemon = 5;
      #disk = 6; # unused
      vsftpd = 7;
      ftp = 8;
      bitlbee = 9;
      avahi = 10;
      nagios = 11;
      atd = 12;
      postfix = 13;
      #postdrop = 14; # unused
      dovecot = 15;
      tomcat = 16;
      #audio = 17; # unused
      #floppy = 18; # unused
      #uucp = 19; # unused
      #lp = 20; # unused
      #proc = 21; # unused
      pulseaudio = 22; # must match `pulseaudio' GID
      gpsd = 23;
      #cdrom = 24; # unused
      #tape = 25; # unused
      #video = 26; # unused
      #dialout = 27; # unused
      polkituser = 28;
      #utmp = 29; # unused
      ddclient = 30;
      davfs2 = 31;
      #disnix = 33; # unused
      osgi = 34;
      tor = 35;
      cups = 36;
      foldingathome = 37;
      sabnzbd = 38;
      #kdm = 39; # dropped in 17.03
      ghostone = 40;
      git = 41;
      fourstore = 42;
      fourstorehttp = 43;
      virtuoso = 44;
      rtkit = 45;
      dovecot2 = 46;
      dovenull2 = 47;
      prayer = 49;
      mpd = 50;
      clamav = 51;
      fprot = 52;
      bind = 53;
      wwwrun = 54;
      #adm = 55; # unused
      spamd = 56;
      #networkmanager = 57; # unused
      nslcd = 58;
      scanner = 59;
      nginx = 60;
      chrony = 61;
      #systemd-journal = 62; # unused
      smtpd = 63;
      smtpq = 64;
      supybot = 65;
      iodined = 66;
      #libvirtd = 67; # unused
      graphite = 68;
      statsd = 69;
      transmission = 70;
      postgres = 71;
      #vboxusers = 72; # unused
      #vboxsf = 73; # unused
      smbguest = 74;  # unused
      varnish = 75;
      datadog = 76;
      lighttpd = 77;
      lightdm = 78;
      freenet = 79;
      ircd = 80;
      bacula = 81;
      almir = 82;
      deluge = 83;
      mysql = 84;
      rabbitmq = 85;
      activemq = 86;
      gnunet = 87;
      oidentd = 88;
      quassel = 89;
      amule = 90;
      minidlna = 91;
      elasticsearch = 92;
      tcpcryptd = 93; # tcpcryptd uses a hard-coded uid. We patch it in Nixpkgs to match this choice.
      firebird = 95;
      #keys = 96; # unused
      haproxy = 97;
      mongodb = 98;
      openldap = 99;
      #users = 100; # unused
      cgminer = 101;
      munin = 102;
      logcheck = 103;
      nix-ssh = 104;
      dictd = 105;
      couchdb = 106;
      searx = 107;
      kippo = 108;
      jenkins = 109;
      systemd-journal-gateway = 110;
      #notbit = 111; # unused
      ngircd = 112;
      btsync = 113;
      minecraft = 114;
      #monetdb = 115; # unused (not packaged), removed 2016-09-19
      rippled = 116;
      murmur = 117;
      foundationdb = 118;
      newrelic = 119;
      starbound = 120;
      hydra = 122;
      spiped = 123;
      teamspeak = 124;
      influxdb = 125;
      nsd = 126;
      gitolite = 127;
      znc = 128;
      polipo = 129;
      mopidy = 130;
      #docker = 131; # unused
      gdm = 132;
      dhcpd = 133;
      siproxd = 134;
      mlmmj = 135;
      neo4j = 136;
      riemann = 137;
      riemanndash = 138;
      radvd = 139;
      zookeeper = 140;
      dnsmasq = 141;
      uhub = 142;
      yandexdisk = 143;
      collectd = 144;
      consul = 145;
      mailpile = 146;
      redmine = 147;
      seeks = 148;
      prosody = 149;
      i2pd = 150;
      systemd-network = 152;
      systemd-resolve = 153;
      systemd-timesync = 154;
      liquidsoap = 155;
      etcd = 156;
      hbase = 158;
      opentsdb = 159;
      scollector = 160;
      bosun = 161;
      kubernetes = 162;
      peerflix = 163;
      chronos = 164;
      gitlab = 165;
      tox-bootstrapd = 166;
      cadvisor = 167;
      nylon = 168;
      apache-kafka = 169;
      panamax = 170;
      exim = 172;
      #fleet = 173; # unused
      #input = 174; # unused
      sddm = 175;
      tss = 176;
      memcached = 177;
      ntp = 179;
      zabbix = 180;
      redis = 181;
      unifi = 183;
      uptimed = 184;
      zope2 = 185;
      ripple-data-api = 186;
      mediatomb = 187;
      rdnssd = 188;
      # ihaskell = 189; # unused
      i2p = 190;
      lambdabot = 191;
      asterisk = 192;
      plex = 193;
      grafana = 196;
      skydns = 197;
      ripple-rest = 198;
      nix-serve = 199;
      tvheadend = 200;
      uwsgi = 201;
      gitit = 202;
      riemanntools = 203;
      subsonic = 204;
      riak = 205;
      shout = 206;
      gateone = 207;
      namecoin = 208;
      dnschain = 209;
      #lxd = 210; # unused
      kibana = 211;
      xtreemfs = 212;
      calibre-server = 213;
      heapster = 214;
      bepasty = 215;
      pumpio = 216;
      nm-openvpn = 217;
      mathics = 218;
      ejabberd = 219;
      postsrsd = 220;
      opendkim = 221;
      dspam = 222;
      gale = 223;
      matrix-synapse = 224;
      rspamd = 225;
      rmilter = 226;
      cfdyndns = 227;
      gammu-smsd = 228;
      pdnsd = 229;
      octoprint = 230;
      avahi-autoipd = 231;
      nntp-proxy = 232;
      mjpg-streamer = 233;
      radicale = 234;
      hydra-queue-runner = 235;
      hydra-www = 236;
      syncthing = 237;
      mfi = 238;
      caddy = 239;
      taskd = 240;
      factorio = 241;
      emby = 242;
      graylog = 243;
      sniproxy = 244;
      nzbget = 245;
      mosquitto = 246;
      toxvpn = 247;
      squeezelite = 248;
      turnserver = 249;
      smokeping = 250;
      gocd-agent = 251;
      gocd-server = 252;
      terraria = 253;
      mattermost = 254;
      prometheus = 255;
      telegraf = 256;
      gitlab-runner = 257;
      postgrey = 258;
      hound = 259;
      leaps = 260;
      ipfs  = 261;
      stanchion = 262;
      riak-cs = 263;
      infinoted = 264;
      keystone = 265;
      glance = 266;
      couchpotato = 267;
      gogs = 268;
      pdns-recursor = 269;
      kresd = 270;
      rpc = 271;
      geoip = 272;
      fcron = 273;
<<<<<<< HEAD
      aria2 = 274;
=======
      sonarr = 274;
      radarr = 275;
      jackett = 276;
>>>>>>> 2cbe3674

      # When adding a uid, make sure it doesn't match an existing gid. And don't use uids above 399!

      nixbld = 30000; # start of range of uids
      nobody = 65534;
    };

    ids.gids = {
      root = 0;
      wheel = 1;
      kmem = 2;
      tty = 3;
      messagebus = 4; # D-Bus
      haldaemon = 5;
      disk = 6;
      vsftpd = 7;
      ftp = 8;
      bitlbee = 9;
      avahi = 10;
      #nagios = 11; # unused
      atd = 12;
      postfix = 13;
      postdrop = 14;
      dovecot = 15;
      tomcat = 16;
      audio = 17;
      floppy = 18;
      uucp = 19;
      lp = 20;
      proc = 21;
      pulseaudio = 22; # must match `pulseaudio' UID
      gpsd = 23;
      cdrom = 24;
      tape = 25;
      video = 26;
      dialout = 27;
      #polkituser = 28; # currently unused, polkitd doesn't need a group
      utmp = 29;
      #ddclient = 30; # unused
      davfs2 = 31;
      disnix = 33;
      osgi = 34;
      tor = 35;
      #cups = 36; # unused
      #foldingathome = 37; # unused
      #sabnzd = 38; # unused
      #kdm = 39; # unused, even before 17.03
      ghostone = 40;
      git = 41;
      fourstore = 42;
      fourstorehttp = 43;
      virtuoso = 44;
      #rtkit = 45; # unused
      dovecot2 = 46;
      #dovenull = 47; # unused
      prayer = 49;
      mpd = 50;
      clamav = 51;
      fprot = 52;
      #bind = 53; # unused
      wwwrun = 54;
      adm = 55;
      spamd = 56;
      networkmanager = 57;
      nslcd = 58;
      scanner = 59;
      nginx = 60;
      chrony = 61;
      systemd-journal = 62;
      smtpd = 63;
      smtpq = 64;
      supybot = 65;
      iodined = 66;
      libvirtd = 67;
      graphite = 68;
      #statsd = 69; # unused
      transmission = 70;
      postgres = 71;
      vboxusers = 72;
      vboxsf = 73;
      smbguest = 74;  # unused
      varnish = 75;
      datadog = 76;
      lighttpd = 77;
      lightdm = 78;
      freenet = 79;
      ircd = 80;
      bacula = 81;
      almir = 82;
      deluge = 83;
      mysql = 84;
      rabbitmq = 85;
      activemq = 86;
      gnunet = 87;
      oidentd = 88;
      quassel = 89;
      amule = 90;
      minidlna = 91;
      elasticsearch = 92;
      #tcpcryptd = 93; # unused
      firebird = 95;
      keys = 96;
      haproxy = 97;
      #mongodb = 98; # unused
      openldap = 99;
      munin = 102;
      #logcheck = 103; # unused
      #nix-ssh = 104; # unused
      dictd = 105;
      couchdb = 106;
      searx = 107;
      kippo = 108;
      jenkins = 109;
      systemd-journal-gateway = 110;
      #notbit = 111; # unused
      #ngircd = 112; # unused
      btsync = 113;
      #minecraft = 114; # unused
      #monetdb = 115; # unused (not packaged), removed 2016-09-19
      #ripped = 116; # unused
      #murmur = 117; # unused
      foundationdb = 118;
      newrelic = 119;
      starbound = 120;
      hydra = 122;
      spiped = 123;
      teamspeak = 124;
      influxdb = 125;
      nsd = 126;
      #gitolite = 127; # unused
      znc = 128;
      polipo = 129;
      mopidy = 130;
      docker = 131;
      gdm = 132;
      #dhcpcd = 133; # unused
      siproxd = 134;
      mlmmj = 135;
      #neo4j = 136; # unused
      riemann = 137;
      riemanndash = 138;
      #radvd = 139; # unused
      #zookeeper = 140; # unused
      #dnsmasq = 141; # unused
      uhub = 142;
      #yandexdisk = 143; # unused
      #collectd = 144; # unused
      #consul = 145; # unused
      mailpile = 146;
      redmine = 147;
      seeks = 148;
      prosody = 149;
      i2pd = 150;
      systemd-network = 152;
      systemd-resolve = 153;
      systemd-timesync = 154;
      liquidsoap = 155;
      #etcd = 156; # unused
      hbase = 158;
      opentsdb = 159;
      scollector = 160;
      bosun = 161;
      kubernetes = 162;
      #peerflix = 163; # unused
      #chronos = 164; # unused
      gitlab = 165;
      nylon = 168;
      panamax = 170;
      exim = 172;
      fleet = 173;
      input = 174;
      sddm = 175;
      tss = 176;
      #memcached = 177; # unused
      #ntp = 179; # unused
      #zabbix = 180; # unused
      #redis = 181; # unused
      #unifi = 183; # unused
      #uptimed = 184; # unused
      #zope2 = 185; # unused
      #ripple-data-api = 186; #unused
      mediatomb = 187;
      #rdnssd = 188; # unused
      # ihaskell = 189; # unused
      i2p = 190;
      lambdabot = 191;
      asterisk = 192;
      plex = 193;
      sabnzbd = 194;
      #grafana = 196; #unused
      #skydns = 197; #unused
      #ripple-rest = 198; #unused
      #nix-serve = 199; #unused
      #tvheadend = 200; #unused
      uwsgi = 201;
      gitit = 202;
      riemanntools = 203;
      subsonic = 204;
      riak = 205;
      #shout = 206; #unused
      gateone = 207;
      namecoin = 208;
      #dnschain = 209; #unused
      lxd = 210; # unused
      #kibana = 211;
      xtreemfs = 212;
      calibre-server = 213;
      bepasty = 215;
      pumpio = 216;
      nm-openvpn = 217;
      mathics = 218;
      ejabberd = 219;
      postsrsd = 220;
      opendkim = 221;
      dspam = 222;
      gale = 223;
      matrix-synapse = 224;
      rspamd = 225;
      rmilter = 226;
      cfdyndns = 227;
      pdnsd = 229;
      octoprint = 230;
      radicale = 234;
      syncthing = 237;
      #mfi = 238; # unused
      caddy = 239;
      taskd = 240;
      factorio = 241;
      emby = 242;
      sniproxy = 244;
      nzbget = 245;
      mosquitto = 246;
      #toxvpn = 247; # unused
      #squeezelite = 248; #unused
      turnserver = 249;
      smokeping = 250;
      gocd-agent = 251;
      gocd-server = 252;
      terraria = 253;
      mattermost = 254;
      prometheus = 255;
      #telegraf = 256; # unused
      gitlab-runner = 257;
      postgrey = 258;
      hound = 259;
      leaps = 260;
      ipfs = 261;
      stanchion = 262;
      riak-cs = 263;
      infinoted = 264;
      keystone = 265;
      glance = 266;
      couchpotato = 267;
      gogs = 268;
      kresd = 270;
      #rpc = 271; # unused
      #geoip = 272; # unused
      fcron = 273;
<<<<<<< HEAD
      aria2 = 274;
=======
      sonarr = 274;
      radarr = 275;
      jackett = 276;
>>>>>>> 2cbe3674

      # When adding a gid, make sure it doesn't match an existing
      # uid. Users and groups with the same name should have equal
      # uids and gids. Also, don't use gids above 399!

      users = 100;
      nixbld = 30000;
      nogroup = 65534;
    };

  };

}<|MERGE_RESOLUTION|>--- conflicted
+++ resolved
@@ -289,13 +289,10 @@
       rpc = 271;
       geoip = 272;
       fcron = 273;
-<<<<<<< HEAD
-      aria2 = 274;
-=======
       sonarr = 274;
       radarr = 275;
       jackett = 276;
->>>>>>> 2cbe3674
+      aria2 = 277;
 
       # When adding a uid, make sure it doesn't match an existing gid. And don't use uids above 399!
 
@@ -554,13 +551,10 @@
       #rpc = 271; # unused
       #geoip = 272; # unused
       fcron = 273;
-<<<<<<< HEAD
-      aria2 = 274;
-=======
       sonarr = 274;
       radarr = 275;
       jackett = 276;
->>>>>>> 2cbe3674
+      aria2 = 277;
 
       # When adding a gid, make sure it doesn't match an existing
       # uid. Users and groups with the same name should have equal
