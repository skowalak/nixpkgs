--- conflicted
+++ resolved
@@ -84,12 +84,8 @@
 
   nixpkgs = cleanSource pkgs.path;
 
-<<<<<<< HEAD
   # FIXME: merge with channel.nix / make-channel.nix.
-  channelSources = pkgs.runCommand "nixos-${config.system.nixosVersion}" {} ''
-=======
   channelSources = pkgs.runCommand "nixos-${config.system.nixos.version}" {} ''
->>>>>>> 186c7653
     mkdir -p $out
     cp -prd ${nixpkgs} $out/nixos
     chmod -R u+w $out/nixos
