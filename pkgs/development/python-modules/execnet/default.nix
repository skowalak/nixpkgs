--- conflicted
+++ resolved
@@ -14,11 +14,7 @@
 
   src = fetchPypi {
     inherit pname version;
-<<<<<<< HEAD
-    sha256 = "752a3786f17416d491f833a29217dda3ea4a471fc5269c492eebcee8cc4772d3";
-=======
     sha256 = "1lvj8z6fikpb5r4rq9n53x3lmsm3vlbr58ikz28x85kly633fakm";
->>>>>>> 3ad01bed
   };
 
   checkInputs = [ pytest ];
