--- conflicted
+++ resolved
@@ -23,20 +23,12 @@
   configureFlags = ''
     --with-apr=${apr} --with-expat=${expat}
     --with-crypto
-<<<<<<< HEAD
     ${stdenv.lib.optionalString sslSupport "--with-openssl"}
-    ${stdenv.lib.optionalString bdbSupport "--with-berkeley-db=${db4}"}
+    ${stdenv.lib.optionalString bdbSupport "--with-berkeley-db=${db}"}
     ${stdenv.lib.optionalString ldapSupport "--with-ldap"}
   '';
 
   buildInputs = stdenv.lib.optional sslSupport openssl;
-
-  propagatedBuildInputs = stdenv.lib.optional ldapSupport openldap;
-=======
-    ${stdenv.lib.optionalString sslSupport "--with-openssl=${openssl}"}
-    ${stdenv.lib.optionalString bdbSupport "--with-berkeley-db=${db}"}
-    ${stdenv.lib.optionalString ldapSupport "--with-ldap"}
-  '';
 
   propagatedBuildInputs = [ makeWrapper apr expat ]
     ++ optional sslSupport openssl
@@ -47,7 +39,6 @@
   postInstall = ''
     wrapProgram $out/bin/apu-1-config --prefix PATH : "${gnused}/bin"
   '';
->>>>>>> 084626de
 
   enableParallelBuilding = true;
 
