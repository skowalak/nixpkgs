{ lib
, rustPlatform
, fetchFromGitHub
, cmake
, pkg-config
, expat
, fontconfig
, freetype
}:

rustPlatform.buildRustPackage rec {
  pname = "cicero-tui";
  version = "0.2.1";

  src = fetchFromGitHub {
    owner = "eyeplum";
    repo = "cicero-tui";
    rev = "v${version}";
    sha256 = "sha256-FwjD+BdRc8y/g5MQLmBB/qkUj33cywbH2wjTp0y0s8A=";
  };

  nativeBuildInputs = [
    cmake
    pkg-config
  ];
  buildInputs = [
    expat
    fontconfig
    freetype
  ];

<<<<<<< HEAD
  cargoSha256 = "sha256-hYcupIFY+kXXn7mrKAP5axCHONQ/3IR6HKa6rZT7dY0=";
=======
  cargoSha256 = "sha256-JygEE7K8swbFvJ2aDXs+INhfoLuhy+LY7T8AUr4lgJY=";
>>>>>>> 788deaad

  meta = with lib; {
    description = "Unicode tool with a terminal user interface";
    homepage = "https://github.com/eyeplum/cicero-tui";
    license = with licenses; [ gpl3Plus ];
    maintainers = with maintainers; [ shamilton ];
    platforms = platforms.linux;
  };
}<|MERGE_RESOLUTION|>--- conflicted
+++ resolved
@@ -29,11 +29,7 @@
     freetype
   ];
 
-<<<<<<< HEAD
-  cargoSha256 = "sha256-hYcupIFY+kXXn7mrKAP5axCHONQ/3IR6HKa6rZT7dY0=";
-=======
   cargoSha256 = "sha256-JygEE7K8swbFvJ2aDXs+INhfoLuhy+LY7T8AUr4lgJY=";
->>>>>>> 788deaad
 
   meta = with lib; {
     description = "Unicode tool with a terminal user interface";
