{ lib, stdenv
, fetchurl
, shared ? !stdenv.hostPlatform.isStatic
, static ? true
# If true, a separate .static ouput is created and the .a is moved there.
# In this case `pkg-config` auto detection does not currently work if the
# .static output is given as `buildInputs` to another package (#66461), because
# the `.pc` file lists only the main output's lib dir.
# If false, and if `{ static = true; }`, the .a stays in the main output.
, splitStaticOutput ? shared && static
}:

# Without either the build will actually still succeed because the build
# system makes an arbitrary choice, but we shouldn't be so indecisive.
assert shared || static;

# Note: this package is used for bootstrapping fetchurl, and thus
# cannot use fetchpatch! All mutable patches (generated by GitHub or
# cgit) that are needed here should be included directly in Nixpkgs as
# files.

assert splitStaticOutput -> static;

stdenv.mkDerivation (rec {
  pname = "zlib";
  version = "1.2.12";

  src = fetchurl {
    urls =
      [ "https://www.zlib.net/fossils/zlib-${version}.tar.gz"  # stable archive path
        "mirror://sourceforge/libpng/zlib/${version}/zlib-${version}.tar.gz"
      ];
    sha256 = "91844808532e5ce316b3c010929493c0244f3d37593afd6de04f71821d5136d9";
  };

<<<<<<< HEAD
  patches = [
    # https://nvd.nist.gov/vuln/detail/CVE-2018-25032
    # https://github.com/madler/zlib/commit/5c44459c3b28a9bd3283aaceab7c615f8020c531
    ./CVE-2018-25032-1.patch
    # https://github.com/madler/zlib/commit/4346a16853e19b45787ce933666026903fb8f3f8
    ./CVE-2018-25032-2.patch
  ] ++ lib.optionals stdenv.hostPlatform.isCygwin [
    ./disable-cygwin-widechar.patch
  ];

=======
>>>>>>> 66754ae9
  postPatch = lib.optionalString stdenv.hostPlatform.isDarwin ''
    substituteInPlace configure \
      --replace '/usr/bin/libtool' '${stdenv.cc.targetPrefix}ar' \
      --replace 'AR="libtool"' 'AR="${stdenv.cc.targetPrefix}ar"' \
      --replace 'ARFLAGS="-o"' 'ARFLAGS="-r"'
  '';

  outputs = [ "out" "dev" ]
    ++ lib.optional splitStaticOutput "static";
  setOutputFlags = false;
  outputDoc = "dev"; # single tiny man3 page

  # For zlib's ./configure (as of verion 1.2.11), the order
  # of --static/--shared flags matters!
  # `--shared --static` builds only static libs, while
  # `--static --shared` builds both.
  # So we use the latter order to be able to build both.
  # Also, giving just `--shared` builds both,
  # giving just `--static` builds only static,
  # and giving nothing builds both.
  # So we have 3 possible ways to build both:
  # `--static --shared`, `--shared` and giving nothing.
  # Of these, we choose `--static --shared`, for clarity and simpler
  # conditions.
  configureFlags = lib.optional static "--static"
                   ++ lib.optional shared "--shared";
  # We do the right thing manually, above, so don't need these.
  dontDisableStatic = true;
  dontAddStaticConfigureFlags = true;

  # Note we don't need to set `dontDisableStatic`, because static-disabling
  # works by grepping for `enable-static` in the `./configure` script
  # (see `pkgs/stdenv/generic/setup.sh`), and zlib's handwritten one does
  # not have such.
  # It wouldn't hurt setting `dontDisableStatic = static && !splitStaticOutput`
  # here (in case zlib ever switches to autoconf in the future),
  # but we don't do it simply to avoid mass rebuilds.

  postInstall = lib.optionalString splitStaticOutput ''
    moveToOutput lib/libz.a "$static"
  ''
    # jww (2015-01-06): Sometimes this library install as a .so, even on
    # Darwin; others time it installs as a .dylib.  I haven't yet figured out
    # what causes this difference.
  + lib.optionalString stdenv.hostPlatform.isDarwin ''
    for file in $out/lib/*.so* $out/lib/*.dylib* ; do
      ${stdenv.cc.bintools.targetPrefix}install_name_tool -id "$file" $file
    done
  ''
    # Non-typical naming confuses libtool which then refuses to use zlib's DLL
    # in some cases, e.g. when compiling libpng.
  + lib.optionalString (stdenv.hostPlatform.libc == "msvcrt" && shared) ''
    ln -s zlib1.dll $out/bin/libz.dll
  '';

  # As zlib takes part in the stdenv building, we don't want references
  # to the bootstrap-tools libgcc (as uses to happen on arm/mips)
  NIX_CFLAGS_COMPILE = lib.optionalString (!stdenv.hostPlatform.isDarwin) "-static-libgcc";

  # We don't strip on static cross-compilation because of reports that native
  # stripping corrupted the target library; see commit 12e960f5 for the report.
  dontStrip = stdenv.hostPlatform != stdenv.buildPlatform && static;
  configurePlatforms = [];

  installFlags = lib.optionals (stdenv.hostPlatform.libc == "msvcrt") [
    "BINARY_PATH=$(out)/bin"
    "INCLUDE_PATH=$(dev)/include"
    "LIBRARY_PATH=$(out)/lib"
  ];

  enableParallelBuilding = true;
  doCheck = true;

  makeFlags = [
    "PREFIX=${stdenv.cc.targetPrefix}"
  ] ++ lib.optionals (stdenv.hostPlatform.libc == "msvcrt") [
    "-f" "win32/Makefile.gcc"
  ] ++ lib.optionals shared [
    # Note that as of writing (zlib 1.2.11), this flag only has an effect
    # for Windows as it is specific to `win32/Makefile.gcc`.
    "SHARED_MODE=1"
  ];

  passthru = {
    inherit version;
  };

  meta = with lib; {
    homepage = "https://zlib.net";
    description = "Lossless data-compression library";
    license = licenses.zlib;
    platforms = platforms.all;
  };
} // lib.optionalAttrs (stdenv.hostPlatform != stdenv.buildPlatform) {
  preConfigure = ''
    export CHOST=${stdenv.hostPlatform.config}
  '';
} // lib.optionalAttrs (stdenv.hostPlatform.libc == "msvcrt") {
  dontConfigure = true;
})<|MERGE_RESOLUTION|>--- conflicted
+++ resolved
@@ -33,19 +33,6 @@
     sha256 = "91844808532e5ce316b3c010929493c0244f3d37593afd6de04f71821d5136d9";
   };
 
-<<<<<<< HEAD
-  patches = [
-    # https://nvd.nist.gov/vuln/detail/CVE-2018-25032
-    # https://github.com/madler/zlib/commit/5c44459c3b28a9bd3283aaceab7c615f8020c531
-    ./CVE-2018-25032-1.patch
-    # https://github.com/madler/zlib/commit/4346a16853e19b45787ce933666026903fb8f3f8
-    ./CVE-2018-25032-2.patch
-  ] ++ lib.optionals stdenv.hostPlatform.isCygwin [
-    ./disable-cygwin-widechar.patch
-  ];
-
-=======
->>>>>>> 66754ae9
   postPatch = lib.optionalString stdenv.hostPlatform.isDarwin ''
     substituteInPlace configure \
       --replace '/usr/bin/libtool' '${stdenv.cc.targetPrefix}ar' \
