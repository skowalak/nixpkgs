{ stdenv, fetchurl, xproto, libX11, libXrender
, gmp, mesa, libjpeg, libpng
, expat, gettext, perl, guile
, SDL, SDL_image, SDL_mixer, SDL_ttf
, curl, sqlite
, libogg, libvorbis, libcaca, csound, cunit } :

stdenv.mkDerivation rec {
  name = "liquidwar6-${version}";
  version = "0.6.3902";

  src = fetchurl {
    url = "mirror://gnu/liquidwar6/${name}.tar.gz";
    sha256 = "1976nnl83d8wspjhb5d5ivdvdxgb8lp34wp54jal60z4zad581fn";
  };

  buildInputs = [
    xproto libX11 gmp guile
    mesa libjpeg libpng
    expat gettext perl
    SDL SDL_image SDL_mixer SDL_ttf
    curl sqlite
    libogg libvorbis csound
    libXrender libcaca cunit
  ];

  # To avoid problems finding SDL_types.h.
  configureFlags = [ "CFLAGS=-I${SDL}/include/SDL" ];

<<<<<<< HEAD
  /* doConfigure should be removed if not needed */
  phaseNames = ["setVars" "doConfigure" "doMakeInstall"];

  setVars = a.noDepEntry (''
    export NIX_CFLAGS_COMPILE="$NIX_CFLAGS_COMPILE -I${a.SDL.dev}/include/SDL"
  '');

  meta = {
=======
  meta = with stdenv.lib; {
>>>>>>> 468f698f
    description = "Quick tactics game";
    homepage = "http://www.gnu.org/software/liquidwar6/";
    maintainers = [ maintainers.raskin ];
    license = licenses.gpl3Plus;
    platforms = platforms.linux;
  };
}<|MERGE_RESOLUTION|>--- conflicted
+++ resolved
@@ -25,20 +25,9 @@
   ];
 
   # To avoid problems finding SDL_types.h.
-  configureFlags = [ "CFLAGS=-I${SDL}/include/SDL" ];
+  configureFlags = [ "CFLAGS=-I${SDL.dev}/include/SDL" ];
 
-<<<<<<< HEAD
-  /* doConfigure should be removed if not needed */
-  phaseNames = ["setVars" "doConfigure" "doMakeInstall"];
-
-  setVars = a.noDepEntry (''
-    export NIX_CFLAGS_COMPILE="$NIX_CFLAGS_COMPILE -I${a.SDL.dev}/include/SDL"
-  '');
-
-  meta = {
-=======
   meta = with stdenv.lib; {
->>>>>>> 468f698f
     description = "Quick tactics game";
     homepage = "http://www.gnu.org/software/liquidwar6/";
     maintainers = [ maintainers.raskin ];
