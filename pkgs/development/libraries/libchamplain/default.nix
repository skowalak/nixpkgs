<<<<<<< HEAD
{ fetchurl, stdenv, pkgconfig, glib, gtk3, cairo, clutter, sqlite
=======
{ fetchurl, stdenv, pkgconfig, glib, gtk3, cairo, clutter, sqlite, gnome3
>>>>>>> da86dadb
, clutter-gtk, libsoup, gobjectIntrospection /*, libmemphis */ }:

let
  pname = "libchamplain";
  version = "0.12.16";
in
stdenv.mkDerivation rec {
  name = "${pname}-${version}";

  src = fetchurl {
    url = "mirror://gnome/sources/${pname}/${gnome3.versionBranch version}/${name}.tar.xz";
    sha256 = "13chvc2n074i0jw5jlb8i7cysda4yqx58ca6y3mrlrl9g37k2zja";
  };

  nativeBuildInputs = [ pkgconfig gobjectIntrospection ];

  propagatedBuildInputs = [ glib gtk3 cairo clutter-gtk sqlite libsoup ];
<<<<<<< HEAD
=======

  passthru = {
    updateScript = gnome3.updateScript {
      packageName = pname;
    };
  };
>>>>>>> da86dadb

  meta = with stdenv.lib; {
    homepage = https://wiki.gnome.org/Projects/libchamplain;
    license = licenses.lgpl2Plus;

    description = "C library providing a ClutterActor to display maps";

    longDescription = ''
      libchamplain is a C library providing a ClutterActor to display
       maps.  It also provides a Gtk+ widget to display maps in Gtk+
       applications.  Python and Perl bindings are also available.  It
       supports numerous free map sources such as OpenStreetMap,
       OpenCycleMap, OpenAerialMap, and Maps for free.
    '';

     maintainers = gnome3.maintainers;
     platforms = platforms.gnu;  # arbitrary choice
  };
}<|MERGE_RESOLUTION|>--- conflicted
+++ resolved
@@ -1,8 +1,4 @@
-<<<<<<< HEAD
-{ fetchurl, stdenv, pkgconfig, glib, gtk3, cairo, clutter, sqlite
-=======
 { fetchurl, stdenv, pkgconfig, glib, gtk3, cairo, clutter, sqlite, gnome3
->>>>>>> da86dadb
 , clutter-gtk, libsoup, gobjectIntrospection /*, libmemphis */ }:
 
 let
@@ -20,15 +16,12 @@
   nativeBuildInputs = [ pkgconfig gobjectIntrospection ];
 
   propagatedBuildInputs = [ glib gtk3 cairo clutter-gtk sqlite libsoup ];
-<<<<<<< HEAD
-=======
 
   passthru = {
     updateScript = gnome3.updateScript {
       packageName = pname;
     };
   };
->>>>>>> da86dadb
 
   meta = with stdenv.lib; {
     homepage = https://wiki.gnome.org/Projects/libchamplain;
