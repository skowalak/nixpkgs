--- conflicted
+++ resolved
@@ -1,23 +1,3 @@
-<<<<<<< HEAD
-{ buildPythonPackage
-, fetchFromGitHub
-, lib
-, pythonOlder
-, poetry-core
-, grpclib
-, python-dateutil
-, black
-, jinja2
-, isort
-, python
-, pydantic
-, pytest7CheckHook
-, pytest-asyncio
-, pytest-mock
-, typing-extensions
-, tomlkit
-, grpcio-tools
-=======
 {
   buildPythonPackage,
   fetchFromGitHub,
@@ -31,13 +11,12 @@
   isort,
   python,
   pydantic,
-  pytestCheckHook,
+  pytest7CheckHook,
   pytest-asyncio,
   pytest-mock,
   typing-extensions,
   tomlkit,
   grpcio-tools,
->>>>>>> ab7b278a
 }:
 
 buildPythonPackage rec {
