/* This file composes the Nix Packages collection.  That is, it
   imports the functions that build the various packages, and calls
   them with appropriate arguments.  The result is a set of all the
   packages in the Nix Packages collection for some particular
   platform. */


{ # The system (e.g., `i686-linux') for which to build the packages.
  system ? builtins.currentSystem

, # The standard environment to use.  Only used for bootstrapping.  If
  # null, the default standard environment is used.
  bootStdenv ? null

, # Non-GNU/Linux OSes are currently "impure" platforms, with their libc
  # outside of the store.  Thus, GCC, GFortran, & co. must always look for
  # files in standard system directories (/usr/include, etc.)
  noSysDirs ? (system != "x86_64-freebsd" && system != "i686-freebsd"
               && system != "x86_64-kfreebsd-gnu")

  # More flags for the bootstrapping of stdenv.
, gccWithCC ? true
, gccWithProfiling ? true

, # Allow a configuration attribute set to be passed in as an
  # argument.  Otherwise, it's read from $NIXPKGS_CONFIG or
  # ~/.nixpkgs/config.nix.
  config ? null

, crossSystem ? null
, platform ? null
}:


let config_ = config; platform_ = platform; in # rename the function arguments

let

  lib = import ../../lib;

  # The contents of the configuration file found at $NIXPKGS_CONFIG or
  # $HOME/.nixpkgs/config.nix.
  # for NIXOS (nixos-rebuild): use nixpkgs.config option
  config =
    let
      toPath = builtins.toPath;
      getEnv = x: if builtins ? getEnv then builtins.getEnv x else "";
      pathExists = name:
        builtins ? pathExists && builtins.pathExists (toPath name);

      configFile = getEnv "NIXPKGS_CONFIG";
      homeDir = getEnv "HOME";
      configFile2 = homeDir + "/.nixpkgs/config.nix";

      configExpr =
        if config_ != null then config_
        else if configFile != "" && pathExists configFile then import (toPath configFile)
        else if homeDir != "" && pathExists configFile2 then import (toPath configFile2)
        else {};

    in
      # allow both:
      # { /* the config */ } and
      # { pkgs, ... } : { /* the config */ }
      if builtins.isFunction configExpr
        then configExpr { inherit pkgs; }
        else configExpr;

  # Allow setting the platform in the config file. Otherwise, let's use a reasonable default (pc)

  platformAuto = let
      platforms = (import ./platforms.nix);
    in
      if system == "armv6l-linux" then platforms.raspberrypi
      else if system == "armv7l-linux" then platforms.armv7l-hf-multiplatform
      else if system == "armv5tel-linux" then platforms.sheevaplug
      else if system == "mips64el-linux" then platforms.fuloong2f_n32
      else if system == "x86_64-linux" then platforms.pc64
      else if system == "i686-linux" then platforms.pc32
      else platforms.pcBase;

  platform = if platform_ != null then platform_
    else config.platform or platformAuto;

  # Helper functions that are exported through `pkgs'.
  helperFunctions =
    stdenvAdapters //
    (import ../build-support/trivial-builders.nix { inherit lib; inherit (pkgs) stdenv; inherit (pkgs.xorg) lndir; });

  stdenvAdapters =
    import ../stdenv/adapters.nix pkgs;


  # Allow packages to be overriden globally via the `packageOverrides'
  # configuration option, which must be a function that takes `pkgs'
  # as an argument and returns a set of new or overriden packages.
  # The `packageOverrides' function is called with the *original*
  # (un-overriden) set of packages, allowing packageOverrides
  # attributes to refer to the original attributes (e.g. "foo =
  # ... pkgs.foo ...").
  pkgs = applyGlobalOverrides (config.packageOverrides or (pkgs: {}));

  mkOverrides = pkgsOrig: overrides: overrides //
        (lib.optionalAttrs (pkgsOrig.stdenv ? overrides && crossSystem == null) (pkgsOrig.stdenv.overrides pkgsOrig));

  # Return the complete set of packages, after applying the overrides
  # returned by the `overrider' function (see above).  Warning: this
  # function is very expensive!
  applyGlobalOverrides = overrider:
    let
      # Call the overrider function.  We don't want stdenv overrides
      # in the case of cross-building, or otherwise the basic
      # overrided packages will not be built with the crossStdenv
      # adapter.
      overrides = mkOverrides pkgsOrig (overrider pkgsOrig);

      # The un-overriden packages, passed to `overrider'.
      pkgsOrig = pkgsFun pkgs {};

      # The overriden, final packages.
      pkgs = pkgsFun pkgs overrides;
    in pkgs;


  # The package compositions.  Yes, this isn't properly indented.
  pkgsFun = pkgs: overrides:
    with helperFunctions;
    let defaultScope = pkgs // pkgs.xorg; self = self_ // overrides;
    self_ = with self; helperFunctions // {

  # Make some arguments passed to all-packages.nix available
  inherit system platform;

  # Allow callPackage to fill in the pkgs argument
  inherit pkgs;


  # We use `callPackage' to be able to omit function arguments that
  # can be obtained from `pkgs' or `pkgs.xorg' (i.e. `defaultScope').
  # Use `newScope' for sets of packages in `pkgs' (see e.g. `gnome'
  # below).
  callPackage = newScope {};

  callPackages = lib.callPackagesWith defaultScope;

  newScope = extra: lib.callPackageWith (defaultScope // extra);

  # Easily override this package set.
  # Warning: this function is very expensive and must not be used
  # from within the nixpkgs repository.
  #
  # Example:
  #  pkgs.overridePackages (self: super: {
  #    foo = super.foo.override { ... };
  #  }
  #
  # The result is `pkgs' where all the derivations depending on `foo'
  # will use the new version.
  overridePackages = f:
    let
      newpkgs = pkgsFun newpkgs overrides;
      overrides = mkOverrides pkgs (f newpkgs pkgs);
    in newpkgs;

  # Override system. This is useful to build i686 packages on x86_64-linux.
  forceSystem = system: kernel: (import ./all-packages.nix) {
    inherit system;
    platform = platform // { kernelArch = kernel; };
    inherit bootStdenv noSysDirs gccWithCC gccWithProfiling config
      crossSystem;
  };


  # Used by wine, firefox with debugging version of Flash, ...
  pkgsi686Linux = forceSystem "i686-linux" "i386";

  callPackage_i686 = lib.callPackageWith (pkgsi686Linux // pkgsi686Linux.xorg);


  # For convenience, allow callers to get the path to Nixpkgs.
  path = ../..;


  ### Helper functions.
  inherit lib config stdenvAdapters;

  inherit (lib) lowPrio hiPrio appendToName makeOverridable;
  inherit (misc) versionedDerivation;

  # Applying this to an attribute set will cause nix-env to look
  # inside the set for derivations.
  recurseIntoAttrs = attrs: attrs // { recurseForDerivations = true; };

  builderDefs = lib.composedArgsAndFun (callPackage ../build-support/builder-defs/builder-defs.nix) {};

  builderDefsPackage = builderDefs.builderDefsPackage builderDefs;

  stringsWithDeps = lib.stringsWithDeps;


  ### Nixpkgs maintainer tools

  nix-generate-from-cpan = callPackage ../../maintainers/scripts/nix-generate-from-cpan.nix { };

  nixpkgs-lint = callPackage ../../maintainers/scripts/nixpkgs-lint.nix { };


  ### STANDARD ENVIRONMENT


  allStdenvs = import ../stdenv {
    inherit system platform config lib;
    allPackages = args: import ./all-packages.nix ({ inherit config system; } // args);
  };

  defaultStdenv = allStdenvs.stdenv // { inherit platform; };

  stdenvCross = lowPrio (makeStdenvCross defaultStdenv crossSystem binutilsCross gccCrossStageFinal);

  stdenv =
    if bootStdenv != null then (bootStdenv // {inherit platform;}) else
      if crossSystem != null then
        stdenvCross
      else
        let
            changer = config.replaceStdenv or null;
        in if changer != null then
          changer {
            # We import again all-packages to avoid recursivities.
            pkgs = import ./all-packages.nix {
              # We remove packageOverrides to avoid recursivities
              config = removeAttrs config [ "replaceStdenv" ];
            };
          }
      else
        defaultStdenv;

  forceNativeDrv = drv : if crossSystem == null then drv else
    (drv // { crossDrv = drv.nativeDrv; });

  # A stdenv capable of building 32-bit binaries.  On x86_64-linux,
  # it uses GCC compiled with multilib support; on i686-linux, it's
  # just the plain stdenv.
  stdenv_32bit = lowPrio (
    if system == "x86_64-linux" then
      overrideCC stdenv gcc_multi
    else
      stdenv);


  ### BUILD SUPPORT

  attrSetToDir = arg: callPackage ../build-support/upstream-updater/attrset-to-dir.nix {
    theAttrSet = arg;
  };

  autonix = import ../build-support/autonix { inherit pkgs; };

  autoreconfHook = makeSetupHook
    { substitutions = { inherit autoconf automake gettext libtool; }; }
    ../build-support/setup-hooks/autoreconf.sh;

  buildEnv = callPackage ../build-support/buildenv { }; # not actually a package

  buildFHSEnv = callPackage ../build-support/build-fhs-chrootenv/env.nix {
    nixpkgs      = pkgs;
    nixpkgs_i686 = pkgsi686Linux;
  };

  chrootFHSEnv = callPackage ../build-support/build-fhs-chrootenv { };
  userFHSEnv = callPackage ../build-support/build-fhs-userenv {
   ruby = ruby_2_1_3;
  };

  buildFHSChrootEnv = args: chrootFHSEnv {
    env = buildFHSEnv args;
  };

  buildFHSUserEnv = args: userFHSEnv {
    env = buildFHSEnv (removeAttrs args [ "runScript" "extraBindMounts" ]);
    runScript = args.runScript or "bash";
    extraBindMounts = args.extraBindMounts or [];
  };

  buildMaven = callPackage ../build-support/build-maven.nix {};

  dotnetenv = callPackage ../build-support/dotnetenv {
    dotnetfx = dotnetfx40;
  };

  dotnetbuildhelpers = callPackage ../build-support/dotnetbuildhelpers {
    inherit helperFunctions;
  };

  scatterOutputHook = makeSetupHook {} ../build-support/setup-hooks/scatter_output.sh;

  vsenv = callPackage ../build-support/vsenv {
    vs = vs90wrapper;
  };

  fetchadc = callPackage ../build-support/fetchadc {
    adc_user = if config ? adc_user
      then config.adc_user
      else throw "You need an adc_user attribute in your config to download files from Apple Developer Connection";
    adc_pass = if config ? adc_pass
      then config.adc_pass
      else throw "You need an adc_pass attribute in your config to download files from Apple Developer Connection";
  };

  fetchbower = callPackage ../build-support/fetchbower {
    inherit (nodePackages) fetch-bower;
  };

  fetchbzr = callPackage ../build-support/fetchbzr { };

  fetchcvs = callPackage ../build-support/fetchcvs { };

  fetchdarcs = callPackage ../build-support/fetchdarcs { };

  fetchgit = callPackage ../build-support/fetchgit {
    git = gitMinimal;
  };

  fetchgitPrivate = callPackage ../build-support/fetchgit/private.nix { };

  fetchgitrevision = import ../build-support/fetchgitrevision runCommand git;

  fetchgitLocal = callPackage ../build-support/fetchgitlocal { };

  fetchmtn = callPackage ../build-support/fetchmtn (config.fetchmtn or {});

  packer = callPackage ../development/tools/packer { };

  fetchpatch = callPackage ../build-support/fetchpatch { };

  fetchsvn = callPackage ../build-support/fetchsvn {
    sshSupport = true;
  };

  fetchsvnrevision = import ../build-support/fetchsvnrevision runCommand subversion;

  fetchsvnssh = callPackage ../build-support/fetchsvnssh {
    sshSupport = true;
  };

  fetchhg = callPackage ../build-support/fetchhg { };

  # `fetchurl' downloads a file from the network.
  fetchurl = import ../build-support/fetchurl {
    inherit curl stdenv;
  };

  # fetchurlBoot is used for curl and its dependencies in order to
  # prevent a cyclic dependency (curl depends on curl.tar.bz2,
  # curl.tar.bz2 depends on fetchurl, fetchurl depends on curl).  It
  # uses the curl from the previous bootstrap phase (e.g. a statically
  # linked curl in the case of stdenv-linux).
  fetchurlBoot = stdenv.fetchurlBoot;

  fetchzip = callPackage ../build-support/fetchzip { };

  fetchFromGitHub = { owner, repo, rev, sha256, name ? "${repo}-${rev}-src" }: fetchzip {
    inherit name sha256;
    url = "https://github.com/${owner}/${repo}/archive/${rev}.tar.gz";
    meta.homepage = "https://github.com/${owner}/${repo}/";
  } // { inherit rev; };

  fetchFromBitbucket = { owner, repo, rev, sha256, name ? "${repo}-${rev}-src" }: fetchzip {
    inherit name sha256;
    url = "https://bitbucket.org/${owner}/${repo}/get/${rev}.tar.gz";
    meta.homepage = "https://bitbucket.org/${owner}/${repo}/";
  };

  # gitorious example
  fetchFromGitorious = { owner, repo, rev, sha256, name ? "${repo}-${rev}-src" }: fetchzip {
    inherit name sha256;
    url = "https://gitorious.org/${owner}/${repo}/archive/${rev}.tar.gz";
    meta.homepage = "https://gitorious.org/${owner}/${repo}/";
  };

  # cgit example, snapshot support is optional in cgit
  fetchFromSavannah = { repo, rev, sha256, name ? "${repo}-${rev}-src" }: fetchzip {
    inherit name sha256;
    url = "http://git.savannah.gnu.org/cgit/${repo}.git/snapshot/${repo}-${rev}.tar.gz";
    meta.homepage = "http://git.savannah.gnu.org/cgit/${repo}.git/";
  };

  # gitlab example
  fetchFromGitLab = { owner, repo, rev, sha256, name ? "${repo}-${rev}-src" }: fetchzip {
    inherit name sha256;
    url = "https://gitlab.com/${owner}/${repo}/repository/archive.tar.gz?ref=${rev}";
    meta.homepage = "https://gitlab.com/${owner}/${repo}/";
  };

  # gitweb example, snapshot support is optional in gitweb
  fetchFromRepoOrCz = { repo, rev, sha256, name ? "${repo}-${rev}-src" }: fetchzip {
    inherit name sha256;
    url = "http://repo.or.cz/${repo}.git/snapshot/${rev}.tar.gz";
    meta.homepage = "http://repo.or.cz/${repo}.git/";
  };

  fetchNuGet = callPackage ../build-support/fetchnuget { };
  buildDotnetPackage = callPackage ../build-support/build-dotnet-package { };

  resolveMirrorURLs = {url}: fetchurl {
    showURLs = true;
    inherit url;
  };

  libredirect = callPackage ../build-support/libredirect { };

  makeDesktopItem = callPackage ../build-support/make-desktopitem { };

  makeAutostartItem = callPackage ../build-support/make-startupitem { };

  makeInitrd = { contents, compressor ? "gzip -9n", prepend ? [ ] }:
    callPackage ../build-support/kernel/make-initrd.nix {
      inherit contents compressor prepend;
    };

  makeWrapper = makeSetupHook { } ../build-support/setup-hooks/make-wrapper.sh;

  makeModulesClosure = { kernel, rootModules, allowMissing ? false }:
    callPackage ../build-support/kernel/modules-closure.nix {
      inherit kernel rootModules allowMissing;
    };

  pathsFromGraph = ../build-support/kernel/paths-from-graph.pl;

  srcOnly = args: callPackage ../build-support/src-only args;

  substituteAll = callPackage ../build-support/substitute/substitute-all.nix { };

  substituteAllFiles = callPackage ../build-support/substitute-files/substitute-all-files.nix { };

  replaceDependency = callPackage ../build-support/replace-dependency.nix { };

  nukeReferences = callPackage ../build-support/nuke-references/default.nix { };

  vmTools = callPackage ../build-support/vm/default.nix { };

  releaseTools = callPackage ../build-support/release/default.nix { };

  composableDerivation = callPackage ../../lib/composable-derivation.nix { };

  platforms = import ./platforms.nix;

  setJavaClassPath = makeSetupHook { } ../build-support/setup-hooks/set-java-classpath.sh;

  fixDarwinDylibNames = makeSetupHook { } ../build-support/setup-hooks/fix-darwin-dylib-names.sh;

  keepBuildTree = makeSetupHook { } ../build-support/setup-hooks/keep-build-tree.sh;

  enableGCOVInstrumentation = makeSetupHook { } ../build-support/setup-hooks/enable-coverage-instrumentation.sh;

  makeGCOVReport = makeSetupHook
    { deps = [ pkgs.lcov pkgs.enableGCOVInstrumentation ]; }
    ../build-support/setup-hooks/make-coverage-analysis-report.sh;

  # intended to be used like nix-build -E 'with <nixpkgs> {}; enableDebugging fooPackage'
  enableDebugging = pkg: pkg.override { stdenv = stdenvAdapters.keepDebugInfo pkg.stdenv; };

  findXMLCatalogs = makeSetupHook { } ../build-support/setup-hooks/find-xml-catalogs.sh;

  wrapGAppsHook = makeSetupHook {
    deps = [ makeWrapper ];
  } ../build-support/setup-hooks/wrap-gapps-hook.sh;

  separateDebugInfo = makeSetupHook { } ../build-support/setup-hooks/separate-debug-info.sh;


  ### TOOLS

  "3dfsb" = callPackage ../applications/misc/3dfsb {
    glibc = glibc.override { debugSymbols = true; };
  };

  abduco = callPackage ../tools/misc/abduco { };

  acct = callPackage ../tools/system/acct { };

  acoustidFingerprinter = callPackage ../tools/audio/acoustid-fingerprinter {
    ffmpeg = ffmpeg_1;
  };

  actdiag = pythonPackages.actdiag;

  actkbd = callPackage ../tools/system/actkbd { };

  advancecomp = callPackage ../tools/compression/advancecomp {};

  aefs = callPackage ../tools/filesystems/aefs { };

  aegisub = callPackage ../applications/video/aegisub {
    wxGTK = wxGTK30;
    spellcheckSupport = config.aegisub.spellcheckSupport or true;
    automationSupport = config.aegisub.automationSupport or true;
    openalSupport     = config.aegisub.openalSupport or false;
    alsaSupport       = config.aegisub.alsaSupport or true;
    pulseaudioSupport = config.aegisub.pulseaudioSupport or true;
    portaudioSupport  = config.aegisub.portaudioSupport or false;
  };

  aespipe = callPackage ../tools/security/aespipe { };

  aescrypt = callPackage ../tools/misc/aescrypt { };

  afl = callPackage ../tools/security/afl { };

  aha = callPackage ../tools/text/aha { };

  ahcpd = callPackage ../tools/networking/ahcpd { };

  aiccu = callPackage ../tools/networking/aiccu { };

  aide = callPackage ../tools/security/aide { };

  aircrackng = callPackage ../tools/networking/aircrack-ng { };

  airfield = callPackage ../tools/networking/airfield { };

  analog = callPackage ../tools/admin/analog {};

  apktool = callPackage ../development/tools/apktool {
    buildTools = androidenv.buildTools;
  };

  apt-offline = callPackage ../tools/misc/apt-offline { };

  apulse = callPackage ../misc/apulse { };

  archivemount = callPackage ../tools/filesystems/archivemount { };

  arandr = callPackage ../tools/X11/arandr { };

  arangodb = callPackage ../servers/nosql/arangodb {
    inherit (pythonPackages) gyp;
  };

  arcanist = callPackage ../development/tools/misc/arcanist {};

  arduino = arduino-core.override { withGui = true; };

  arduino-core = callPackage ../development/arduino/arduino-core {
    jdk = jdk;
    jre = jdk;
    withGui = false;
  };

  apitrace = callPackage ../applications/graphics/apitrace {};

  argyllcms = callPackage ../tools/graphics/argyllcms {};

  arp-scan = callPackage ../tools/misc/arp-scan { };

  artyFX = callPackage ../applications/audio/artyFX {};

  ascii = callPackage ../tools/text/ascii { };

  asciinema = goPackages.asciinema.bin // { outputs = [ "bin" ]; };

  asymptote = callPackage ../tools/graphics/asymptote {
    texLive = texLiveAggregationFun {
      paths = [ texLive texLiveExtra texLiveCMSuper ];
    };
  };

  atomicparsley = callPackage ../tools/video/atomicparsley { };

  attic = callPackage ../tools/backup/attic { };

  avfs = callPackage ../tools/filesystems/avfs { };

  awscli = callPackage ../tools/admin/awscli { };

  ec2_api_tools = callPackage ../tools/virtualization/ec2-api-tools { };

  ec2_ami_tools = callPackage ../tools/virtualization/ec2-ami-tools { };

  altermime = callPackage ../tools/networking/altermime {};

  amule = callPackage ../tools/networking/p2p/amule { };

  amuleDaemon = appendToName "daemon" (amule.override {
    monolithic = false;
    daemon = true;
  });

  amuleGui = appendToName "gui" (amule.override {
    monolithic = false;
    client = true;
  });

  androidenv = callPackage ../development/mobile/androidenv {
    pkgs_i686 = pkgsi686Linux;
  };

  apg = callPackage ../tools/security/apg { };

  bonnie = callPackage ../tools/filesystems/bonnie { };

  djmount = callPackage ../tools/filesystems/djmount { };

  grc = callPackage ../tools/misc/grc { };

  lastpass-cli = callPackage ../tools/security/lastpass-cli { };

  otool = callPackage ../os-specific/darwin/otool { };

  pass = callPackage ../tools/security/pass { };

  oracle-instantclient = callPackage ../development/libraries/oracle-instantclient { };

  reattach-to-user-namespace = callPackage ../os-specific/darwin/reattach-to-user-namespace {};

  install_name_tool = callPackage ../os-specific/darwin/install_name_tool { };

  xcodeenv = callPackage ../development/mobile/xcodeenv { };

  titaniumenv = callPackage ../development/mobile/titaniumenv {
    pkgs_i686 = pkgsi686Linux;
  };

  inherit (androidenv) androidsdk_4_4 androidndk;

  arc-gtk-theme = callPackage ../misc/themes/arc { };

  aria2 = callPackage ../tools/networking/aria2 {
    inherit (darwin.apple_sdk.frameworks) Security;
  };
<<<<<<< HEAD
=======

>>>>>>> 86ba275a
  aria = aria2;

  at = callPackage ../tools/system/at { };

  atftp = callPackage ../tools/networking/atftp {};

  autogen = callPackage ../development/tools/misc/autogen { };

  autojump = callPackage ../tools/misc/autojump { };

  autorandr = callPackage ../tools/misc/autorandr {};

  avahi = callPackage ../development/libraries/avahi {
    qt4Support = config.avahi.qt4Support or false;
  };

  aws = callPackage ../tools/virtualization/aws { };

  aws_mturk_clt = callPackage ../tools/misc/aws-mturk-clt { };

  axel = callPackage ../tools/networking/axel { };

  azureus = callPackage ../tools/networking/p2p/azureus { };

  basex = callPackage ../tools/text/xml/basex { };

  babeld = callPackage ../tools/networking/babeld { };

  badvpn = callPackage ../tools/networking/badvpn {};

  barcode = callPackage ../tools/graphics/barcode {};

  bashmount = callPackage ../tools/filesystems/bashmount {};

  bc = callPackage ../tools/misc/bc { };

  bdf2psf = callPackage ../tools/misc/bdf2psf { };

  bcache-tools = callPackage ../tools/filesystems/bcache-tools { };

  bchunk = callPackage ../tools/cd-dvd/bchunk { };

  bfr = callPackage ../tools/misc/bfr {
    perl = perl516; # Docs fail to build with newer versions
  };

  bibtool = callPackage ../tools/misc/bibtool { };

  bindfs = callPackage ../tools/filesystems/bindfs { };

  binwalk = callPackage ../tools/misc/binwalk {
    python = pythonFull;
    wrapPython = pythonPackages.wrapPython;
    curses = pythonPackages.curses;
  };

  binwalk-full = callPackage ../tools/misc/binwalk {
    python = pythonFull;
    wrapPython = pythonPackages.wrapPython;
    curses = pythonPackages.curses;
    visualizationSupport = true;
    pyqtgraph = pythonPackages.pyqtgraph;
  };

  bitbucket-cli = pythonPackages.bitbucket-cli;

  blink = callPackage ../applications/networking/instant-messengers/blink {
    gnutls = gnutls33;
  };

  blitz = callPackage ../development/libraries/blitz { };

  blockdiag = pythonPackages.blockdiag;

  bmon = callPackage ../tools/misc/bmon { };

  bochs = callPackage ../applications/virtualization/bochs { };

  borgbackup = callPackage ../tools/backup/borg { };

  boomerang = callPackage ../development/tools/boomerang { };

  boost-build = callPackage ../development/tools/boost-build { };

  boot = callPackage ../development/tools/build-managers/boot { };

  bootchart = callPackage ../tools/system/bootchart { };

  boxfs = callPackage ../tools/filesystems/boxfs { };

  brasero = callPackage ../tools/cd-dvd/brasero { };

  brltty = callPackage ../tools/misc/brltty {
    alsaSupport = (!stdenv.isDarwin);
  };
  bro = callPackage ../applications/networking/ids/bro { };

  bsod = callPackage ../misc/emulators/bsod { };

  btrfsProgs = callPackage ../tools/filesystems/btrfsprogs { };

  bwm_ng = callPackage ../tools/networking/bwm-ng { };

  byobu = callPackage ../tools/misc/byobu { };

  bsh = fetchurl {
    url = http://www.beanshell.org/bsh-2.0b5.jar;
    sha256 = "0p2sxrpzd0vsk11zf3kb5h12yl1nq4yypb5mpjrm8ww0cfaijck2";
  };

  cabal2nix = haskellPackages.cabal2nix;

  capstone = callPackage ../development/libraries/capstone { };

  catch = callPackage ../development/libraries/catch { };

  catdoc = callPackage ../tools/text/catdoc { };

  cdemu-daemon = callPackage ../misc/emulators/cdemu/daemon.nix { };

  cdemu-client = callPackage ../misc/emulators/cdemu/client.nix { };

  ceres-solver = callPackage ../development/libraries/ceres-solver {
    google-gflags = null; # only required for examples/tests
  };

  gcdemu = callPackage ../misc/emulators/cdemu/gui.nix { };

  image-analyzer = callPackage ../misc/emulators/cdemu/analyzer.nix { };

  ccnet = callPackage ../tools/networking/ccnet { };

  ckbcomp = callPackage ../tools/X11/ckbcomp { };

  cli53 = callPackage ../tools/admin/cli53 { };

  cloud-init = callPackage ../tools/virtualization/cloud-init { };

  clib = callPackage ../tools/package-management/clib { };

  consul = goPackages.consul.bin // { outputs = [ "bin" ]; };

  consul-ui = callPackage ../servers/consul/ui.nix { };

  consul-alerts = goPackages.consul-alerts.bin // { outputs = [ "bin" ]; };

  consul-template = goPackages.consul-template.bin // { outputs = [ "bin" ]; };

  corosync = callPackage ../servers/corosync { };

  cherrytree = callPackage ../applications/misc/cherrytree { };

  chntpw = callPackage ../tools/security/chntpw { };

  coprthr = callPackage ../development/libraries/coprthr {
    flex = flex_2_5_35;
  };

  cpulimit = callPackage ../tools/misc/cpulimit { };

  contacts = callPackage ../tools/misc/contacts { };

  datamash = callPackage ../tools/misc/datamash { };

  ddate = callPackage ../tools/misc/ddate { };

  deis = goPackages.deis.bin // { outputs = [ "bin" ]; };

  dfilemanager = callPackage ../applications/misc/dfilemanager { };

  diagrams-builder = callPackage ../tools/graphics/diagrams-builder {
    inherit (haskellPackages) ghcWithPackages diagrams-builder;
  };

  dialog = callPackage ../development/tools/misc/dialog { };

  direnv = callPackage ../tools/misc/direnv { };

  discount = callPackage ../tools/text/discount { };

  ditaa = callPackage ../tools/graphics/ditaa { };

  dlx = callPackage ../misc/emulators/dlx { };

  dragon-drop = callPackage ../tools/X11/dragon-drop {
    gtk = gtk3;
  };

  dtrx = callPackage ../tools/compression/dtrx { };

  duperemove = callPackage ../tools/filesystems/duperemove {
    linuxHeaders = linuxHeaders_3_14;
  };

  edac-utils = callPackage ../os-specific/linux/edac-utils { };

  eggdrop = callPackage ../tools/networking/eggdrop { };

  elementary-icon-theme = callPackage ../data/icons/elementary-icon-theme { };

  enca = callPackage ../tools/text/enca { };

  ent = callPackage ../tools/misc/ent { };

  facter = callPackage ../tools/system/facter {};

  fasd = callPackage ../tools/misc/fasd { };

  fop = callPackage ../tools/typesetting/fop { };

  filter_audio = callPackage ../development/libraries/filter_audio { };

  fzf = goPackages.fzf.bin // { outputs = [ "bin" ]; };

  gist = callPackage ../tools/text/gist { };

  gmic = callPackage ../tools/graphics/gmic { };

  mathics = pythonPackages.mathics;

  mcrl = callPackage ../tools/misc/mcrl { };

  mcrl2 = callPackage ../tools/misc/mcrl2 { };

  meson = callPackage ../development/tools/build-managers/meson { };

  mp3fs = callPackage ../tools/filesystems/mp3fs { };

  mpdcron = callPackage ../tools/audio/mpdcron { };

  mpdris2 = callPackage ../tools/audio/mpdris2 {
    python = pythonFull;
    wrapPython = pythonPackages.wrapPython;
    mpd = pythonPackages.mpd;
    pygtk = pythonPackages.pygtk;
    dbus = pythonPackages.dbus;
    pynotify = pythonPackages.notify;
  };

  syslogng = callPackage ../tools/system/syslog-ng { };

  syslogng_incubator = callPackage ../tools/system/syslog-ng-incubator { };

  rsyslog = callPackage ../tools/system/rsyslog {
    hadoop = null; # Currently Broken
  };

  rsyslog-light = callPackage ../tools/system/rsyslog {
    libkrb5 = null;
    systemd = null;
    jemalloc = null;
    libmysql = null;
    postgresql = null;
    libdbi = null;
    net_snmp = null;
    libuuid = null;
    curl = null;
    gnutls = null;
    libgcrypt = null;
    liblognorm = null;
    openssl = null;
    librelp = null;
    libgt = null;
    libksi = null;
    liblogging = null;
    libnet = null;
    hadoop = null;
    rdkafka = null;
    libmongo-client = null;
    czmq = null;
    rabbitmq-c = null;
    hiredis = null;
  };

  mcrypt = callPackage ../tools/misc/mcrypt { };

  mongodb-tools = goPackages.mongo-tools.bin // { outputs = [ "bin" ]; };

  mstflint = callPackage ../tools/misc/mstflint { };

  mcelog = callPackage ../os-specific/linux/mcelog { };

  apparix = callPackage ../tools/misc/apparix { };

  appdata-tools = callPackage ../tools/misc/appdata-tools { };

  asciidoc = callPackage ../tools/typesetting/asciidoc {
    inherit (pythonPackages) matplotlib numpy aafigure recursivePthLoader;
    enableStandardFeatures = false;
  };

  asciidoc-full = appendToName "full" (asciidoc.override {
    inherit (pythonPackages) pygments;
    enableStandardFeatures = true;
  });

  asciidoc-full-with-plugins = appendToName "full-with-plugins" (asciidoc.override {
    inherit (pythonPackages) pygments;
    enableStandardFeatures = true;
    enableExtraPlugins = true;
  });

  autossh = callPackage ../tools/networking/autossh { };

  asynk = callPackage ../tools/networking/asynk { };

  bacula = callPackage ../tools/backup/bacula { };

  bareos = callPackage ../tools/backup/bareos { };

  beanstalkd = callPackage ../servers/beanstalkd { };

  beets = callPackage ../tools/audio/beets { };

  bgs = callPackage ../tools/X11/bgs { };

  biber = callPackage ../tools/typesetting/biber {
    inherit (perlPackages)
      autovivification BusinessISBN BusinessISMN BusinessISSN ConfigAutoConf
      DataCompare DataDump DateSimple EncodeEUCJPASCII EncodeHanExtra EncodeJIS2K
      ExtUtilsLibBuilder FileSlurp IPCRun3 Log4Perl LWPProtocolHttps ListAllUtils
      ListMoreUtils ModuleBuild MozillaCA ReadonlyXS RegexpCommon TextBibTeX
      UnicodeCollate UnicodeLineBreak URI XMLLibXMLSimple XMLLibXSLT XMLWriter;
  };

  bibtextools = callPackage ../tools/typesetting/bibtex-tools {
    inherit (strategoPackages016) strategoxt sdf;
  };

  bittornado = callPackage ../tools/networking/p2p/bit-tornado { };

  blueman = callPackage ../tools/bluetooth/blueman {
    inherit (pythonPackages) notify;
  };

  bmrsa = builderDefsPackage (callPackage ../tools/security/bmrsa/11.nix) { };

  bogofilter = callPackage ../tools/misc/bogofilter { };

  bsdiff = callPackage ../tools/compression/bsdiff { };

  btar = callPackage ../tools/backup/btar {
    librsync = librsync_0_9;
  };

  bud = callPackage ../tools/networking/bud {
    inherit (pythonPackages) gyp;
  };

  bup = callPackage ../tools/backup/bup {
    inherit (pythonPackages) pyxattr pylibacl setuptools fuse;
    par2Support = (config.bup.par2Support or false);
  };

  byzanz = callPackage ../applications/video/byzanz {};

  ori = callPackage ../tools/backup/ori { };

  atool = callPackage ../tools/archivers/atool { };

  bzip2 = callPackage ../tools/compression/bzip2 { };

  cabextract = callPackage ../tools/archivers/cabextract { };

  cadaver = callPackage ../tools/networking/cadaver { };

  davix = callPackage ../tools/networking/davix { };

  cantata = qt5Libs.callPackage ../applications/audio/cantata { };

  can-utils = callPackage ../os-specific/linux/can-utils { };

  caudec = callPackage ../applications/audio/caudec { };

  ccid = callPackage ../tools/security/ccid { };

  ccrypt = callPackage ../tools/security/ccrypt { };

  ccze = callPackage ../tools/misc/ccze { };

  cdecl = callPackage ../development/tools/cdecl { };

  cdrdao = callPackage ../tools/cd-dvd/cdrdao { };

  cdrkit = callPackage ../tools/cd-dvd/cdrkit { };

  # Only ever add ceph LTS releases
  # The default should always be symlinked to the latest LTS
  # Dev should always point to the latest versioned release
  libceph = ceph.lib;
  ceph-0_80 = callPackage ../tools/filesystems/ceph/0.80.nix { };
  ceph-0_94 = callPackage ../tools/filesystems/ceph/0.94.nix { };
  ceph = callPackage ../tools/filesystems/ceph { };
  ceph-dev = lowPrio (callPackage ../tools/filesystems/ceph/dev.nix { });
  ceph-git = lowPrio (callPackage ../tools/filesystems/ceph/git.nix { });

  cfdg = builderDefsPackage (callPackage ../tools/graphics/cfdg) {};

  checkinstall = callPackage ../tools/package-management/checkinstall { };

  chkrootkit = callPackage ../tools/security/chkrootkit { };

  chrony = callPackage ../tools/networking/chrony { };

  chunkfs = callPackage ../tools/filesystems/chunkfs { };

  chunksync = callPackage ../tools/backup/chunksync { };

  cjdns = callPackage ../tools/networking/cjdns { };

  cksfv = callPackage ../tools/networking/cksfv { };

  clementine = callPackage ../applications/audio/clementine {
    boost = boost155;
    gst_plugins = [ gst_plugins_base gst_plugins_good gst_plugins_ugly gst_ffmpeg ];
  };

  clementineFree = clementine.free;

  ciopfs = callPackage ../tools/filesystems/ciopfs { };

  cmst = callPackage ../tools/networking/cmst { };

  colord = callPackage ../tools/misc/colord { };

  colord-gtk = callPackage ../tools/misc/colord-gtk { };

  colordiff = callPackage ../tools/text/colordiff { };

  concurrencykit = callPackage ../development/libraries/concurrencykit { };

  connect = callPackage ../tools/networking/connect { };

  conspy = callPackage ../os-specific/linux/conspy {};

  connman = callPackage ../tools/networking/connman { };

  connmanui = callPackage ../tools/networking/connmanui { };

  convertlit = callPackage ../tools/text/convertlit { };

  collectd = callPackage ../tools/system/collectd {
    rabbitmq-c = rabbitmq-c_0_4;
  };

  colormake = callPackage ../development/tools/build-managers/colormake { };

  cowsay = callPackage ../tools/misc/cowsay { };

  cpuminer = callPackage ../tools/misc/cpuminer { };

  cpuminer-multi = callPackage ../tools/misc/cpuminer-multi { };

  cuetools = callPackage ../tools/cd-dvd/cuetools { };

  unifdef = callPackage ../development/tools/misc/unifdef { };

  "unionfs-fuse" = callPackage ../tools/filesystems/unionfs-fuse { };

  usb_modeswitch = callPackage ../development/tools/misc/usb-modeswitch { };

  anthy = callPackage ../tools/inputmethods/anthy { };

  mozc = callPackage ../tools/inputmethods/mozc {
    inherit (pythonPackages) gyp;
  };

  ibus = callPackage ../tools/inputmethods/ibus { };

  ibus-qt = callPackage ../tools/inputmethods/ibus-qt { };

  ibus-anthy = callPackage ../tools/inputmethods/ibus-anthy { };

  ibus-table = callPackage ../tools/inputmethods/ibus-table { };

  ibus-table-others = callPackage ../tools/inputmethods/ibus-table-others { };

  biosdevname = callPackage ../tools/networking/biosdevname { };

  checkbashism = callPackage ../development/tools/misc/checkbashisms { };

  clamav = callPackage ../tools/security/clamav { };

  clex = callPackage ../tools/misc/clex { };

  cloc = callPackage ../tools/misc/cloc {
    inherit (perlPackages) perl AlgorithmDiff RegexpCommon;
  };

  cloog = callPackage ../development/libraries/cloog {
    isl = isl_0_14;
  };

  cloog_0_18_0 = callPackage ../development/libraries/cloog/0.18.0.nix {
    isl = isl_0_11;
  };

  cloogppl = callPackage ../development/libraries/cloog-ppl { };

  compass = callPackage ../development/tools/compass { };

  convmv = callPackage ../tools/misc/convmv { };

  cool-retro-term = qt5Libs.callPackage ../applications/misc/cool-retro-term { };

  coreutils = callPackage ../tools/misc/coreutils {
    aclSupport = stdenv.isLinux;
  };

  cpio = callPackage ../tools/archivers/cpio { };

  crackxls = callPackage ../tools/security/crackxls { };

  cromfs = callPackage ../tools/archivers/cromfs { };

  cron = callPackage ../tools/system/cron { };

  cudatoolkit5 = callPackage ../development/compilers/cudatoolkit/5.5.nix {
    python = python26;
  };

  cudatoolkit6 = callPackage ../development/compilers/cudatoolkit/6.0.nix {
    python = python26;
  };

  cudatoolkit65 = callPackage ../development/compilers/cudatoolkit/6.5.nix { };

  cudatoolkit7 = callPackage ../development/compilers/cudatoolkit/7.0.nix { };

  cudatoolkit = cudatoolkit7;

  curlFull = curl.override {
    idnSupport = true;
    ldapSupport = true;
    gssSupport = true;
  };

  curl = callPackage ../tools/networking/curl rec {
    fetchurl = fetchurlBoot;
    zlibSupport = true;
    sslSupport = zlibSupport;
    scpSupport = zlibSupport && !stdenv.isSunOS && !stdenv.isCygwin;
  };

  curl3 = callPackage ../tools/networking/curl/7.15.nix rec {
    zlibSupport = true;
    sslSupport = zlibSupport;
  };

  curl_unix_socket = callPackage ../tools/networking/curl-unix-socket rec { };

  cunit = callPackage ../tools/misc/cunit { };

  curlftpfs = callPackage ../tools/filesystems/curlftpfs { };

  cutter = callPackage ../tools/networking/cutter { };

  cvs_fast_export = callPackage ../applications/version-management/cvs-fast-export { };

  dadadodo = callPackage ../tools/text/dadadodo { };

  daemonize = callPackage ../tools/system/daemonize { };

  daq = callPackage ../applications/networking/ids/daq { };

  dar = callPackage ../tools/archivers/dar { };

  darkstat = callPackage ../tools/networking/darkstat { };

  davfs2 = callPackage ../tools/filesystems/davfs2 {
    neon = neon_0_29;
  };

  dbench = callPackage ../development/tools/misc/dbench { };

  dclxvi = callPackage ../development/libraries/dclxvi { };

  dcraw = callPackage ../tools/graphics/dcraw { };

  dcfldd = callPackage ../tools/system/dcfldd { };

  debian_devscripts = callPackage ../tools/misc/debian-devscripts {
    inherit (perlPackages) CryptSSLeay LWP TimeDate DBFile FileDesktopEntry;
  };

  debootstrap = callPackage ../tools/misc/debootstrap { };

  detox = callPackage ../tools/misc/detox { };

  devilspie2 = callPackage ../applications/misc/devilspie2 {
    gtk = gtk3;
  };

  dex = callPackage ../tools/X11/dex { };

  ddccontrol = callPackage ../tools/misc/ddccontrol { };

  ddccontrol-db = callPackage ../data/misc/ddccontrol-db { };

  ddclient = callPackage ../tools/networking/ddclient { };

  dd_rescue = callPackage ../tools/system/dd_rescue { };

  ddrescue = callPackage ../tools/system/ddrescue { };

  deluge = pythonPackages.deluge;

  desktop_file_utils = callPackage ../tools/misc/desktop-file-utils { };

  despotify = callPackage ../development/libraries/despotify { };

  dfc  = callPackage ../tools/system/dfc { };

  dev86 = callPackage ../development/compilers/dev86 { };

  dnscrypt-proxy = callPackage ../tools/networking/dnscrypt-proxy { };

  dnscrypt-wrapper = callPackage ../tools/networking/dnscrypt-wrapper { };

  dnsmasq = callPackage ../tools/networking/dnsmasq { };

  dnstop = callPackage ../tools/networking/dnstop { };

  dhcp = callPackage ../tools/networking/dhcp { };

  dhcpdump = callPackage ../tools/networking/dhcpdump { };

  dhcpcd = callPackage ../tools/networking/dhcpcd { };

  di = callPackage ../tools/system/di { };

  diffoscope = callPackage ../tools/misc/diffoscope { };

  diffstat = callPackage ../tools/text/diffstat { };

  diffutils = callPackage ../tools/text/diffutils { };

  dir2opus = callPackage ../tools/audio/dir2opus {
    inherit (pythonPackages) mutagen python wrapPython;
  };

  wgetpaste = callPackage ../tools/text/wgetpaste { };

  dirmngr = callPackage ../tools/security/dirmngr { };

  disper = callPackage ../tools/misc/disper { };

  dmd = callPackage ../development/compilers/dmd { };

  dmg2img = callPackage ../tools/misc/dmg2img { };

  docbook2odf = callPackage ../tools/typesetting/docbook2odf {
    inherit (perlPackages) PerlMagick;
  };

  docbook2x = callPackage ../tools/typesetting/docbook2x {
    inherit (perlPackages) XMLSAX XMLParser XMLNamespaceSupport;
  };

  dog = callPackage ../tools/system/dog { };

  dosfstools = callPackage ../tools/filesystems/dosfstools { };

  dotnetfx35 = callPackage ../development/libraries/dotnetfx35 { };

  dotnetfx40 = callPackage ../development/libraries/dotnetfx40 { };

  dolphinEmu = callPackage ../misc/emulators/dolphin-emu { };
  dolphinEmuMaster = callPackage ../misc/emulators/dolphin-emu/master.nix { };

  doomseeker = callPackage ../applications/misc/doomseeker { };

  drive = go14Packages.drive.bin // { outputs = [ "bin" ]; };

  driftnet = callPackage ../tools/networking/driftnet {};

  dropbear = callPackage ../tools/networking/dropbear { };

  dtach = callPackage ../tools/misc/dtach { };

  dtc = callPackage ../development/compilers/dtc { };

  dub = callPackage ../development/tools/build-managers/dub { };

  duff = callPackage ../tools/filesystems/duff { };

  duo-unix = callPackage ../tools/security/duo-unix { };

  duplicity = callPackage ../tools/backup/duplicity {
    inherit (pythonPackages) boto lockfile paramiko ecdsa pycrypto;
    gnupg = gnupg1;
  };

  duply = callPackage ../tools/backup/duply { };

  dvdisaster = callPackage ../tools/cd-dvd/dvdisaster { };

  dvdplusrwtools = callPackage ../tools/cd-dvd/dvd+rw-tools { };

  dvgrab = callPackage ../tools/video/dvgrab { };

  dvtm = callPackage ../tools/misc/dvtm { };

  e2fsprogs = callPackage ../tools/filesystems/e2fsprogs { };

  easyrsa = callPackage ../tools/networking/easyrsa { };

  ebook_tools = callPackage ../tools/text/ebook-tools { };

  ecryptfs = callPackage ../tools/security/ecryptfs { };

  editres = callPackage ../tools/graphics/editres { };

  edk2 = callPackage ../development/compilers/edk2 { };

  eid-mw = callPackage ../tools/security/eid-mw { };

  eid-viewer = callPackage ../tools/security/eid-viewer { };

  emscripten = callPackage ../development/compilers/emscripten { };

  emscriptenfastcomp = callPackage ../development/compilers/emscripten-fastcomp { };

  efibootmgr = callPackage ../tools/system/efibootmgr { };

  efivar = callPackage ../tools/system/efivar { };

  evemu = callPackage ../tools/system/evemu { };

  elasticsearch = callPackage ../servers/search/elasticsearch { };

  elasticsearchPlugins = recurseIntoAttrs (
    callPackage ../servers/search/elasticsearch/plugins.nix { }
  );

  emv = callPackage ../tools/misc/emv { };

  enblendenfuse = callPackage ../tools/graphics/enblend-enfuse { };

  encfs = callPackage ../tools/filesystems/encfs { };

  enscript = callPackage ../tools/text/enscript { };

  entr = callPackage ../tools/misc/entr { };

  eplot = callPackage ../tools/graphics/eplot { };

  ethtool = callPackage ../tools/misc/ethtool { };

  ettercap = callPackage ../applications/networking/sniffers/ettercap { };

  euca2ools = callPackage ../tools/virtualization/euca2ools { };

  eventstat = callPackage ../os-specific/linux/eventstat { };

  evtest = callPackage ../applications/misc/evtest { };

  exempi = callPackage ../development/libraries/exempi { };

  execline = callPackage ../tools/misc/execline { };

  exercism = callPackage ../development/tools/exercism { };

  exif = callPackage ../tools/graphics/exif { };

  exiftags = callPackage ../tools/graphics/exiftags { };

  extundelete = callPackage ../tools/filesystems/extundelete { };

  expect = callPackage ../tools/misc/expect { };

  f2fs-tools = callPackage ../tools/filesystems/f2fs-tools { };

  fabric = pythonPackages.fabric;

  fail2ban = callPackage ../tools/security/fail2ban {
    systemd = systemd.override {
      pythonSupport = true;
    };
  };

  fakeroot = callPackage ../tools/system/fakeroot { };

  fakechroot = callPackage ../tools/system/fakechroot { };

  fatsort = callPackage ../tools/filesystems/fatsort { };

  fcitx = callPackage ../tools/inputmethods/fcitx { };

  fcitx-anthy = callPackage ../tools/inputmethods/fcitx/fcitx-anthy.nix { };

  fcitx-configtool = callPackage ../tools/inputmethods/fcitx/fcitx-configtool.nix { };

  fcitx-with-plugins = callPackage ../tools/inputmethods/fcitx/wrapper.nix {
    plugins = [ ];
  };

  fcppt = callPackage ../development/libraries/fcppt/default.nix { };

  fcron = callPackage ../tools/system/fcron { };

  fdm = callPackage ../tools/networking/fdm {};

  fgallery = callPackage ../tools/graphics/fgallery {
    inherit (perlPackages) ImageExifTool JSON;
  };

  flannel = goPackages.flannel.bin // { outputs = [ "bin" ]; };

  flashbench = callPackage ../os-specific/linux/flashbench { };

  figlet = callPackage ../tools/misc/figlet { };

  file = callPackage ../tools/misc/file { };

  filegive = callPackage ../tools/networking/filegive { };

  fileschanged = callPackage ../tools/misc/fileschanged { };

  findutils = callPackage ../tools/misc/findutils { };

  finger_bsd = callPackage ../tools/networking/bsd-finger { };

  fio = callPackage ../tools/system/fio { };

  flashtool = callPackage_i686 ../development/mobile/flashtool {
    platformTools = androidenv.platformTools;
  };

  flashrom = callPackage ../tools/misc/flashrom { };

  flpsed = callPackage ../applications/editors/flpsed { };

  fluentd = callPackage ../tools/misc/fluentd { };

  flvstreamer = callPackage ../tools/networking/flvstreamer { };

  libbsd = callPackage ../development/libraries/libbsd { };

  libbladeRF = callPackage ../development/libraries/libbladeRF { };

  lp_solve = callPackage ../applications/science/math/lp_solve { };

  lprof = callPackage ../tools/graphics/lprof { };

  fatresize = callPackage ../tools/filesystems/fatresize {};

  fdk_aac = callPackage ../development/libraries/fdk-aac { };

  flvtool2 = callPackage ../tools/video/flvtool2 { };

  fontforge = lowPrio (callPackage ../tools/misc/fontforge { });
  fontforge-gtk = callPackage ../tools/misc/fontforge {
    withGTK = true;
  };

  foremost = callPackage ../tools/system/foremost { };

  forktty = callPackage ../os-specific/linux/forktty {};

  fortune = callPackage ../tools/misc/fortune { };

  fox = callPackage ../development/libraries/fox/default.nix {
    libpng = libpng12;
  };

  fox_1_6 = callPackage ../development/libraries/fox/fox-1.6.nix { };

  fping = callPackage ../tools/networking/fping {};

  fprot = callPackage ../tools/security/fprot { };

  fprintd = callPackage ../tools/security/fprintd { };

  fprint_demo = callPackage ../tools/security/fprint_demo { };

  freeipmi = callPackage ../tools/system/freeipmi {};

  freetalk = callPackage ../applications/networking/instant-messengers/freetalk { };

  freetds = callPackage ../development/libraries/freetds { };

  frescobaldi = callPackage ../misc/frescobaldi {};

  frostwire = callPackage ../applications/networking/p2p/frostwire { };

  ftgl = callPackage ../development/libraries/ftgl { };

  ftgl212 = callPackage ../development/libraries/ftgl/2.1.2.nix { };

  ftop = callPackage ../os-specific/linux/ftop { };

  fuppes = callPackage ../tools/networking/fuppes { };

  fsfs = callPackage ../tools/filesystems/fsfs { };

  fuseiso = callPackage ../tools/filesystems/fuseiso { };

  fuse-7z-ng = callPackage ../tools/filesystems/fuse-7z-ng { };

  fuse_zip = callPackage ../tools/filesystems/fuse-zip { };

  exfat = callPackage ../tools/filesystems/exfat { };

  dos2unix = callPackage ../tools/text/dos2unix { };

  uni2ascii = callPackage ../tools/text/uni2ascii { };

  g500-control = callPackage ../tools/misc/g500-control { };

  galculator = callPackage ../applications/misc/galculator {
    gtk = gtk3;
  };

  garmin-plugin = callPackage ../applications/misc/garmin-plugin {};

  garmintools = callPackage ../development/libraries/garmintools {};

  gawk = callPackage ../tools/text/gawk {
    locale = darwin.adv_cmds;
  };

  gawkInteractive = appendToName "interactive"
    (gawk.override { readlineSupport = true; });

  gawp = goPackages.gawp.bin // { outputs = [ "bin" ]; };

  gbdfed = callPackage ../tools/misc/gbdfed {
    gtk = gtk2;
  };

  gdmap = callPackage ../tools/system/gdmap { };

  genext2fs = callPackage ../tools/filesystems/genext2fs { };

  gengetopt = callPackage ../development/tools/misc/gengetopt { };

  getmail = callPackage ../tools/networking/getmail { };

  getopt = callPackage ../tools/misc/getopt { };

  gftp = callPackage ../tools/networking/gftp { };

  ggobi = callPackage ../tools/graphics/ggobi { };

  gifsicle = callPackage ../tools/graphics/gifsicle { };

  git-hub = callPackage ../applications/version-management/git-and-tools/git-hub { };

  gitfs = callPackage ../tools/filesystems/gitfs { };

  gitinspector = callPackage ../applications/version-management/gitinspector { };

  gitlab = callPackage ../applications/version-management/gitlab {
    ruby = ruby_2_1_3;
  };

  gitlab-shell = callPackage ../applications/version-management/gitlab-shell {
    ruby = ruby_2_1_3;
  };

  glusterfs = callPackage ../tools/filesystems/glusterfs { };

  glmark2 = callPackage ../tools/graphics/glmark2 { };

  glxinfo = callPackage ../tools/graphics/glxinfo { };

  gmvault = callPackage ../tools/networking/gmvault { };

  gnaural = callPackage ../applications/audio/gnaural { };

  gnokii = builderDefsPackage (callPackage ../tools/misc/gnokii) { };

  gnuapl = callPackage ../development/interpreters/gnu-apl { };

  gnufdisk = callPackage ../tools/system/fdisk {
    guile = guile_1_8;
  };

  gnugrep = callPackage ../tools/text/gnugrep { };

  gnulib = callPackage ../development/tools/gnulib { };

  gnupatch = callPackage ../tools/text/gnupatch { };

  gnupg1orig = callPackage ../tools/security/gnupg/1.nix { };

  gnupg1compat = callPackage ../tools/security/gnupg/1compat.nix { };

  # use config.packageOverrides if you prefer original gnupg1
  gnupg1 = gnupg1compat;

  gnupg20 = callPackage ../tools/security/gnupg/20.nix { };

  gnupg21 = callPackage ../tools/security/gnupg/21.nix { };

  gnupg = gnupg20;

  gnuplot = callPackage ../tools/graphics/gnuplot { qt = qt4; };

  gnuplot_qt = gnuplot.override { withQt = true; };

  # must have AquaTerm installed separately
  gnuplot_aquaterm = gnuplot.override { aquaterm = true; };

  gnused = callPackage ../tools/text/gnused { };

  gnutar = callPackage ../tools/archivers/gnutar { };

  gnuvd = callPackage ../tools/misc/gnuvd { };

  goaccess = callPackage ../tools/misc/goaccess { };

  go-mtpfs = goPackages.mtpfs.bin // { outputs = [ "bin" ]; };

  googleAuthenticator = callPackage ../os-specific/linux/google-authenticator { };

  google-cloud-sdk = callPackage ../tools/admin/google-cloud-sdk { };

  gource = callPackage ../applications/version-management/gource { };

  gparted = callPackage ../tools/misc/gparted { };

  gpodder = callPackage ../applications/audio/gpodder { };

  gptfdisk = callPackage ../tools/system/gptfdisk { };

  grafana-old = callPackage ../development/tools/misc/grafana { };
  grafana = pkgs.goPackages.grafana.bin // { outputs = [ "bin" ]; };

  grafx2 = callPackage ../applications/graphics/grafx2 {};

  grails = callPackage ../development/web/grails { jdk = null; };

  gprof2dot = callPackage ../development/tools/profiling/gprof2dot {
    # Using pypy provides significant performance improvements (~2x)
    pythonPackages = pypyPackages;
  };

  graphviz = callPackage ../tools/graphics/graphviz { };

  graphviz-nox = callPackage ../tools/graphics/graphviz {
    xorg = null;
    libdevil = libdevil-nox;
  };

  /* Readded by Michael Raskin. There are programs in the wild
   * that do want 2.0 but not 2.22. Please give a day's notice for
   * objections before removal. The feature is integer coordinates
   */
  graphviz_2_0 = callPackage ../tools/graphics/graphviz/2.0.nix { };

  /* Readded by Michael Raskin. There are programs in the wild
   * that do want 2.32 but not 2.0 or 2.36. Please give a day's notice for
   * objections before removal. The feature is libgraph.
   */
  graphviz_2_32 = callPackage ../tools/graphics/graphviz/2.32.nix { };

  grin = callPackage ../tools/text/grin { };

  grive = callPackage ../tools/filesystems/grive {
    json_c = json-c-0-11; # won't configure with 0.12; others are vulnerable
  };

  groff = callPackage ../tools/text/groff {
    ghostscript = null;
  };

  calamares = callPackage ../tools/misc/calamares rec {
    python = python3;
    boost = pkgs.boost.override { python=python3; };
    libyamlcpp = callPackage ../development/libraries/libyaml-cpp { makePIC=true; boost=boost; };
    inherit (kf5_stable) extra-cmake-modules kconfig ki18n kcoreaddons solid;
  };

  grub = callPackage_i686 ../tools/misc/grub {
    buggyBiosCDSupport = config.grub.buggyBiosCDSupport or true;
    automake = automake112x; # fails with 13 and 14
  };

  trustedGrub = callPackage_i686 ../tools/misc/grub/trusted.nix { };

  grub2 = grub2_full;

  grub2_full = callPackage ../tools/misc/grub/2.0x.nix { };

  grub2_efi = grub2_full.override {
    efiSupport = true;
  };

  grub2_light = grub2_full.override {
    zfsSupport = false;
  };

  grub4dos = callPackage ../tools/misc/grub4dos {
    stdenv = stdenv_32bit;
  };

  sbsigntool = callPackage ../tools/security/sbsigntool { };

  gsmartcontrol = callPackage ../tools/misc/gsmartcontrol {
    inherit (gnome) libglademm;
  };

  gssdp = callPackage ../development/libraries/gssdp {
    inherit (gnome) libsoup;
  };

  gt5 = callPackage ../tools/system/gt5 { };

  gtest = callPackage ../development/libraries/gtest {};
  gmock = callPackage ../development/libraries/gmock {};

  gtkdatabox = callPackage ../development/libraries/gtkdatabox {};

  gtdialog = callPackage ../development/libraries/gtdialog {};

  gtkgnutella = callPackage ../tools/networking/p2p/gtk-gnutella { };

  gtkvnc = callPackage ../tools/admin/gtk-vnc {};

  gtmess = callPackage ../applications/networking/instant-messengers/gtmess { };

  gummiboot = callPackage ../tools/misc/gummiboot { };

  gup = callPackage ../development/tools/build-managers/gup {};

  gupnp = callPackage ../development/libraries/gupnp {
    inherit (gnome) libsoup;
  };

  gupnp_av = callPackage ../development/libraries/gupnp-av {};

  gupnp_igd = callPackage ../development/libraries/gupnp-igd {};

  gupnptools = callPackage ../tools/networking/gupnp-tools {};

  gvpe = builderDefsPackage (callPackage ../tools/networking/gvpe) {};

  gvolicon = callPackage ../tools/audio/gvolicon {};

  gzip = callPackage ../tools/compression/gzip { };

  gzrt = callPackage ../tools/compression/gzrt { };

  partclone = callPackage ../tools/backup/partclone { };

  partimage = callPackage ../tools/backup/partimage { };

  pgf_graphics = callPackage ../tools/graphics/pgf { };

  pigz = callPackage ../tools/compression/pigz { };

  pxz = callPackage ../tools/compression/pxz { };

  hans = callPackage ../tools/networking/hans { };

  haproxy = callPackage ../tools/networking/haproxy { };

  haveged = callPackage ../tools/security/haveged { };

  hardlink = callPackage ../tools/system/hardlink { };

  hashcat = callPackage ../tools/security/hashcat { };

  hal-flash = callPackage ../os-specific/linux/hal-flash { };

  halibut = callPackage ../tools/typesetting/halibut { };

  hddtemp = callPackage ../tools/misc/hddtemp { };

  hdf5 = callPackage ../tools/misc/hdf5 {
    szip = null;
    mpi = null;
  };

  hdf5-mpi = hdf5.override {
    szip = null;
    mpi = pkgs.openmpi;
  };

  heimdall = callPackage ../tools/misc/heimdall { };

  hevea = callPackage ../tools/typesetting/hevea { };

  highlight = callPackage ../tools/text/highlight {
    lua = lua5;
  };

  honcho = callPackage ../tools/system/honcho { };

  horst = callPackage ../tools/networking/horst { };

  host = callPackage ../tools/networking/host { };

  hping = callPackage ../tools/networking/hping { };

  httpie = callPackage ../tools/networking/httpie { };

  httping = callPackage ../tools/networking/httping {};

  httpfs2 = callPackage ../tools/filesystems/httpfs { };

  httptunnel = callPackage ../tools/networking/httptunnel { };

  hubicfuse = callPackage ../tools/filesystems/hubicfuse { };

  hwinfo = callPackage ../tools/system/hwinfo { };

  i2c-tools = callPackage ../os-specific/linux/i2c-tools { };

  i2p = callPackage ../tools/networking/i2p {};

  i2pd = callPackage ../tools/networking/i2pd {};

  iasl = callPackage ../development/compilers/iasl { };

  icecast = callPackage ../servers/icecast { };

  darkice = callPackage ../tools/audio/darkice { };

  icoutils = callPackage ../tools/graphics/icoutils { };

  idutils = callPackage ../tools/misc/idutils { };

  idle3tools = callPackage ../tools/system/idle3tools { };

  iftop = callPackage ../tools/networking/iftop { };

  ifuse = callPackage ../tools/filesystems/ifuse/default.nix { };

  ihaskell = callPackage ../development/tools/haskell/ihaskell/wrapper.nix {
    inherit (haskellPackages) ihaskell ghcWithPackages;

    ipython = pythonFull.buildEnv.override {
      extraLibs = with pythonPackages; [ ipython ipykernel jupyter_client notebook ];
    };

    packages = config.ihaskell.packages or (self: []);
  };

  imapproxy = callPackage ../tools/networking/imapproxy { };

  imapsync = callPackage ../tools/networking/imapsync { };

  imgurbash = callPackage ../tools/graphics/imgurbash { };

  inadyn = callPackage ../tools/networking/inadyn { };

  inetutils = callPackage ../tools/networking/inetutils { };

  innoextract = callPackage ../tools/archivers/innoextract { };

  ioping = callPackage ../tools/system/ioping { };

  iops = callPackage ../tools/system/iops { };

  iodine = callPackage ../tools/networking/iodine { };

  ip2location = callPackage ../tools/networking/ip2location { };

  ipad_charge = callPackage ../tools/misc/ipad_charge { };

  iperf2 = callPackage ../tools/networking/iperf/2.nix { };
  iperf3 = callPackage ../tools/networking/iperf/3.nix { };
  iperf = iperf3;

  ipfs = goPackages.ipfs.bin // { outputs = [ "bin" ]; };

  ipmitool = callPackage ../tools/system/ipmitool {
    static = false;
  };

  ipmiutil = callPackage ../tools/system/ipmiutil {};

  ipcalc = callPackage ../tools/networking/ipcalc {};

  ipv6calc = callPackage ../tools/networking/ipv6calc {};

  ipxe = callPackage ../tools/misc/ipxe { };

  ised = callPackage ../tools/misc/ised {};

  isl = isl_0_15;
  isl_0_11 = callPackage ../development/libraries/isl/0.11.1.nix { };
  isl_0_12 = callPackage ../development/libraries/isl/0.12.2.nix { };
  isl_0_14 = callPackage ../development/libraries/isl/0.14.1.nix { };
  isl_0_15 = callPackage ../development/libraries/isl/0.15.0.nix { };

  isync = callPackage ../tools/networking/isync { };

  jaaa = callPackage ../applications/audio/jaaa { };

  jd-gui = callPackage_i686 ../tools/security/jd-gui { };

  jdiskreport = callPackage ../tools/misc/jdiskreport { };

  jekyll = callPackage ../applications/misc/jekyll { };

  jfsutils = callPackage ../tools/filesystems/jfsutils { };

  jhead = callPackage ../tools/graphics/jhead { };

  jing = callPackage ../tools/text/xml/jing { };

  jmtpfs = callPackage ../tools/filesystems/jmtpfs { };

  jnettop = callPackage ../tools/networking/jnettop { };

  john = callPackage ../tools/security/john { };

  jp2a = callPackage ../applications/misc/jp2a { };

  jq = callPackage ../development/tools/jq {};

  jscoverage = callPackage ../development/tools/misc/jscoverage { };

  jwhois = callPackage ../tools/networking/jwhois { };

  k2pdfopt = callPackage ../applications/misc/k2pdfopt { };

  kazam = callPackage ../applications/video/kazam { };

  kalibrate-rtl = callPackage ../tools/misc/kalibrate-rtl { };

  kbdd = callPackage ../applications/window-managers/kbdd { };

  kdbplus = callPackage_i686 ../applications/misc/kdbplus { };

  keepalived = callPackage ../tools/networking/keepalived { };

  kexectools = callPackage ../os-specific/linux/kexectools { };

  keybase = callPackage ../applications/misc/keybase { };

  keychain = callPackage ../tools/misc/keychain { };

  kibana = callPackage ../development/tools/misc/kibana { };

  kismet = callPackage ../applications/networking/sniffers/kismet { };

  knockknock = callPackage ../tools/security/knockknock { };

  kpcli = callPackage ../tools/security/kpcli { };

  kst = callPackage ../tools/graphics/kst { };

  leocad = callPackage ../applications/graphics/leocad { };

  less = callPackage ../tools/misc/less { };

  liquidsoap = callPackage ../tools/audio/liquidsoap/full.nix { };

  lockfileProgs = callPackage ../tools/misc/lockfile-progs { };

  logstash = callPackage ../tools/misc/logstash { };

  logstash-contrib = callPackage ../tools/misc/logstash/contrib.nix { };

  logstash-forwarder = callPackage ../tools/misc/logstash-forwarder { };

  lolcat = callPackage ../tools/misc/lolcat { };

  lsdvd = callPackage ../tools/cd-dvd/lsdvd {};

  lsyncd = callPackage ../applications/networking/sync/lsyncd {
    lua = lua5_2_compat;
  };

  kippo = callPackage ../servers/kippo { };

  kzipmix = callPackage_i686 ../tools/compression/kzipmix { };

  makebootfat = callPackage ../tools/misc/makebootfat { };

  memtester = callPackage ../tools/system/memtester { };

  minidlna = callPackage ../tools/networking/minidlna { };

  minisign = callPackage ../tools/security/minisign { };

  mmv = callPackage ../tools/misc/mmv { };

  morituri = callPackage ../applications/audio/morituri { };

  most = callPackage ../tools/misc/most { };

  multitail = callPackage ../tools/misc/multitail { };

  netperf = callPackage ../applications/networking/netperf { };

  netsniff-ng = callPackage ../tools/networking/netsniff-ng { };

  ninka = callPackage ../development/tools/misc/ninka { };

  nodejs-4_1 = callPackage ../development/web/nodejs {
    libtool = darwin.cctools;
  };

  nodejs-0_10 = callPackage ../development/web/nodejs/v0_10.nix {
    libtool = darwin.cctools;
    inherit (darwin.apple_sdk.frameworks) CoreServices ApplicationServices Carbon Foundation;
  };

  nodejs = if stdenv.system == "armv5tel-linux" then
    nodejs-0_10
  else
    nodejs-4_1;

  nodePackages_4_1 = recurseIntoAttrs (callPackage ./node-packages.nix { self = nodePackages_4_1; nodejs = nodejs-4_1; });

  nodePackages_0_10 = callPackage ./node-packages.nix { self = nodePackages_0_10; nodejs = nodejs-0_10; };

  nodePackages = if stdenv.system == "armv5tel-linux" then
    nodePackages_0_10
  else
    nodePackages_4_1;

  npm2nix = nodePackages.npm2nix;

  ldapvi = callPackage ../tools/misc/ldapvi { };

  ldns = callPackage ../development/libraries/ldns { };

  leafpad = callPackage ../applications/editors/leafpad { };

  leela = callPackage ../tools/graphics/leela { };

  lftp = callPackage ../tools/networking/lftp { };

  libconfig = callPackage ../development/libraries/libconfig { };

  libcmis = callPackage ../development/libraries/libcmis { };

  libee = callPackage ../development/libraries/libee { };

  libestr = callPackage ../development/libraries/libestr { };

  libevdev = callPackage ../development/libraries/libevdev { };

  libevhtp = callPackage ../development/libraries/libevhtp { };

  liboauth = callPackage ../development/libraries/liboauth { };

  libtermkey = callPackage ../development/libraries/libtermkey { };

  libtirpc = callPackage ../development/libraries/ti-rpc { };

  libshout = callPackage ../development/libraries/libshout { };

  libqb = callPackage ../development/libraries/libqb { };

  libqmi = callPackage ../development/libraries/libqmi { };

  libmbim = callPackage ../development/libraries/libmbim { };

  libmongo-client = callPackage ../development/libraries/libmongo-client { };

  libtorrent = callPackage ../tools/networking/p2p/libtorrent { };

  libtorrent-git = callPackage ../tools/networking/p2p/libtorrent/git.nix { };

  libiberty = callPackage ../development/libraries/libiberty { };

  libibverbs = callPackage ../development/libraries/libibverbs { };

  libxcomp = callPackage ../development/libraries/libxcomp { };

  libx86emu = callPackage ../development/libraries/libx86emu { };

  librdmacm = callPackage ../development/libraries/librdmacm { };

  libwebsockets = callPackage ../development/libraries/libwebsockets { };

  limesurvey = callPackage ../servers/limesurvey { };

  logcheck = callPackage ../tools/system/logcheck {
    inherit (perlPackages) mimeConstruct;
  };

  logkeys = callPackage ../tools/security/logkeys { };

  logrotate = callPackage ../tools/system/logrotate { };

  logstalgia = callPackage ../tools/graphics/logstalgia {};

  lout = callPackage ../tools/typesetting/lout { };

  lrzip = callPackage ../tools/compression/lrzip { };

  # lsh installs `bin/nettle-lfib-stream' and so does Nettle.  Give the
  # former a lower priority than Nettle.
  lsh = lowPrio (callPackage ../tools/networking/lsh { });

  lshw = callPackage ../tools/system/lshw { };

  lxc = callPackage ../os-specific/linux/lxc { };
  lxd = goPackages.lxd.bin // { outputs = [ "bin" ]; };

  lzip = callPackage ../tools/compression/lzip { };

  lzma = xz;

  xz = callPackage ../tools/compression/xz { };

  lz4 = callPackage ../tools/compression/lz4 { };

  lzop = callPackage ../tools/compression/lzop { };

  macchanger = callPackage ../os-specific/linux/macchanger { };

  mailcheck = callPackage ../applications/networking/mailreaders/mailcheck { };

  maildrop = callPackage ../tools/networking/maildrop { };

  mailnag = callPackage ../applications/networking/mailreaders/mailnag { };

  mailsend = callPackage ../tools/networking/mailsend { };

  mailpile = callPackage ../applications/networking/mailreaders/mailpile { };

  mailutils = callPackage ../tools/networking/mailutils {
    guile = guile_1_8;
  };

  maim = callPackage ../tools/graphics/maim {};

  mairix = callPackage ../tools/text/mairix { };

  makemkv = callPackage ../applications/video/makemkv { };

  man = callPackage ../tools/misc/man { };

  man_db = callPackage ../tools/misc/man-db { };

  mates = callPackage ../tools/misc/mates { };

  mawk = callPackage ../tools/text/mawk { };

  mbox = callPackage ../tools/security/mbox { };

  mbuffer = callPackage ../tools/misc/mbuffer { };

  memtest86 = callPackage ../tools/misc/memtest86 { };

  memtest86plus = callPackage ../tools/misc/memtest86+ { };

  meo = callPackage ../tools/security/meo {
    boost = boost155;
  };

  mc = callPackage ../tools/misc/mc { };

  mcabber = callPackage ../applications/networking/instant-messengers/mcabber { };

  mcron = callPackage ../tools/system/mcron {
    guile = guile_1_8;
  };

  mdbtools = callPackage ../tools/misc/mdbtools { };

  mdbtools_git = callPackage ../tools/misc/mdbtools/git.nix {
    inherit (gnome) scrollkeeper;
  };

  mdp = callPackage ../applications/misc/mdp { };

  mednafen = callPackage ../misc/emulators/mednafen { };

  mednafen-server = callPackage ../misc/emulators/mednafen/server.nix { };

  megacli = callPackage ../tools/misc/megacli { };

  megatools = callPackage ../tools/networking/megatools { };

  mfcuk = callPackage ../tools/security/mfcuk { };

  mfoc = callPackage ../tools/security/mfoc { };

  mgba = callPackage ../misc/emulators/mgba { };

  minissdpd = callPackage ../tools/networking/minissdpd { };

  miniupnpc = callPackage ../tools/networking/miniupnpc { };

  miniupnpd = callPackage ../tools/networking/miniupnpd { };

  minixml = callPackage ../development/libraries/minixml { };

  mjpegtools = callPackage ../tools/video/mjpegtools { };

  mkcue = callPackage ../tools/cd-dvd/mkcue { };

  mkpasswd = callPackage ../tools/security/mkpasswd { };

  mkrand = callPackage ../tools/security/mkrand { };

  mktemp = callPackage ../tools/security/mktemp { };

  mktorrent = callPackage ../tools/misc/mktorrent { };

  modemmanager = callPackage ../tools/networking/modemmanager {};

  modsecurity_standalone = callPackage ../tools/security/modsecurity { };

  monit = callPackage ../tools/system/monit { };

  moreutils = callPackage ../tools/misc/moreutils {
    inherit (perlPackages) IPCRun TimeDate TimeDuration;
    docbook-xsl = docbook_xsl;
  };

  mosh = callPackage ../tools/networking/mosh {
    inherit (perlPackages) IOTty;
  };

  motuclient = python27Packages.motuclient;

  mpage = callPackage ../tools/text/mpage { };

  mpw = callPackage ../tools/security/mpw { };

  mr = callPackage ../applications/version-management/mr { };

  mrtg = callPackage ../tools/misc/mrtg { };

  mscgen = callPackage ../tools/graphics/mscgen { };

  msf = builderDefsPackage (callPackage ../tools/security/metasploit/3.1.nix) { };

  mssys = callPackage ../tools/misc/mssys { };

  mtdutils = callPackage ../tools/filesystems/mtdutils { };

  mtools = callPackage ../tools/filesystems/mtools { };

  mtr = callPackage ../tools/networking/mtr {};

  multitran = recurseIntoAttrs (let callPackage = newScope pkgs.multitran; in rec {
    multitrandata = callPackage ../tools/text/multitran/data { };

    libbtree = callPackage ../tools/text/multitran/libbtree { };

    libmtsupport = callPackage ../tools/text/multitran/libmtsupport { };

    libfacet = callPackage ../tools/text/multitran/libfacet { };

    libmtquery = callPackage ../tools/text/multitran/libmtquery { };

    mtutils = callPackage ../tools/text/multitran/mtutils { };
  });

  munge = callPackage ../tools/security/munge { };

  muscleframework = callPackage ../tools/security/muscleframework { };

  muscletool = callPackage ../tools/security/muscletool { };

  mysql2pgsql = callPackage ../tools/misc/mysql2pgsql { };

  nabi = callPackage ../tools/inputmethods/nabi { };

  namazu = callPackage ../tools/text/namazu { };

  nasty = callPackage ../tools/security/nasty { };

  nbd = callPackage ../tools/networking/nbd { };

  ndjbdns = callPackage ../tools/networking/ndjbdns { };

  nestopia = callPackage ../misc/emulators/nestopia { };

  netatalk = callPackage ../tools/filesystems/netatalk { };

  netcdf = callPackage ../development/libraries/netcdf { };

  netcdfcxx4 = callPackage ../development/libraries/netcdf-cxx4 { };

  nc6 = callPackage ../tools/networking/nc6 { };

  ncat = callPackage ../tools/networking/ncat { };

  ncftp = callPackage ../tools/networking/ncftp { };

  ncompress = callPackage ../tools/compression/ncompress { };

  ndisc6 = callPackage ../tools/networking/ndisc6 { };

  netboot = callPackage ../tools/networking/netboot {};

  netcat = callPackage ../tools/networking/netcat { };

  netcat-openbsd = callPackage ../tools/networking/netcat-openbsd { };

  nethogs = callPackage ../tools/networking/nethogs { };

  netkittftp = callPackage ../tools/networking/netkit/tftp { };

  netpbm = callPackage ../tools/graphics/netpbm { };

  netrw = callPackage ../tools/networking/netrw { };

  netselect = callPackage ../tools/networking/netselect { };

  # stripped down, needed by steam
  networkmanager098 = callPackage ../tools/networking/network-manager/0.9.8.nix { };

  networkmanager = callPackage ../tools/networking/network-manager { };

  networkmanager_openvpn = callPackage ../tools/networking/network-manager/openvpn.nix { };

  networkmanager_pptp = callPackage ../tools/networking/network-manager/pptp.nix { };

  networkmanager_l2tp = callPackage ../tools/networking/network-manager/l2tp.nix { };

  networkmanager_vpnc = callPackage ../tools/networking/network-manager/vpnc.nix { };

  networkmanager_openconnect = callPackage ../tools/networking/network-manager/openconnect.nix { };

  networkmanagerapplet = newScope gnome ../tools/networking/network-manager-applet { };

  newsbeuter = callPackage ../applications/networking/feedreaders/newsbeuter { };

  newsbeuter-dev = callPackage ../applications/networking/feedreaders/newsbeuter/dev.nix { };

  ngrep = callPackage ../tools/networking/ngrep { };

  ngrok = goPackages.ngrok.bin // { outputs = [ "bin" ]; };

  noip = callPackage ../tools/networking/noip { };

  mpack = callPackage ../tools/networking/mpack { };

  pa_applet = callPackage ../tools/audio/pa-applet { };

  pasystray = callPackage ../tools/audio/pasystray { };

  pnmixer = callPackage ../tools/audio/pnmixer { };

  pwsafe = callPackage ../applications/misc/pwsafe {
    wxGTK = wxGTK30;
  };

  nifskope = callPackage ../tools/graphics/nifskope { };

  nilfs-utils = callPackage ../tools/filesystems/nilfs-utils {};
  nilfs_utils = nilfs-utils;

  nitrogen = callPackage ../tools/X11/nitrogen {};

  nkf = callPackage ../tools/text/nkf {};

  nlopt = callPackage ../development/libraries/nlopt {};

  npapi_sdk = callPackage ../development/libraries/npapi-sdk {};

  npth = callPackage ../development/libraries/npth {};

  nmap = callPackage ../tools/security/nmap { };

  nmap_graphical = callPackage ../tools/security/nmap {
    inherit (pythonPackages) pysqlite;
    graphicalSupport = true;
  };

  notbit = callPackage ../applications/networking/notbit { };

  notify-osd = callPackage ../applications/misc/notify-osd { };

  nox = callPackage ../tools/package-management/nox {
    pythonPackages = python3Packages;
  };

  nsjail = callPackage ../tools/security/nsjail {};

  nss_pam_ldapd = callPackage ../tools/networking/nss-pam-ldapd {};

  ntfs3g = callPackage ../tools/filesystems/ntfs-3g { };

  # ntfsprogs are merged into ntfs-3g
  ntfsprogs = pkgs.ntfs3g;

  ntop = callPackage ../tools/networking/ntop { };

  ntopng = callPackage ../tools/networking/ntopng { };

  ntp = callPackage ../tools/networking/ntp {
    libcap = if stdenv.isLinux then libcap else null;
  };

  numdiff = callPackage ../tools/text/numdiff { };

  numlockx = callPackage ../tools/X11/numlockx { };

  nssmdns = callPackage ../tools/networking/nss-mdns { };

  nwdiag = pythonPackages.nwdiag;

  nylon = callPackage ../tools/networking/nylon { };

  nxproxy = callPackage ../tools/admin/nxproxy { };

  nzbget = callPackage ../tools/networking/nzbget { };

  oathToolkit = callPackage ../tools/security/oath-toolkit { };

  obex_data_server = callPackage ../tools/bluetooth/obex-data-server { };

  obexd = callPackage ../tools/bluetooth/obexd { };

  openfortivpn = callPackage ../tools/networking/openfortivpn { };

  obexfs = callPackage ../tools/bluetooth/obexfs { };

  obexftp = callPackage ../tools/bluetooth/obexftp { };

  objconv = callPackage ../development/tools/misc/objconv {};

  obnam = callPackage ../tools/backup/obnam { };

  odt2txt = callPackage ../tools/text/odt2txt { };

  offlineimap = callPackage ../tools/networking/offlineimap {
    inherit (pythonPackages) sqlite3;
  };

  opencryptoki = callPackage ../tools/security/opencryptoki { };

  opendbx = callPackage ../development/libraries/opendbx { };

  opendkim = callPackage ../development/libraries/opendkim { };

  opendylan = callPackage ../development/compilers/opendylan {
    opendylan-bootstrap = opendylan_bin;
  };

  opendylan_bin = callPackage ../development/compilers/opendylan/bin.nix { };

  openjade = callPackage ../tools/text/sgml/openjade { };

  openntpd = callPackage ../tools/networking/openntpd { };

  openntpd_nixos = openntpd.override {
    privsepUser = "ntp";
    privsepPath = "/var/empty";
  };

  openobex = callPackage ../tools/bluetooth/openobex { };

  openopc = callPackage ../tools/misc/openopc {
    pythonFull = python27.buildEnv.override {
      extraLibs = [ python27Packages.pyro3 ];
    };
  };

  openresolv = callPackage ../tools/networking/openresolv { };

  opensc = callPackage ../tools/security/opensc { };

  opensc_dnie_wrapper = callPackage ../tools/security/opensc-dnie-wrapper { };

  openssh =
    callPackage ../tools/networking/openssh {
      hpnSupport = false;
      withKerberos = false;
      etcDir = "/etc/ssh";
      pam = if stdenv.isLinux then pam else null;
    };

  openssh_hpn = pkgs.appendToName "with-hpn" (openssh.override { hpnSupport = true; });

  openssh_with_kerberos = pkgs.appendToName "with-kerberos" (openssh.override { withKerberos = true; });

  opensp = callPackage ../tools/text/sgml/opensp { };

  spCompat = callPackage ../tools/text/sgml/opensp/compat.nix { };

  opentracker = callPackage ../applications/networking/p2p/opentracker { };

  opentsdb = callPackage ../tools/misc/opentsdb {};

  openvpn = callPackage ../tools/networking/openvpn { };

  openvpn_learnaddress = callPackage ../tools/networking/openvpn/openvpn_learnaddress.nix { };

  update-resolv-conf = callPackage ../tools/networking/openvpn/update-resolv-conf.nix { };

  open-pdf-presenter = callPackage ../applications/misc/open-pdf-presenter { };

  openvswitch = callPackage ../os-specific/linux/openvswitch { };

  optipng = callPackage ../tools/graphics/optipng {
    libpng = libpng12;
  };

  oslrd = callPackage ../tools/networking/oslrd { };

  ossec = callPackage ../tools/security/ossec {};

  ostree = callPackage ../tools/misc/ostree { };

  otpw = callPackage ../os-specific/linux/otpw { };

  owncloud = callPackage ../servers/owncloud { };

  owncloudclient = callPackage ../applications/networking/owncloud-client { };

  p2pvc = callPackage ../applications/video/p2pvc {};

  p7zip = callPackage ../tools/archivers/p7zip { };

  packagekit = callPackage ../tools/package-management/packagekit { };

  pal = callPackage ../tools/misc/pal { };

  pandoc = haskell.lib.overrideCabal haskellPackages.pandoc (drv: {
    configureFlags = drv.configureFlags or [] ++ ["-fembed_data_files"];
    buildTools = drv.buildTools or [] ++ [haskellPackages.hsb2hs];
    enableSharedExecutables = false;
    enableSharedLibraries = false;
    isLibrary = false;
    doHaddock = false;
    postFixup = "rm -rf $out/lib $out/nix-support $out/share";
  });

  panomatic = callPackage ../tools/graphics/panomatic { };

  paper-gtk-theme = callPackage ../misc/themes/gtk3/paper-gtk-theme { };

  par2cmdline = callPackage ../tools/networking/par2cmdline {
    automake = automake112x; # fails with 14
  };

  parallel = callPackage ../tools/misc/parallel { };

  parcellite = callPackage ../tools/misc/parcellite { };

  patchutils = callPackage ../tools/text/patchutils { };

  parted = callPackage ../tools/misc/parted { hurd = null; };

  pitivi = callPackage ../applications/video/pitivi {
    gst = gst_all_1;
    clutter-gtk = clutter_gtk;
  };

  p0f = callPackage ../tools/security/p0f { };

  pngout = callPackage ../tools/graphics/pngout { };

  hurdPartedCross =
    if crossSystem != null && crossSystem.config == "i586-pc-gnu"
    then (makeOverridable
            ({ hurd }:
              (parted.override {
                # Needs the Hurd's libstore.
                inherit hurd;

                # The Hurd wants a libparted.a.
                enableStatic = true;

                gettext = null;
                readline = null;
                devicemapper = null;
              }).crossDrv)
           { hurd = gnu.hurdCrossIntermediate; })
    else null;

  ipsecTools = callPackage ../os-specific/linux/ipsec-tools { flex = flex_2_5_35; };

  patch = gnupatch;

  pbzip2 = callPackage ../tools/compression/pbzip2 { };

  pciutils = callPackage ../tools/system/pciutils { };

  pcsclite = callPackage ../tools/security/pcsclite { };

  pcsctools = callPackage ../tools/security/pcsctools { };

  pdf2djvu = callPackage ../tools/typesetting/pdf2djvu { };

  pdf2svg = callPackage ../tools/graphics/pdf2svg { };

  pdfjam = callPackage ../tools/typesetting/pdfjam { };

  jbig2enc = callPackage ../tools/graphics/jbig2enc { };

  pdfread = callPackage ../tools/graphics/pdfread { };

  briss = callPackage ../tools/graphics/briss { };

  brickd = callPackage ../servers/brickd {
    libusb = libusb1;
  };

  bully = callPackage ../tools/networking/bully { };

  pdnsd = callPackage ../tools/networking/pdnsd { };

  peco = callPackage ../tools/text/peco { };

  pg_top = callPackage ../tools/misc/pg_top { };

  pdsh = callPackage ../tools/networking/pdsh {
    rsh = true;          # enable internal rsh implementation
    ssh = openssh;
  };

  pfstools = callPackage ../tools/graphics/pfstools { };

  philter = callPackage ../tools/networking/philter { };

  pinentry = callPackage ../tools/security/pinentry {
    libcap = if stdenv.isDarwin then null else libcap;
    qt4 = null;
  };

  pius = callPackage ../tools/security/pius { };

  pk2cmd = callPackage ../tools/misc/pk2cmd { };

  plantuml = callPackage ../tools/misc/plantuml { };

  plan9port = callPackage ../tools/system/plan9port { };

  plex = callPackage ../servers/plex { };

  ploticus = callPackage ../tools/graphics/ploticus {
    libpng = libpng12;
  };

  plotutils = callPackage ../tools/graphics/plotutils { };

  plowshare = callPackage ../tools/misc/plowshare { };

  pngcheck = callPackage ../tools/graphics/pngcheck { };

  pngcrush = callPackage ../tools/graphics/pngcrush { };

  pngnq = callPackage ../tools/graphics/pngnq { };

  pngtoico = callPackage ../tools/graphics/pngtoico {
    libpng = libpng12;
  };

  pngquant = callPackage ../tools/graphics/pngquant { };

  podiff = callPackage ../tools/text/podiff { };

  poedit = callPackage ../tools/text/poedit { };

  polipo = callPackage ../servers/polipo { };

  polkit_gnome = callPackage ../tools/security/polkit-gnome { };

  popcorntime = callPackage ../applications/video/popcorntime { nwjs = nwjs_0_12; };

  ponysay = callPackage ../tools/misc/ponysay { };

  povray = callPackage ../tools/graphics/povray {
    automake = automake113x; # fails with 14
  };

  ppl = callPackage ../development/libraries/ppl { };

  ppp = callPackage ../tools/networking/ppp { };

  pptp = callPackage ../tools/networking/pptp {};

  prey-bash-client = callPackage ../tools/security/prey { };

  profile-cleaner = callPackage ../tools/misc/profile-cleaner { };

  profile-sync-daemon = callPackage ../tools/misc/profile-sync-daemon { };

  projectm = callPackage ../applications/audio/projectm { };

  proot = callPackage ../tools/system/proot { };

  proxychains = callPackage ../tools/networking/proxychains { };

  proxytunnel = callPackage ../tools/misc/proxytunnel { };

  cntlm = callPackage ../tools/networking/cntlm { };

  pastebinit = callPackage ../tools/misc/pastebinit { };

  polygraph = callPackage ../tools/networking/polygraph { };

  progress = callPackage ../tools/misc/progress { };

  psmisc = callPackage ../os-specific/linux/psmisc { };

  pstoedit = callPackage ../tools/graphics/pstoedit { };

  pv = callPackage ../tools/misc/pv { };

  pwgen = callPackage ../tools/security/pwgen { };

  pwnat = callPackage ../tools/networking/pwnat { };

  pyatspi = callPackage ../development/python-modules/pyatspi { };

  pycangjie = callPackage ../development/python-modules/pycangjie { };

  pydb = callPackage ../development/tools/pydb { };

  pystringtemplate = callPackage ../development/python-modules/stringtemplate { };

  pythonDBus = dbus_python;

  pythonIRClib = builderDefsPackage (callPackage ../development/python-modules/irclib) { };

  pythonSexy = builderDefsPackage (callPackage ../development/python-modules/libsexy) { };

  pytrainer = callPackage ../applications/misc/pytrainer { };

  openmpi = callPackage ../development/libraries/openmpi { };

  openmodelica = callPackage ../applications/science/misc/openmodelica { };

  qarte = callPackage ../applications/video/qarte {
    sip = pythonPackages.sip_4_16;
  };

  ocz-ssd-guru = callPackage ../tools/misc/ocz-ssd-guru { };

  qalculate-gtk = callPackage ../applications/science/math/qalculate-gtk { };

  qastools = callPackage ../tools/audio/qastools {
    qt = qt4;
  };

  qhull = callPackage ../development/libraries/qhull { };

  qjoypad = callPackage ../tools/misc/qjoypad { };

  qpdf = callPackage ../development/libraries/qpdf { };

  qprint = callPackage ../tools/text/qprint { };

  qscintilla = callPackage ../development/libraries/qscintilla {
    qt = qt4;
  };

  qshowdiff = callPackage ../tools/text/qshowdiff { };

  quilt = callPackage ../development/tools/quilt { };

  radvd = callPackage ../tools/networking/radvd { };

  ranger = callPackage ../applications/misc/ranger { };

  rawdog = callPackage ../applications/networking/feedreaders/rawdog { };

  read-edid = callPackage ../os-specific/linux/read-edid { };

  redmine = callPackage ../applications/version-management/redmine { };

  rtmpdump = callPackage ../tools/video/rtmpdump { };
  rtmpdump_gnutls = rtmpdump.override { gnutlsSupport = true; opensslSupport = false; };

  reaverwps = callPackage ../tools/networking/reaver-wps {};

  recutils = callPackage ../tools/misc/recutils { };

  recoll = callPackage ../applications/search/recoll { };

  reiser4progs = callPackage ../tools/filesystems/reiser4progs { };

  reiserfsprogs = callPackage ../tools/filesystems/reiserfsprogs { };

  relfs = callPackage ../tools/filesystems/relfs {
    inherit (gnome) gnome_vfs GConf;
  };

  remarkjs = callPackage ../development/web/remarkjs { };

  remind = callPackage ../tools/misc/remind { };

  remmina = callPackage ../applications/networking/remote/remmina {};

  renameutils = callPackage ../tools/misc/renameutils { };

  replace = callPackage ../tools/text/replace { };

  reposurgeon = callPackage ../applications/version-management/reposurgeon { };

  reptyr = callPackage ../os-specific/linux/reptyr {};

  rescuetime = callPackage ../applications/misc/rescuetime { };

  rdiff-backup = callPackage ../tools/backup/rdiff-backup { };

  rdfind = callPackage ../tools/filesystems/rdfind { };

  rdmd = callPackage ../development/compilers/rdmd { };

  rhash = callPackage ../tools/security/rhash { };

  riemann_c_client = callPackage ../tools/misc/riemann-c-client { };
  riemann-tools = callPackage ../tools/misc/riemann-tools { };

  ripmime = callPackage ../tools/networking/ripmime {};

  rkflashtool = callPackage ../tools/misc/rkflashtool { };

  rkrlv2 = callPackage ../applications/audio/rkrlv2 {};

  rmlint = callPackage ../tools/misc/rmlint {
    inherit (pythonPackages) sphinx;
  };

  rng_tools = callPackage ../tools/security/rng-tools { };

  rsnapshot = callPackage ../tools/backup/rsnapshot {
    perl = perl516; # fails to create docs: POD document had syntax errors
    # For the `logger' command, we can use either `utillinux' or
    # GNU Inetutils.  The latter is more portable.
    logger = inetutils;
  };
  rsnapshotGit = lowPrio (callPackage ../tools/backup/rsnapshot/git.nix {
    # For the `logger' command, we can use either `utillinux' or
    # GNU Inetutils.  The latter is more portable.
    logger = inetutils;
  });

  rlwrap = callPackage ../tools/misc/rlwrap { };

  rockbox_utility = callPackage ../tools/misc/rockbox-utility { };

  rosegarden = callPackage ../applications/audio/rosegarden { };

  rpPPPoE = builderDefsPackage (callPackage ../tools/networking/rp-pppoe) { };

  rpm = callPackage ../tools/package-management/rpm { };

  rpmextract = callPackage ../tools/archivers/rpmextract { };

  rrdtool = callPackage ../tools/misc/rrdtool { };

  rsstail = callPackage ../applications/networking/feedreaders/rsstail { };

  rtorrent = callPackage ../tools/networking/p2p/rtorrent { };

  rtorrent-git = callPackage ../tools/networking/p2p/rtorrent/git.nix { };

  rubber = callPackage ../tools/typesetting/rubber { };

  rxp = callPackage ../tools/text/xml/rxp { };

  rzip = callPackage ../tools/compression/rzip { };

  s3backer = callPackage ../tools/filesystems/s3backer { };

  s3fs = callPackage ../tools/filesystems/s3fs { };

  s3cmd = callPackage ../tools/networking/s3cmd { };

  s3sync = callPackage ../tools/networking/s3sync {
    ruby = ruby_1_8;
  };

  s6Dns = callPackage ../tools/networking/s6-dns { };

  s6LinuxUtils = callPackage ../os-specific/linux/s6-linux-utils { };

  s6Networking = callPackage ../tools/networking/s6-networking { };

  s6PortableUtils = callPackage ../tools/misc/s6-portable-utils { };

  sablotron = callPackage ../tools/text/xml/sablotron { };

  safecopy = callPackage ../tools/system/safecopy { };

  safe-rm = callPackage ../tools/system/safe-rm { };

  salut_a_toi = callPackage ../applications/networking/instant-messengers/salut-a-toi {};

  samplicator = callPackage ../tools/networking/samplicator { };

  screen = callPackage ../tools/misc/screen { };

  screen-message = callPackage ../tools/X11/screen-message { };

  screencloud = callPackage ../applications/graphics/screencloud {
    quazip = quazip.override { qt = qt4; };
  };

  scrot = callPackage ../tools/graphics/scrot { };

  scrypt = callPackage ../tools/security/scrypt { };

  sdcv = callPackage ../applications/misc/sdcv { };

  sdl-jstest = callPackage ../tools/misc/sdl-jstest { };

  sec = callPackage ../tools/admin/sec { };

  seccure = callPackage ../tools/security/seccure { };

  setserial = builderDefsPackage (callPackage ../tools/system/setserial) { };

  seqdiag = pythonPackages.seqdiag;

  screenfetch = callPackage ../tools/misc/screenfetch { };

  sg3_utils = callPackage ../tools/system/sg3_utils { };

  sharutils = callPackage ../tools/archivers/sharutils { };

  shotwell = callPackage ../applications/graphics/shotwell { };

  shout = callPackage ../applications/networking/irc/shout { };

  shellinabox = callPackage ../servers/shellinabox { };

  sic = callPackage ../applications/networking/irc/sic { };

  siege = callPackage ../tools/networking/siege {};

  sigil = callPackage ../applications/editors/sigil { };

  # aka., gpg-tools
  signing-party = callPackage ../tools/security/signing-party { };

  silc_client = callPackage ../applications/networking/instant-messengers/silc-client { };

  silc_server = callPackage ../servers/silc-server { };

  silver-searcher = callPackage ../tools/text/silver-searcher { };

  simplescreenrecorder = callPackage ../applications/video/simplescreenrecorder { };

  skippy-xd = callPackage ../tools/X11/skippy-xd {};

  skydns = goPackages.skydns.bin // { outputs = [ "bin" ]; };

  sipcalc = callPackage ../tools/networking/sipcalc { };

  sleuthkit = callPackage ../tools/system/sleuthkit {};

  slimrat = callPackage ../tools/networking/slimrat {
    inherit (perlPackages) WWWMechanize LWP;
  };

  slsnif = callPackage ../tools/misc/slsnif { };

  smartmontools = callPackage ../tools/system/smartmontools { };

  smbldaptools = callPackage ../tools/networking/smbldaptools {
    inherit (perlPackages) NetLDAP CryptSmbHash DigestSHA1;
  };

  smbnetfs = callPackage ../tools/filesystems/smbnetfs {};

  snabb = callPackage ../tools/networking/snabb { } ;

  sng = callPackage ../tools/graphics/sng {
    libpng = libpng12;
  };

  snort = callPackage ../applications/networking/ids/snort { };

  solr = callPackage ../servers/search/solr { };

  solvespace = callPackage ../applications/graphics/solvespace { };

  sparsehash = callPackage ../development/libraries/sparsehash { };

  spiped = callPackage ../tools/networking/spiped { };

  sqliteman = callPackage ../applications/misc/sqliteman { };

  stardict = callPackage ../applications/misc/stardict/stardict.nix {
    inherit (gnome) libgnomeui scrollkeeper;
  };

  stdman = callPackage ../data/documentation/stdman { };

  storebrowse = callPackage ../tools/system/storebrowse { };

  fusesmb = callPackage ../tools/filesystems/fusesmb { samba = samba3; };

  sl = callPackage ../tools/misc/sl { };

  socat = callPackage ../tools/networking/socat { };

  socat2pre = lowPrio (callPackage ../tools/networking/socat/2.x.nix { });

  softether_4_18 = callPackage ../servers/softether/4.18.nix { };
  softether = softether_4_18;

  sourceHighlight = callPackage ../tools/text/source-highlight { };

  spaceFM = callPackage ../applications/misc/spacefm { adwaita-icon-theme = gnome3.adwaita-icon-theme; };

  squashfsTools = callPackage ../tools/filesystems/squashfs { };

  sshfsFuse = callPackage ../tools/filesystems/sshfs-fuse { };

  sshuttle = callPackage ../tools/security/sshuttle { };

  sstp = callPackage ../tools/networking/sstp {};

  sudo = callPackage ../tools/security/sudo { };

  suidChroot = callPackage ../tools/system/suid-chroot { };

  sundtek = callPackage ../misc/drivers/sundtek { };

  super = callPackage ../tools/security/super { };

  supertux-editor = callPackage ../applications/editors/supertux-editor { };

  super-user-spark = haskellPackages.callPackage ../applications/misc/super_user_spark { };

  ssdeep = callPackage ../tools/security/ssdeep { };

  sshpass = callPackage ../tools/networking/sshpass { };

  sslscan = callPackage ../tools/security/sslscan { };

  sslmate = callPackage ../development/tools/sslmate { };

  ssmtp = callPackage ../tools/networking/ssmtp {
    tlsSupport = true;
  };

  ssss = callPackage ../tools/security/ssss { };

  stress = callPackage ../tools/system/stress { };

  stress-ng = callPackage ../tools/system/stress-ng { };

  stoken = callPackage ../tools/security/stoken {
    withGTK3 = config.stoken.withGTK3 or true;
  };

  storeBackup = callPackage ../tools/backup/store-backup { };

  stow = callPackage ../tools/misc/stow { };

  stun = callPackage ../tools/networking/stun { };

  stunnel = callPackage ../tools/networking/stunnel { };

  strongswan = callPackage ../tools/networking/strongswan { };

  strongswanTNC = callPackage ../tools/networking/strongswan { enableTNC=true; };

  su = shadow.su;

  subsonic = callPackage ../servers/misc/subsonic { };

  surfraw = callPackage ../tools/networking/surfraw { };

  swec = callPackage ../tools/networking/swec {
    inherit (perlPackages) LWP URI HTMLParser HTTPServerSimple Parent;
  };

  svnfs = callPackage ../tools/filesystems/svnfs { };

  svtplay-dl = callPackage ../tools/misc/svtplay-dl {
    inherit (pythonPackages) nose mock requests2;
  };

  sysbench = callPackage ../development/tools/misc/sysbench {};

  system_config_printer = callPackage ../tools/misc/system-config-printer {
    libxml2 = libxml2Python;
   };

  sitecopy = callPackage ../tools/networking/sitecopy { };

  stricat = callPackage ../tools/security/stricat { };

  privoxy = callPackage ../tools/networking/privoxy { };

  swaks = callPackage ../tools/networking/swaks { };

  swiften = callPackage ../development/libraries/swiften { };

  t = callPackage ../tools/misc/t { };

  t1utils = callPackage ../tools/misc/t1utils { };

  talkfilters = callPackage ../misc/talkfilters {};

  tarsnap = callPackage ../tools/backup/tarsnap { };

  tcpcrypt = callPackage ../tools/security/tcpcrypt { };

  tboot = callPackage ../tools/security/tboot { };

  tcpdump = callPackage ../tools/networking/tcpdump { };

  tcpflow = callPackage ../tools/networking/tcpflow { };

  teamviewer = callPackage_i686 ../applications/networking/remote/teamviewer/10.nix { };

  teamviewer8 = lowPrio (callPackage_i686 ../applications/networking/remote/teamviewer/8.nix { });

  teamviewer9 = lowPrio (callPackage_i686 ../applications/networking/remote/teamviewer/9.nix { });

  telnet = callPackage ../tools/networking/telnet { };

  texmacs = callPackage ../applications/editors/texmacs {
    tex = texlive.combined.scheme-small;
    extraFonts = true;
  };

  texmaker = callPackage ../applications/editors/texmaker { };

  texstudio = callPackage ../applications/editors/texstudio { };

  textadept = callPackage ../applications/editors/textadept { };

  thc-hydra = callPackage ../tools/security/thc-hydra { };

  tiled = callPackage ../applications/editors/tiled { };

  tinc = callPackage ../tools/networking/tinc { };

  tinc_pre = callPackage ../tools/networking/tinc/pre.nix { };

  tiny8086 = callPackage ../applications/virtualization/8086tiny { };

  tlsdate = callPackage ../tools/networking/tlsdate { };

  tmate = callPackage ../tools/misc/tmate { };

  tmpwatch = callPackage ../tools/misc/tmpwatch  { };

  tmux = callPackage ../tools/misc/tmux { };

  tmuxinator = callPackage ../tools/misc/tmuxinator { };

  tmin = callPackage ../tools/security/tmin { };

  tmsu = callPackage ../tools/filesystems/tmsu { };

  toilet = callPackage ../tools/misc/toilet { };

  tor = callPackage ../tools/security/tor { };

  tor-arm = callPackage ../tools/security/tor/tor-arm.nix { };

  torbutton = callPackage ../tools/security/torbutton { };

  torbrowser = callPackage ../tools/security/tor/torbrowser.nix {
    stdenv = overrideCC stdenv gcc5;
  };

  touchegg = callPackage ../tools/inputmethods/touchegg { };

  torsocks = callPackage ../tools/security/tor/torsocks.nix { };

  tpmmanager = callPackage ../applications/misc/tpmmanager { };

  tpm-quote-tools = callPackage ../tools/security/tpm-quote-tools { };

  tpm-tools = callPackage ../tools/security/tpm-tools { };

  tpm-luks = callPackage ../tools/security/tpm-luks { };

  tthsum = callPackage ../applications/misc/tthsum { };

  chaps = callPackage ../tools/security/chaps { };

  trace-cmd = callPackage ../os-specific/linux/trace-cmd { };

  traceroute = callPackage ../tools/networking/traceroute { };

  tracebox = callPackage ../tools/networking/tracebox { };

  trash-cli = callPackage ../tools/misc/trash-cli { };

  trickle = callPackage ../tools/networking/trickle {};

  trousers = callPackage ../tools/security/trousers { };

  omapd = callPackage ../tools/security/omapd { };

  ttf2pt1 = callPackage ../tools/misc/ttf2pt1 { };

  ttfautohint = callPackage ../tools/misc/ttfautohint { };

  tty-clock = callPackage ../tools/misc/tty-clock { };

  ttysnoop = callPackage ../os-specific/linux/ttysnoop {};

  ttylog = callPackage ../tools/misc/ttylog { };

  twitterBootstrap = callPackage ../development/web/twitter-bootstrap {};

  txt2man = callPackage ../tools/misc/txt2man { };

  txt2tags = callPackage ../tools/text/txt2tags { };

  u9fs = callPackage ../servers/u9fs { };

  ucl = callPackage ../development/libraries/ucl { };

  ucspi-tcp = callPackage ../tools/networking/ucspi-tcp { };

  udftools = callPackage ../tools/filesystems/udftools {};

  udptunnel = callPackage ../tools/networking/udptunnel { };

  ufraw = callPackage ../applications/graphics/ufraw { };

  umlet = callPackage ../tools/misc/umlet { };

  unetbootin = callPackage ../tools/cd-dvd/unetbootin { };

  unfs3 = callPackage ../servers/unfs3 { };

  unoconv = callPackage ../tools/text/unoconv { };

  unrtf = callPackage ../tools/text/unrtf { };

  untex = callPackage ../tools/text/untex { };

  upx = callPackage ../tools/compression/upx { };

  uriparser = callPackage ../development/libraries/uriparser {};

  urlview = callPackage ../applications/misc/urlview {};

  usbmuxd = callPackage ../tools/misc/usbmuxd {};

  uwsgi = callPackage ../servers/uwsgi {
    plugins = [];
  };

  vacuum = callPackage ../applications/networking/instant-messengers/vacuum {};

  volatility = callPackage ../tools/security/volatility { };

  vidalia = callPackage ../tools/security/vidalia { };

  vbetool = builderDefsPackage (callPackage ../tools/system/vbetool) { };

  vde2 = callPackage ../tools/networking/vde2 { };

  vboot_reference = callPackage ../tools/system/vboot_reference { };

  vcsh = callPackage ../applications/version-management/vcsh { };

  verilator = callPackage ../applications/science/electronics/verilator {};

  verilog = callPackage ../applications/science/electronics/verilog {};

  vfdecrypt = callPackage ../tools/misc/vfdecrypt { };

  vifm = callPackage ../applications/misc/vifm { };

  viking = callPackage ../applications/misc/viking {
    inherit (gnome) scrollkeeper;
    inherit (gnome3) gexiv2;
  };

  vit = callPackage ../applications/misc/vit { };

  vnc2flv = callPackage ../tools/video/vnc2flv {};

  vncrec = builderDefsPackage (callPackage ../tools/video/vncrec) {};

  vobcopy = callPackage ../tools/cd-dvd/vobcopy { };

  vobsub2srt = callPackage ../tools/cd-dvd/vobsub2srt { };

  vorbisgain = callPackage ../tools/misc/vorbisgain { };

  vpnc = callPackage ../tools/networking/vpnc { };

  openconnect = openconnect_openssl;

  openconnect_openssl = callPackage ../tools/networking/openconnect.nix {
    gnutls = null;
  };

  openconnect_gnutls = lowPrio (openconnect.override {
    openssl = null;
    gnutls = gnutls;
  });

  vtun = callPackage ../tools/networking/vtun { };

  wal_e = callPackage ../tools/backup/wal-e { };

  watchman = callPackage ../development/tools/watchman { };

  wbox = callPackage ../tools/networking/wbox {};

  welkin = callPackage ../tools/graphics/welkin {};

  wsmancli = callPackage ../tools/system/wsmancli {};

  wolfebin = callPackage ../tools/networking/wolfebin {
    python = python2;
  };

  xl2tpd = callPackage ../tools/networking/xl2tpd { };

  testdisk = callPackage ../tools/misc/testdisk { };

  html2text = callPackage ../tools/text/html2text { };

  html-tidy = callPackage ../tools/text/html-tidy { };

  html-xml-utils = callPackage ../tools/text/xml/html-xml-utils { };

  rcm = callPackage ../tools/misc/rcm {};

  tftp_hpa = callPackage ../tools/networking/tftp-hpa {};

  tidy-html5 = callPackage ../tools/text/tidy-html5 { };

  tigervnc = callPackage ../tools/admin/tigervnc {
    fontDirectories = [ xorg.fontadobe75dpi xorg.fontmiscmisc xorg.fontcursormisc
      xorg.fontbhlucidatypewriter75dpi ];
    fltk = fltk13;
  };

  tightvnc = callPackage ../tools/admin/tightvnc {
    fontDirectories = [ xorg.fontadobe75dpi xorg.fontmiscmisc xorg.fontcursormisc
      xorg.fontbhlucidatypewriter75dpi ];
  };

  time = callPackage ../tools/misc/time { };

  tkabber = callPackage ../applications/networking/instant-messengers/tkabber { };

  qfsm = callPackage ../applications/science/electronics/qfsm { };

  tkgate = callPackage ../applications/science/electronics/tkgate/1.x.nix { };

  # The newer package is low-priority because it segfaults at startup.
  tkgate2 = lowPrio (callPackage ../applications/science/electronics/tkgate/2.x.nix { });

  tm = callPackage ../tools/system/tm { };

  tradcpp = callPackage ../development/tools/tradcpp { };

  trang = callPackage ../tools/text/xml/trang { };

  tre = callPackage ../development/libraries/tre { };

  ts = callPackage ../tools/system/ts { };

  transfig = callPackage ../tools/graphics/transfig {
    libpng = libpng12;
  };

  truecrypt = callPackage ../applications/misc/truecrypt {
    wxGUI = config.truecrypt.wxGUI or true;
  };

  ttmkfdir = callPackage ../tools/misc/ttmkfdir { };

  udunits = callPackage ../development/libraries/udunits { };

  uim = callPackage ../tools/inputmethods/uim {
    inherit (pkgs.kde4) kdelibs;
  };

  uhub = callPackage ../servers/uhub { };

  unclutter = callPackage ../tools/misc/unclutter { };

  unbound = callPackage ../tools/networking/unbound { };

  units = callPackage ../tools/misc/units { };

  unrar = callPackage ../tools/archivers/unrar { };

  xar = callPackage ../tools/compression/xar { };

  xarchive = callPackage ../tools/archivers/xarchive { };

  xarchiver = callPackage ../tools/archivers/xarchiver { };

  xbrightness = callPackage ../tools/X11/xbrightness { };

  xsettingsd = callPackage ../tools/X11/xsettingsd { };

  xsensors = callPackage ../os-specific/linux/xsensors { };

  xcruiser = callPackage ../applications/misc/xcruiser { };

  unarj = callPackage ../tools/archivers/unarj { };

  unshield = callPackage ../tools/archivers/unshield { };

  unzip = callPackage ../tools/archivers/unzip { };

  unzipNLS = lowPrio (unzip.override { enableNLS = true; });

  uptimed = callPackage ../tools/system/uptimed { };

  urjtag = callPackage ../tools/misc/urjtag {
    svfSupport = true;
    bsdlSupport = true;
    staplSupport = true;
    jedecSupport = true;
  };

  urlwatch = callPackage ../tools/networking/urlwatch { };

  valum = callPackage ../development/web/valum {
    inherit (gnome3) libgee;
    vala = vala_0_28;
  };

  varnish = callPackage ../servers/varnish { };

  venus = callPackage ../tools/misc/venus {
    python = python27;
  };

  vlan = callPackage ../tools/networking/vlan { };

  vmtouch = callPackage ../tools/misc/vmtouch { };

  volumeicon = callPackage ../tools/audio/volumeicon { };

  wakelan = callPackage ../tools/networking/wakelan { };

  wavemon = callPackage ../tools/networking/wavemon { };

  wdfs = callPackage ../tools/filesystems/wdfs { };

  wdiff = callPackage ../tools/text/wdiff { };

  webalizer = callPackage ../tools/networking/webalizer { };

  webdruid = builderDefsPackage (callPackage ../tools/admin/webdruid) {};

  weighttp = callPackage ../tools/networking/weighttp { };

  wget = callPackage ../tools/networking/wget {
    inherit (perlPackages) LWP;
    libpsl = null;
  };

  which = callPackage ../tools/system/which { };

  wicd = callPackage ../tools/networking/wicd { };

  wipe = callPackage ../tools/security/wipe { };

  wkhtmltopdf = callPackage ../tools/graphics/wkhtmltopdf {
    overrideDerivation = lib.overrideDerivation;
  };

  wml = callPackage ../development/web/wml { };

  wrk = callPackage ../tools/networking/wrk { };

  wv = callPackage ../tools/misc/wv { };

  wv2 = callPackage ../tools/misc/wv2 { };

  wyrd = callPackage ../tools/misc/wyrd {
    inherit (ocamlPackages) camlp4;
  };

  x86info = callPackage ../os-specific/linux/x86info { };

  x11_ssh_askpass = callPackage ../tools/networking/x11-ssh-askpass { };

  xbursttools = assert stdenv ? glibc; callPackage ../tools/misc/xburst-tools {
    # It needs a cross compiler for mipsel to build the firmware it will
    # load into the Ben Nanonote
    gccCross =
      let
        pkgsCross = (import ./all-packages.nix) {
          inherit system;
          inherit bootStdenv noSysDirs gccWithCC gccWithProfiling config;
          # Ben Nanonote system
          crossSystem = {
            config = "mipsel-unknown-linux";
            bigEndian = true;
            arch = "mips";
            float = "soft";
            withTLS = true;
            libc = "uclibc";
            platform = {
              name = "ben_nanonote";
              kernelMajor = "2.6";
              # It's not a bcm47xx processor, but for the headers this should work
              kernelHeadersBaseConfig = "bcm47xx_defconfig";
              kernelArch = "mips";
            };
            gcc = {
              arch = "mips32";
            };
          };
        };
      in
        pkgsCross.gccCrossStageStatic;
  };

  xclip = callPackage ../tools/misc/xclip { };

  xtitle = callPackage ../tools/misc/xtitle { };

  xdelta = callPackage ../tools/compression/xdelta { };

  xdummy = callPackage ../tools/misc/xdummy { };

  xflux = callPackage ../tools/misc/xflux { };

  xfsprogs = callPackage ../tools/filesystems/xfsprogs { };
  libxfs = xfsprogs.lib;

  xml2 = callPackage ../tools/text/xml/xml2 { };

  xmlroff = callPackage ../tools/typesetting/xmlroff { };

  xmlstarlet = callPackage ../tools/text/xml/xmlstarlet { };

  xmlto = callPackage ../tools/typesetting/xmlto {
    w3m = w3m.override { graphicsSupport = false; };
  };

  xmltv = callPackage ../tools/misc/xmltv { };

  xmpppy = builderDefsPackage (callPackage ../development/python-modules/xmpppy) {};

  xorriso = callPackage ../tools/cd-dvd/xorriso { };

  xpf = callPackage ../tools/text/xml/xpf {
    libxml2 = libxml2Python;
  };

  xsel = callPackage ../tools/misc/xsel { };

  xtreemfs = callPackage ../tools/filesystems/xtreemfs {};

  xurls = callPackage ../tools/text/xurls {};

  xvfb_run = callPackage ../tools/misc/xvfb-run { inherit (texFunctions) fontsConf; };

  xvkbd = callPackage ../tools/X11/xvkbd {};

  xwinmosaic = callPackage ../tools/X11/xwinmosaic {};

  yank = callPackage ../tools/misc/yank { };

  # To expose more packages for Yi, override the extraPackages arg.
  yi = callPackage ../applications/editors/yi/wrapper.nix { };

  zbackup = callPackage ../tools/backup/zbackup {};

  zbar = callPackage ../tools/graphics/zbar {
    pygtk = lib.overrideDerivation pygtk (x: {
      gtk = gtk2;
    });
  };

  zdelta = callPackage ../tools/compression/zdelta { };

  zerotierone = callPackage ../tools/networking/zerotierone { };

  zerofree = callPackage ../tools/filesystems/zerofree { };

  zfstools = callPackage ../tools/filesystems/zfstools { };

  zile = callPackage ../applications/editors/zile { };

  zinnia = callPackage ../tools/inputmethods/zinnia { };
  tegaki-zinnia-japanese = callPackage ../tools/inputmethods/tegaki-zinnia-japanese { };

  zimreader = callPackage ../tools/text/zimreader { };

  zimwriterfs = callPackage ../tools/text/zimwriterfs { };

  zip = callPackage ../tools/archivers/zip { };

  zpaq = callPackage ../tools/archivers/zpaq { };
  zpaqd = callPackage ../tools/archivers/zpaq/zpaqd.nix { };

  zsh-navigation-tools = callPackage ../tools/misc/zsh-navigation-tools { };

  zsync = callPackage ../tools/compression/zsync { };

  zxing = callPackage ../tools/graphics/zxing {};


  ### SHELLS

  bash = lowPrio (callPackage ../shells/bash {
    texinfo = null;
    interactive = stdenv.isCygwin; # patch for cygwin requires readline support
  });

  bashInteractive = appendToName "interactive" (callPackage ../shells/bash {
    interactive = true;
  });

  bashCompletion = callPackage ../shells/bash-completion { };

  dash = callPackage ../shells/dash { };

  es = callPackage ../shells/es { };

  fish = callPackage ../shells/fish {
    python = python27Full;
  };

  mksh = callPackage ../shells/mksh { };

  tcsh = callPackage ../shells/tcsh { };

  rush = callPackage ../shells/rush { };

  xonsh = callPackage ../shells/xonsh { };

  zsh = callPackage ../shells/zsh { };


  ### DEVELOPMENT / COMPILERS

  abc =
    abcPatchable [];

  abcPatchable = patches :
    callPackage ../development/compilers/abc/default.nix {
      inherit patches;
      javaCup = callPackage ../development/libraries/java/cup { };
    };

  aldor = callPackage ../development/compilers/aldor { };

  aliceml = callPackage ../development/compilers/aliceml { };

  aspectj = callPackage ../development/compilers/aspectj { };

  ats = callPackage ../development/compilers/ats { };
  ats2 = callPackage ../development/compilers/ats2 { };

  avra = callPackage ../development/compilers/avra { };

  bigloo = callPackage ../development/compilers/bigloo { };

  colm = callPackage ../development/compilers/colm { };

  fetchegg = callPackage ../build-support/fetchegg { };

  eggDerivation = callPackage ../development/compilers/chicken/eggDerivation.nix { };

  chicken = callPackage ../development/compilers/chicken {
    bootstrap-chicken = chicken.override { bootstrap-chicken = null; };
  };

  egg2nix = callPackage ../development/tools/egg2nix {
    chickenEggs = callPackage ../development/tools/egg2nix/chicken-eggs.nix { };
  };

  ccl = callPackage ../development/compilers/ccl { };

  clang = llvmPackages.clang;

  clang_37 = llvmPackages_37.clang;
  clang_36 = llvmPackages_36.clang;
  clang_35 = wrapCC llvmPackages_35.clang;
  clang_34 = wrapCC llvmPackages_34.clang;
  clang_33 = wrapCC (clangUnwrapped llvm_33 ../development/compilers/llvm/3.3/clang.nix);

  clang-analyzer = callPackage ../development/tools/analysis/clang-analyzer {
    clang = clang_34;
    llvmPackages = llvmPackages_34;
  };

  clangUnwrapped = llvm: pkg: callPackage pkg { inherit llvm; };

  clangSelf = clangWrapSelf llvmPackagesSelf.clang;

  clangWrapSelf = build: callPackage ../build-support/cc-wrapper {
    cc = build;
    isClang = true;
    stdenv = clangStdenv;
    libc = glibc;
    extraPackages = [ libcxx libcxxabi ];
    nativeTools = false;
    nativeLibc = false;
  };

  #Use this instead of stdenv to build with clang
  clangStdenv = if stdenv.isDarwin then stdenv else lowPrio llvmPackages.stdenv;
  libcxxStdenv = stdenvAdapters.overrideCC stdenv (clangWrapSelf llvmPackages.clang-unwrapped);

  clean = callPackage ../development/compilers/clean { };

  closurecompiler = callPackage ../development/compilers/closure { };

  cmucl_binary = callPackage_i686 ../development/compilers/cmucl/binary.nix { };

  compcert = callPackage ../development/compilers/compcert (
    if system == "x86_64-linux"
    then { tools = pkgsi686Linux.stdenv.cc; }
    else {}
  );

  cryptol = haskellPackages.cryptol;

  cython = pythonPackages.cython;
  cython3 = python3Packages.cython;

  ecl = callPackage ../development/compilers/ecl { };

  eql = callPackage ../development/compilers/eql {};

  elmPackages = callPackage ../development/compilers/elm { };

  adobe_flex_sdk = callPackage ../development/compilers/adobe-flex-sdk { };

  fpc = callPackage ../development/compilers/fpc { };

  gambit = callPackage ../development/compilers/gambit { };

  gcc = gcc49;

  gcc_multi =
    if system == "x86_64-linux" then lowPrio (
      let
        extraBuildCommands = ''
          echo "dontMoveLib64=1" >> $out/nix-support/setup-hook
        '';
      in wrapCCWith (callPackage ../build-support/cc-wrapper) glibc_multi extraBuildCommands (gcc.cc.override {
        stdenv = overrideCC stdenv (wrapCCWith (callPackage ../build-support/cc-wrapper) glibc_multi "" gcc.cc);
        profiledCompiler = false;
        enableMultilib = true;
      }))
    else throw "Multilib gcc not supported on ‘${system}’";

  gcc_debug = lowPrio (wrapCC (gcc.cc.override {
    stripped = false;
  }));

  gccApple = throw "gccApple is no longer supported";

  gccCrossStageStatic = let
    libcCross1 =
      if stdenv.cross.libc == "msvcrt" then windows.mingw_w64_headers
      else if stdenv.cross.libc == "libSystem" then darwin.xcode
      else null;
    in wrapGCCCross {
      gcc = forceNativeDrv (gcc.cc.override {
        cross = crossSystem;
        crossStageStatic = true;
        langCC = false;
        libcCross = libcCross1;
        enableShared = false;
      });
      libc = libcCross1;
      binutils = binutilsCross;
      cross = crossSystem;
  };

  # Only needed for mingw builds
  gccCrossMingw2 = wrapGCCCross {
    gcc = gccCrossStageStatic.gcc;
    libc = windows.mingw_headers2;
    binutils = binutilsCross;
    cross = assert crossSystem != null; crossSystem;
  };

  gccCrossStageFinal = wrapGCCCross {
    gcc = forceNativeDrv (gcc.cc.override {
      cross = crossSystem;
      crossStageStatic = false;

      # XXX: We have troubles cross-compiling libstdc++ on MinGW (see
      # <http://hydra.nixos.org/build/4268232>), so don't even try.
      langCC = crossSystem.config != "i686-pc-mingw32";
    });
    libc = libcCross;
    binutils = binutilsCross;
    cross = crossSystem;
  };

  gcc44 = lowPrio (wrapCC (makeOverridable (import ../development/compilers/gcc/4.4) {
    inherit fetchurl stdenv gmp mpfr /* ppl cloogppl */
      gettext which noSysDirs;
    texinfo = texinfo4;
    profiledCompiler = true;
  }));

  gcc45 = lowPrio (wrapCC (callPackage ../development/compilers/gcc/4.5 {
    inherit noSysDirs;
    texinfo = texinfo4;

    ppl = null;
    cloogppl = null;

    # bootstrapping a profiled compiler does not work in the sheevaplug:
    # http://gcc.gnu.org/bugzilla/show_bug.cgi?id=43944
    profiledCompiler = !stdenv.isArm;

    # When building `gcc.crossDrv' (a "Canadian cross", with host == target
    # and host != build), `cross' must be null but the cross-libc must still
    # be passed.
    cross = null;
    libcCross = if crossSystem != null then libcCross else null;
  }));

  gcc46 = lowPrio (wrapCC (callPackage ../development/compilers/gcc/4.6 {
    inherit noSysDirs;

    ppl = null;
    cloog = null;

    # bootstrapping a profiled compiler does not work in the sheevaplug:
    # http://gcc.gnu.org/bugzilla/show_bug.cgi?id=43944
    profiledCompiler = false;

    # When building `gcc.crossDrv' (a "Canadian cross", with host == target
    # and host != build), `cross' must be null but the cross-libc must still
    # be passed.
    cross = null;
    libcCross = if crossSystem != null then libcCross else null;
    texinfo = texinfo413;
  }));

  gcc48 = lowPrio (wrapCC (callPackage ../development/compilers/gcc/4.8 {
    inherit noSysDirs;

    # PGO seems to speed up compilation by gcc by ~10%, see #445 discussion
    profiledCompiler = with stdenv; (!isDarwin && (isi686 || isx86_64));

    # When building `gcc.crossDrv' (a "Canadian cross", with host == target
    # and host != build), `cross' must be null but the cross-libc must still
    # be passed.
    cross = null;
    libcCross = if crossSystem != null then libcCross else null;

    isl = isl_0_14;
  }));

  gcc49 = lowPrio (wrapCC (callPackage ../development/compilers/gcc/4.9 {
    inherit noSysDirs;

    # PGO seems to speed up compilation by gcc by ~10%, see #445 discussion
    profiledCompiler = with stdenv; (!isDarwin && (isi686 || isx86_64));

    # When building `gcc.crossDrv' (a "Canadian cross", with host == target
    # and host != build), `cross' must be null but the cross-libc must still
    # be passed.
    cross = null;
    libcCross = if crossSystem != null then libcCross else null;

    isl = isl_0_11;

    cloog = cloog_0_18_0;
  }));

  gcc5 = lowPrio (wrapCC (callPackage ../development/compilers/gcc/5 {
    inherit noSysDirs;

    # PGO seems to speed up compilation by gcc by ~10%, see #445 discussion
    profiledCompiler = with stdenv; (!isDarwin && (isi686 || isx86_64));

    # When building `gcc.crossDrv' (a "Canadian cross", with host == target
    # and host != build), `cross' must be null but the cross-libc must still
    # be passed.
    cross = null;
    libcCross = if crossSystem != null then libcCross else null;

    isl = isl_0_14;
  }));

  gfortran = if !stdenv.isDarwin then gfortran49
             else callPackage ../development/compilers/gcc/gfortran-darwin.nix {
    inherit (darwin) Libsystem;
  };

  gfortran48 = wrapCC (gcc48.cc.override {
    name = "gfortran";
    langFortran = true;
    langCC = false;
    langC = false;
    profiledCompiler = false;
  });

  gfortran49 = wrapCC (gcc49.cc.override {
    name = "gfortran";
    langFortran = true;
    langCC = false;
    langC = false;
    profiledCompiler = false;
  });

  gcj = gcj49;
  gcj49 = wrapCC (gcc49.cc.override {
    name = "gcj";
    langJava = true;
    langFortran = false;
    langCC = false;
    langC = false;
    profiledCompiler = false;
    inherit zip unzip zlib boehmgc gettext pkgconfig perl;
    inherit gtk;
    inherit (gnome) libart_lgpl;
    inherit (xorg) libX11 libXt libSM libICE libXtst libXi libXrender
      libXrandr xproto renderproto xextproto inputproto randrproto;
  });

  gnat = gnat45; # failed to make 4.6 or 4.8 build

  gnat45 = wrapCC (gcc45.cc.override {
    name = "gnat";
    langCC = false;
    langC = true;
    langAda = true;
    profiledCompiler = false;
    inherit gnatboot;
    # We can't use the ppl stuff, because we would have
    # libstdc++ problems.
    cloogppl = null;
    ppl = null;
  });

  gnatboot = wrapGCC-old (callPackage ../development/compilers/gnatboot {});

  gnu-smalltalk = callPackage ../development/compilers/gnu-smalltalk {
    emacsSupport = config.emacsSupport or false;
  };

  gccgo = gccgo49;

  gccgo48 = wrapCC (gcc48.cc.override {
    name = "gccgo";
    langCC = true; #required for go.
    langC = true;
    langGo = true;
  });

  gccgo49 = wrapCC (gcc49.cc.override {
    name = "gccgo49";
    langCC = true; #required for go.
    langC = true;
    langGo = true;
    profiledCompiler = false;
  });

  ghdl = wrapCC (import ../development/compilers/gcc/4.3 {
    inherit stdenv fetchurl gmp mpfr noSysDirs gnat;
    texinfo = texinfo4;
    name = "ghdl";
    langVhdl = true;
    langCC = false;
    langC = false;
    profiledCompiler = false;
    enableMultilib = false;
  });

  ghdl_mcode = callPackage ../development/compilers/ghdl { };

  gcl = builderDefsPackage (callPackage ../development/compilers/gcl) {
    gmp = gmp4;
  };

  gcc-arm-embedded-4_7 = callPackage_i686 ../development/compilers/gcc-arm-embedded {
    version = "4.7-2013q3-20130916";
    releaseType = "update";
    sha256 = "1bd9bi9q80xn2rpy0rn1vvj70rh15kb7dmah0qs4q2rv78fqj40d";
  };
  gcc-arm-embedded-4_8 = callPackage_i686 ../development/compilers/gcc-arm-embedded {
    version = "4.8-2014q1-20140314";
    releaseType = "update";
    sha256 = "ce92859550819d4a3d1a6e2672ea64882b30afa2c08cf67fa8e1d93788c2c577";
  };
  gcc-arm-embedded-4_9 = callPackage_i686 ../development/compilers/gcc-arm-embedded {
    version = "4.9-2015q1-20150306";
    releaseType = "update";
    sha256 = "c5e0025b065750bbd76b5357b4fc8606d88afbac9ff55b8a82927b4b96178154";
  };
  gcc-arm-embedded = gcc-arm-embedded-4_9;

  gforth = callPackage ../development/compilers/gforth {};

  gtk-server = callPackage ../development/interpreters/gtk-server {};

  # Haskell and GHC

  haskell = callPackage ./haskell-packages.nix { };

  haskellPackages = haskell.packages.ghc7102.override {
    overrides = config.haskellPackageOverrides or (self: super: {});
  };
  inherit (haskellPackages) ghc cabal-install stack;

  haxe = callPackage ../development/compilers/haxe {
    inherit (ocamlPackages) camlp4;
  };
  hxcpp = callPackage ../development/compilers/haxe/hxcpp.nix { };

  hhvm = callPackage ../development/compilers/hhvm { };
  hiphopvm = hhvm; /* Compatibility alias */

  hop = callPackage ../development/compilers/hop { };

  falcon = callPackage ../development/interpreters/falcon { };

  fsharp = callPackage ../development/compilers/fsharp {};

  dotnetPackages = recurseIntoAttrs (callPackage ./dotnet-packages.nix {});

  go_1_4 = callPackage ../development/compilers/go/1.4.nix {
    inherit (darwin.apple_sdk.frameworks) Security;
  };

  go_1_5 = callPackage ../development/compilers/go/1.5.nix {
    inherit (darwin.apple_sdk.frameworks) Security Foundation;
  };

  go = go_1_5;

  go-repo-root = goPackages.go-repo-root.bin // { outputs = [ "bin" ]; };

  gox = goPackages.gox.bin // { outputs = [ "bin" ]; };

  gprolog = callPackage ../development/compilers/gprolog { };

  gwt240 = callPackage ../development/compilers/gwt/2.4.0.nix { };

  icedtea7_web = callPackage ../development/compilers/icedtea-web {
    jdk = jdk7;
    xulrunner = firefox;
  };

  icedtea8_web = callPackage ../development/compilers/icedtea-web {
    jdk = jdk8;
    xulrunner = firefox;
  };

  icedtea_web = icedtea8_web;

  ikarus = callPackage ../development/compilers/ikarus { };

  intercal = callPackage ../development/compilers/intercal { };

  hugs = callPackage ../development/interpreters/hugs { };

  path64 = callPackage ../development/compilers/path64 { };

  openjdk7 =
    if stdenv.isDarwin then
      callPackage ../development/compilers/openjdk-darwin { }
    else
      callPackage ../development/compilers/openjdk/7.nix {
        bootjdk = callPackage ../development/compilers/openjdk/bootstrap.nix { version = "7"; };
      };

  openjdk8 = callPackage ../development/compilers/openjdk/8.nix {
    bootjdk = callPackage ../development/compilers/openjdk/bootstrap.nix { version = "8"; };
  };

  openjdk = if stdenv.isDarwin then openjdk7 else openjdk8;

  jdk7 = openjdk7 // { outputs = [ "out" ]; };
  jre7 = lib.setName "openjre-${lib.getVersion pkgs.openjdk7.jre}" (openjdk7.jre // { outputs = [ "jre" ]; });

  jdk8 = openjdk8 // { outputs = [ "out" ]; };
  jre8 = lib.setName "openjre-${lib.getVersion pkgs.openjdk8.jre}" (openjdk8.jre // { outputs = [ "jre" ]; });

  jdk = if stdenv.isDarwin then jdk7 else jdk8;
  jre = if stdenv.isDarwin then jre7 else jre8;

  oraclejdk = pkgs.jdkdistro true false;

  oraclejdk7 = pkgs.oraclejdk7distro true false;

  oraclejdk7psu = pkgs.oraclejdk7psu_distro true false;

  oraclejdk8 = pkgs.oraclejdk8distro true false;

  oraclejre = lowPrio (pkgs.jdkdistro false false);

  oraclejre7 = lowPrio (pkgs.oraclejdk7distro false false);

  oraclejre7psu = lowPrio (pkgs.oraclejdk7psu_distro false false);

  oraclejre8 = lowPrio (pkgs.oraclejdk8distro false false);

  jrePlugin = lowPrio (pkgs.jdkdistro false true);

  supportsJDK =
    system == "i686-linux" ||
    system == "x86_64-linux";

  jdkdistro = installjdk: pluginSupport:
    assert supportsJDK;
    (if pluginSupport then appendToName "with-plugin" else x: x)
      (callPackage ../development/compilers/oraclejdk/jdk6-linux.nix { });

  oraclejdk7distro = installjdk: pluginSupport:
    assert supportsJDK;
    (if pluginSupport then appendToName "with-plugin" else x: x)
      (callPackage ../development/compilers/oraclejdk/jdk7-linux.nix { inherit installjdk; });

  oraclejdk7psu_distro = installjdk: pluginSupport:
    assert supportsJDK;
    (if pluginSupport then appendToName "with-plugin" else x: x)
      (callPackage ../development/compilers/oraclejdk/jdk7psu-linux.nix { inherit installjdk; });

  oraclejdk8distro = installjdk: pluginSupport:
    assert supportsJDK;
    (if pluginSupport then appendToName "with-plugin" else x: x)
      (callPackage ../development/compilers/oraclejdk/jdk8-linux.nix { inherit installjdk; });

  jikes = callPackage ../development/compilers/jikes { };

  julia = callPackage ../development/compilers/julia {
    gmp = gmp6;
    llvm = llvm_33;
    openblas = openblasCompat;
  };

  lazarus = callPackage ../development/compilers/fpc/lazarus.nix {
    fpc = fpc;
  };

  lessc = callPackage ../development/compilers/lessc { };

  llvm = llvmPackages.llvm;

  llvm_37 = llvmPackages_37.llvm;
  llvm_36 = llvmPackages_36.llvm;
  llvm_35 = llvmPackages_35.llvm;
  llvm_34 = llvmPackages_34.llvm;
  llvm_33 = callPackage ../development/compilers/llvm/3.3/llvm.nix { };

  llvmPackages = recurseIntoAttrs llvmPackages_37;

  llvmPackagesSelf = llvmPackages_34.override {
    stdenv = libcxxStdenv;
  };

  llvmPackages_34 = callPackage ../development/compilers/llvm/3.4 {
    isl = isl_0_12;
  };

  llvmPackages_35 = callPackage ../development/compilers/llvm/3.5 {
    isl = isl_0_14;
  };

  llvmPackages_36 = callPackage ../development/compilers/llvm/3.6 {
    inherit (stdenvAdapters) overrideCC;
  };

  llvmPackages_37 = callPackage ../development/compilers/llvm/3.7 {
    inherit (stdenvAdapters) overrideCC;
  };

  manticore = callPackage ../development/compilers/manticore { };

  mentorToolchains = recurseIntoAttrs (
    callPackage_i686 ../development/compilers/mentor {}
  );

  mercury = callPackage ../development/compilers/mercury { };

  microscheme = callPackage ../development/compilers/microscheme { };

  mitscheme = callPackage ../development/compilers/mit-scheme { };

  mkcl = callPackage ../development/compilers/mkcl {};

  mlton = callPackage ../development/compilers/mlton { };

  mono = callPackage ../development/compilers/mono {};

  monoDLLFixer = callPackage ../build-support/mono-dll-fixer { };

  mozart-binary = callPackage ../development/compilers/mozart/binary.nix { };
  mozart = mozart-binary;

  nim = callPackage ../development/compilers/nim { };

  neko = callPackage ../development/compilers/neko { };

  nasm = callPackage ../development/compilers/nasm { };

  nvidia_cg_toolkit = callPackage ../development/compilers/nvidia-cg-toolkit { };

  ocaml = ocamlPackages.ocaml;

  ocaml_3_08_0 = callPackage ../development/compilers/ocaml/3.08.0.nix { };

  ocaml_3_10_0 = callPackage ../development/compilers/ocaml/3.10.0.nix { };

  ocaml_3_11_2 = callPackage ../development/compilers/ocaml/3.11.2.nix { };

  ocaml_3_12_1 = callPackage ../development/compilers/ocaml/3.12.1.nix { };

  ocaml_4_00_1 = callPackage ../development/compilers/ocaml/4.00.1.nix { };

  ocaml_4_01_0 = callPackage ../development/compilers/ocaml/4.01.0.nix { };

  ocaml_4_02 = callPackage ../development/compilers/ocaml/4.02.nix { };

  orc = callPackage ../development/compilers/orc { };

  metaocaml_3_09 = callPackage ../development/compilers/ocaml/metaocaml-3.09.nix { };

  ber_metaocaml_003 = callPackage ../development/compilers/ocaml/ber-metaocaml-003.nix { };

  mkOcamlPackages = ocaml: self:
    let
      callPackage = newScope self;
      ocaml_version = (builtins.parseDrvName ocaml.name).version;
    in rec {
    inherit ocaml;
    buildOcaml = callPackage ../build-support/ocaml { };

    acgtk = callPackage ../applications/science/logic/acgtk { };

    alcotest = callPackage ../development/ocaml-modules/alcotest {};

    ansiterminal = callPackage ../development/ocaml-modules/ansiterminal { };

    asn1-combinators = callPackage ../development/ocaml-modules/asn1-combinators { };

    async_extra = callPackage ../development/ocaml-modules/async_extra { };

    async_find = callPackage ../development/ocaml-modules/async_find { };

    async_kernel = callPackage ../development/ocaml-modules/async_kernel { };

    async_shell = callPackage ../development/ocaml-modules/async_shell { };

    async_ssl = callPackage ../development/ocaml-modules/async_ssl { };

    async_unix = callPackage ../development/ocaml-modules/async_unix { };

    async =
      if lib.versionOlder "4.02" ocaml_version
      then callPackage ../development/ocaml-modules/async { }
      else null;

    atd = callPackage ../development/ocaml-modules/atd { };

    atdgen = callPackage ../development/ocaml-modules/atdgen { };

    base64 = callPackage ../development/ocaml-modules/base64 { };

    bolt = callPackage ../development/ocaml-modules/bolt { };

    bitstring_2_0_4 = callPackage ../development/ocaml-modules/bitstring/2.0.4.nix { };
    bitstring_git   = callPackage ../development/ocaml-modules/bitstring { };

    bitstring =
      if lib.versionOlder "4.02" ocaml_version
      then bitstring_git
      else bitstring_2_0_4;

    camlidl = callPackage ../development/tools/ocaml/camlidl { };

    camlp4 =
      if lib.versionOlder "4.02" ocaml_version
      then callPackage ../development/tools/ocaml/camlp4 { }
      else null;

    camlp5_old_strict =
      if lib.versionOlder "4.00" ocaml_version
      then camlp5_6_strict
      else callPackage ../development/tools/ocaml/camlp5/5.15.nix { };

    camlp5_old_transitional =
      if lib.versionOlder "4.00" ocaml_version
      then camlp5_6_transitional
      else callPackage ../development/tools/ocaml/camlp5/5.15.nix {
        transitional = true;
      };

    camlp5_6_strict = callPackage ../development/tools/ocaml/camlp5 { };

    camlp5_6_transitional = callPackage ../development/tools/ocaml/camlp5 {
      transitional = true;
    };

    camlp5_strict = camlp5_6_strict;

    camlp5_transitional = camlp5_6_transitional;

    camlpdf = callPackage ../development/ocaml-modules/camlpdf { };

    calendar = callPackage ../development/ocaml-modules/calendar { };

    camlzip = callPackage ../development/ocaml-modules/camlzip { };

    camomile_0_8_2 = callPackage ../development/ocaml-modules/camomile/0.8.2.nix { };
    camomile = callPackage ../development/ocaml-modules/camomile { };

    camlimages_4_0 = callPackage ../development/ocaml-modules/camlimages/4.0.nix {
      libpng = libpng12;
      giflib = giflib_4_1;
    };
    camlimages_4_1 = callPackage ../development/ocaml-modules/camlimages/4.1.nix {
      giflib = giflib_4_1;
    };
    camlimages = camlimages_4_1;

    conduit = callPackage ../development/ocaml-modules/conduit {
       lwt = ocaml_lwt;
    };

    biniou = callPackage ../development/ocaml-modules/biniou { };

    bin_prot = callPackage ../development/ocaml-modules/bin_prot { };

    ocaml_cairo = callPackage ../development/ocaml-modules/ocaml-cairo { };

    ocaml_cairo2 = callPackage ../development/ocaml-modules/ocaml-cairo2 { };

    cil = callPackage ../development/ocaml-modules/cil { };

    cmdliner = callPackage ../development/ocaml-modules/cmdliner { };

    cohttp = callPackage ../development/ocaml-modules/cohttp {
      lwt = ocaml_lwt;
    };

    config-file = callPackage ../development/ocaml-modules/config-file { };

    cpdf = callPackage ../development/ocaml-modules/cpdf { };

    cppo = callPackage ../development/tools/ocaml/cppo { };

    cryptokit = callPackage ../development/ocaml-modules/cryptokit { };

    cstruct = callPackage ../development/ocaml-modules/cstruct {
      lwt = ocaml_lwt;
    };

    csv = callPackage ../development/ocaml-modules/csv { };

    custom_printf = callPackage ../development/ocaml-modules/custom_printf { };

    ctypes = callPackage ../development/ocaml-modules/ctypes { };

    dolog = callPackage ../development/ocaml-modules/dolog { };

    easy-format = callPackage ../development/ocaml-modules/easy-format { };

    eff = callPackage ../development/interpreters/eff { };

    eliom = callPackage ../development/ocaml-modules/eliom { };

    enumerate = callPackage ../development/ocaml-modules/enumerate { };

    erm_xml = callPackage ../development/ocaml-modules/erm_xml { };

    erm_xmpp = callPackage ../development/ocaml-modules/erm_xmpp { };

    ezjsonm = callPackage ../development/ocaml-modules/ezjsonm {
      lwt = ocaml_lwt;
    };

    faillib = callPackage ../development/ocaml-modules/faillib { };

    fieldslib = callPackage ../development/ocaml-modules/fieldslib { };

    fileutils = callPackage ../development/ocaml-modules/fileutils { };

    findlib = callPackage ../development/tools/ocaml/findlib { };

    fix = callPackage ../development/ocaml-modules/fix { };

    fontconfig = callPackage ../development/ocaml-modules/fontconfig {
      inherit (pkgs) fontconfig;
    };

    functory = callPackage ../development/ocaml-modules/functory { };

    herelib = callPackage ../development/ocaml-modules/herelib { };

    io-page = callPackage ../development/ocaml-modules/io-page { };

    ipaddr = callPackage ../development/ocaml-modules/ipaddr { };

    javalib = callPackage ../development/ocaml-modules/javalib {
      extlib = ocaml_extlib_maximal;
    };

    dypgen = callPackage ../development/ocaml-modules/dypgen { };

    patoline = callPackage ../tools/typesetting/patoline { };

    gapi_ocaml = callPackage ../development/ocaml-modules/gapi-ocaml { };

    gg = callPackage ../development/ocaml-modules/gg { };

    gmetadom = callPackage ../development/ocaml-modules/gmetadom { };

    gtktop = callPackage ../development/ocaml-modules/gtktop { };

    hex = callPackage ../development/ocaml-modules/hex { };

    jingoo = callPackage ../development/ocaml-modules/jingoo {
      batteries = ocaml_batteries;
      pcre = ocaml_pcre;
    };

    js_of_ocaml = callPackage ../development/tools/ocaml/js_of_ocaml { };

    jsonm = callPackage ../development/ocaml-modules/jsonm { };

    lablgl = callPackage ../development/ocaml-modules/lablgl { };

    lablgtk_2_14 = callPackage ../development/ocaml-modules/lablgtk/2.14.0.nix {
      inherit (gnome) libgnomecanvas libglade gtksourceview;
    };
    lablgtk = callPackage ../development/ocaml-modules/lablgtk {
      inherit (gnome) libgnomecanvas libglade gtksourceview;
    };

    lablgtk-extras =
      if lib.versionOlder "4.02" ocaml_version
      then callPackage ../development/ocaml-modules/lablgtk-extras { }
      else callPackage ../development/ocaml-modules/lablgtk-extras/1.4.nix { };

    lablgtkmathview = callPackage ../development/ocaml-modules/lablgtkmathview {
      gtkmathview = callPackage ../development/libraries/gtkmathview { };
    };

    lambdaTerm-1_6 = callPackage ../development/ocaml-modules/lambda-term/1.6.nix { };
    lambdaTerm =
      if lib.versionOlder "4.01" ocaml_version
      then callPackage ../development/ocaml-modules/lambda-term { }
      else lambdaTerm-1_6;

    llvm = callPackage ../development/ocaml-modules/llvm {
      llvm = pkgs.llvm_37;
    };

    macaque = callPackage ../development/ocaml-modules/macaque { };

    magic-mime = callPackage ../development/ocaml-modules/magic-mime { };

    magick = callPackage ../development/ocaml-modules/magick { };

    menhir = callPackage ../development/ocaml-modules/menhir { };

    merlin = callPackage ../development/tools/ocaml/merlin { };

    mezzo = callPackage ../development/compilers/mezzo { };

    mlgmp =  callPackage ../development/ocaml-modules/mlgmp { };

    nocrypto =  callPackage ../development/ocaml-modules/nocrypto { };

    ocaml_batteries = callPackage ../development/ocaml-modules/batteries { };

    comparelib = callPackage ../development/ocaml-modules/comparelib { };

    core_extended = callPackage ../development/ocaml-modules/core_extended { };

    core_kernel = callPackage ../development/ocaml-modules/core_kernel { };

    core = callPackage ../development/ocaml-modules/core { };

    ocaml_cryptgps = callPackage ../development/ocaml-modules/cryptgps { };

    ocaml_data_notation = callPackage ../development/ocaml-modules/odn { };

    ocaml_expat = callPackage ../development/ocaml-modules/expat { };

    ocamlfuse = callPackage ../development/ocaml-modules/ocamlfuse { };

    ocamlgraph = callPackage ../development/ocaml-modules/ocamlgraph { };

    ocaml_http = callPackage ../development/ocaml-modules/http { };

    ocamlify = callPackage ../development/tools/ocaml/ocamlify { };

    ocaml_lwt = callPackage ../development/ocaml-modules/lwt { };

    ocamlmod = callPackage ../development/tools/ocaml/ocamlmod { };

    ocaml_mysql = callPackage ../development/ocaml-modules/mysql { };

    ocamlnet = callPackage ../development/ocaml-modules/ocamlnet { };

    ocaml_oasis = callPackage ../development/tools/ocaml/oasis { };

    ocaml_optcomp = callPackage ../development/ocaml-modules/optcomp { };

    ocaml_pcre = callPackage ../development/ocaml-modules/pcre {};

    pgocaml = callPackage ../development/ocaml-modules/pgocaml {};

    ocaml_react = callPackage ../development/ocaml-modules/react { };
    reactivedata = callPackage ../development/ocaml-modules/reactivedata {};

    ocamlscript = callPackage ../development/tools/ocaml/ocamlscript { };

    ocamlsdl= callPackage ../development/ocaml-modules/ocamlsdl { };

    ocaml_sqlite3 = callPackage ../development/ocaml-modules/sqlite3 { };

    ocaml_ssl = callPackage ../development/ocaml-modules/ssl { };

    ocaml_text = callPackage ../development/ocaml-modules/ocaml-text { };

    ocpBuild = callPackage ../development/tools/ocaml/ocp-build { };

    ocpIndent = callPackage ../development/tools/ocaml/ocp-indent { };

    ocp-index = callPackage ../development/tools/ocaml/ocp-index { };

    ocplib-endian = callPackage ../development/ocaml-modules/ocplib-endian { };

    ocsigen_server = callPackage ../development/ocaml-modules/ocsigen-server { };

    ojquery = callPackage ../development/ocaml-modules/ojquery { };

    otfm = callPackage ../development/ocaml-modules/otfm { };

    ounit = callPackage ../development/ocaml-modules/ounit { };

    piqi = callPackage ../development/ocaml-modules/piqi { };
    piqi-ocaml = callPackage ../development/ocaml-modules/piqi-ocaml { };

    re2 = callPackage ../development/ocaml-modules/re2 { };

    tyxml = callPackage ../development/ocaml-modules/tyxml { };

    ulex = callPackage ../development/ocaml-modules/ulex { };

    ulex08 = callPackage ../development/ocaml-modules/ulex/0.8 {
      camlp5 = camlp5_transitional;
    };

    textutils = callPackage ../development/ocaml-modules/textutils { };

    type_conv_108_08_00 = callPackage ../development/ocaml-modules/type_conv/108.08.00.nix { };
    type_conv_109_60_01 = callPackage ../development/ocaml-modules/type_conv/109.60.01.nix { };
    type_conv_112_01_01 = callPackage ../development/ocaml-modules/type_conv/112.01.01.nix { };
    type_conv =
      if lib.versionOlder "4.02" ocaml_version
      then type_conv_112_01_01
      else if lib.versionOlder "4.00" ocaml_version
      then type_conv_109_60_01
      else if lib.versionOlder "3.12" ocaml_version
      then type_conv_108_08_00
      else null;

    sexplib_108_08_00 = callPackage ../development/ocaml-modules/sexplib/108.08.00.nix { };
    sexplib_111_25_00 = callPackage ../development/ocaml-modules/sexplib/111.25.00.nix { };
    sexplib_112_24_01 = callPackage ../development/ocaml-modules/sexplib/112.24.01.nix { };

    sexplib =
      if lib.versionOlder "4.02" ocaml_version
      then sexplib_112_24_01
      else if lib.versionOlder "4.00" ocaml_version
      then sexplib_111_25_00
      else if lib.versionOlder "3.12" ocaml_version
      then sexplib_108_08_00
      else null;

    ocaml_extlib = callPackage ../development/ocaml-modules/extlib { };
    ocaml_extlib_maximal = callPackage ../development/ocaml-modules/extlib {
      minimal = false;
    };

    ocurl = callPackage ../development/ocaml-modules/ocurl { };

    pa_ounit = callPackage ../development/ocaml-modules/pa_ounit { };

    pa_bench = callPackage ../development/ocaml-modules/pa_bench { };

    pa_test = callPackage ../development/ocaml-modules/pa_test { };

    pipebang = callPackage ../development/ocaml-modules/pipebang { };

    pprint = callPackage ../development/ocaml-modules/pprint { };

    pycaml = callPackage ../development/ocaml-modules/pycaml { };

    qcheck = callPackage ../development/ocaml-modules/qcheck {
      oasis = ocaml_oasis;
    };

    qtest = callPackage ../development/ocaml-modules/qtest {
      oasis = ocaml_oasis;
    };

    re = callPackage ../development/ocaml-modules/re { };

    safepass = callPackage ../development/ocaml-modules/safepass { };

    sqlite3EZ = callPackage ../development/ocaml-modules/sqlite3EZ { };

    stringext = callPackage ../development/ocaml-modules/stringext { };

    twt = callPackage ../development/ocaml-modules/twt { };

    typerep = callPackage ../development/ocaml-modules/typerep { };

    utop = callPackage ../development/tools/ocaml/utop { };

    uuidm = callPackage ../development/ocaml-modules/uuidm { };

    sawja = callPackage ../development/ocaml-modules/sawja { };

    uucd = callPackage ../development/ocaml-modules/uucd { };
    uucp = callPackage ../development/ocaml-modules/uucp { };
    uunf = callPackage ../development/ocaml-modules/uunf { };

    uri = callPackage ../development/ocaml-modules/uri { };

    uuseg = callPackage ../development/ocaml-modules/uuseg { };
    uutf = callPackage ../development/ocaml-modules/uutf { };

    variantslib = callPackage ../development/ocaml-modules/variantslib { };

    vg = callPackage ../development/ocaml-modules/vg { };

    x509 = callPackage ../development/ocaml-modules/x509 { };

    xmlm = callPackage ../development/ocaml-modules/xmlm { };

    xml-light = callPackage ../development/ocaml-modules/xml-light { };

    yojson = callPackage ../development/ocaml-modules/yojson { };

    zarith = callPackage ../development/ocaml-modules/zarith { };

    zed = callPackage ../development/ocaml-modules/zed { };

    ocsigen_deriving = callPackage ../development/ocaml-modules/ocsigen-deriving {
      oasis = ocaml_oasis;
    };

  };

  ocamlPackages = recurseIntoAttrs ocamlPackages_4_01_0;
  ocamlPackages_3_10_0 = (mkOcamlPackages ocaml_3_10_0 pkgs.ocamlPackages_3_10_0)
  // { lablgtk = ocamlPackages_3_10_0.lablgtk_2_14; };
  ocamlPackages_3_11_2 = (mkOcamlPackages ocaml_3_11_2 pkgs.ocamlPackages_3_11_2)
  // { lablgtk = ocamlPackages_3_11_2.lablgtk_2_14; };
  ocamlPackages_3_12_1 = (mkOcamlPackages ocaml_3_12_1 pkgs.ocamlPackages_3_12_1)
  // { camlimages = ocamlPackages_3_12_1.camlimages_4_0; };
  ocamlPackages_4_00_1 = mkOcamlPackages ocaml_4_00_1 pkgs.ocamlPackages_4_00_1;
  ocamlPackages_4_01_0 = mkOcamlPackages ocaml_4_01_0 pkgs.ocamlPackages_4_01_0;
  ocamlPackages_4_02 = mkOcamlPackages ocaml_4_02 pkgs.ocamlPackages_4_02;
  ocamlPackages_latest = ocamlPackages_4_02;

  ocaml_make = callPackage ../development/ocaml-modules/ocamlmake { };

  ocaml-top = callPackage ../development/tools/ocaml/ocaml-top { };

  opa = callPackage ../development/compilers/opa {
    nodejs = nodejs-0_10;
  };

  opam_1_0_0 = callPackage ../development/tools/ocaml/opam/1.0.0.nix { };
  opam_1_1 = callPackage ../development/tools/ocaml/opam/1.1.nix {
    inherit (ocamlPackages_4_01_0) ocaml;
  };
  opam = callPackage ../development/tools/ocaml/opam { };

  ocamlnat = newScope pkgs.ocamlPackages_3_12_1 ../development/ocaml-modules/ocamlnat { };

  ponyc = callPackage ../development/compilers/ponyc {
    llvm = llvm_36;
  };

  qcmm = callPackage ../development/compilers/qcmm {
    lua   = lua4;
    ocaml = ocaml_3_08_0;
  };

  rtags = callPackage ../development/tools/rtags/default.nix {};

  rustcMaster = callPackage ../development/compilers/rustc/head.nix {};
  rustc = callPackage ../development/compilers/rustc {};

  rustPlatform = rustStable;

  rustStable = recurseIntoAttrs (makeRustPlatform rustc cargo rustStable);
  rustUnstable = recurseIntoAttrs (makeRustPlatform rustcMaster
    (cargo.override { rustPlatform = rustUnstableCargoPlatform;  }) rustUnstable);

  # rust platform to build cargo itself (with cargoSnapshot)
  rustCargoPlatform = makeRustPlatform rustc cargoSnapshot.cargo rustCargoPlatform;
  rustUnstableCargoPlatform = makeRustPlatform rustcMaster cargoSnapshot.cargo rustUnstableCargoPlatform;

  makeRustPlatform = rustc: cargo: self:
    let
      callPackage = newScope self;
    in {
      inherit rustc cargo;

      rustRegistry = callPackage ./rust-packages.nix { };

      buildRustPackage = callPackage ../build-support/rust { };
    };

  rustfmt = callPackage ../development/tools/rust/rustfmt { };

  sbclBootstrap = callPackage ../development/compilers/sbcl/bootstrap.nix {};
  sbcl = callPackage ../development/compilers/sbcl {};
  # For StumpWM
  sbcl_1_2_5 = callPackage ../development/compilers/sbcl/1.2.5.nix {
    clisp = clisp;
  };
  # For ACL2
  sbcl_1_2_0 = callPackage ../development/compilers/sbcl/1.2.0.nix {
    clisp = clisp;
  };

  scala_2_9 = callPackage ../development/compilers/scala/2.9.nix { };
  scala_2_10 = callPackage ../development/compilers/scala/2.10.nix { };
  scala_2_11 = callPackage ../development/compilers/scala { };
  scala = scala_2_11;

  sdcc = callPackage ../development/compilers/sdcc { };

  smlnjBootstrap = callPackage ../development/compilers/smlnj/bootstrap.nix { };
  smlnj = if stdenv.isDarwin
            then callPackage ../development/compilers/smlnj { }
            else callPackage_i686 ../development/compilers/smlnj { };

  sqldeveloper = callPackage ../development/tools/database/sqldeveloper { };

  squeak = callPackage ../development/compilers/squeak { };

  stalin = callPackage ../development/compilers/stalin { };

  strategoPackages = recurseIntoAttrs strategoPackages018;

  strategoPackages016 = callPackage ../development/compilers/strategoxt/0.16.nix {
    stdenv = overrideInStdenv stdenv [gnumake380];
  };

  strategoPackages017 = callPackage ../development/compilers/strategoxt/0.17.nix {
    readline = readline5;
  };

  strategoPackages018 = callPackage ../development/compilers/strategoxt/0.18.nix {
    readline = readline5;
  };

  metaBuildEnv = callPackage ../development/compilers/meta-environment/meta-build-env { };

  swiProlog = callPackage ../development/compilers/swi-prolog { };

  tbb = callPackage ../development/libraries/tbb { };

  teyjus = callPackage ../development/compilers/teyjus {
    omake = omake_rc1;
  };

  thrust = callPackage ../development/tools/thrust {
    gconf = pkgs.gnome.GConf;
  };

  tinycc = callPackage ../development/compilers/tinycc { };

  urweb = callPackage ../development/compilers/urweb { };

  vala = callPackage ../development/compilers/vala/default.nix { };

  vala_0_26 = callPackage ../development/compilers/vala/0.26.nix { };

  vala_0_28 = callPackage ../development/compilers/vala/0.28.nix { };

  visualcpp = callPackage ../development/compilers/visual-c++ { };

  vs90wrapper = callPackage ../development/compilers/vs90wrapper { };

  webdsl = callPackage ../development/compilers/webdsl { };

  win32hello = callPackage ../development/compilers/visual-c++/test { };

  wrapCCWith = ccWrapper: libc: extraBuildCommands: baseCC: ccWrapper {
    nativeTools = stdenv.cc.nativeTools or false;
    nativeLibc = stdenv.cc.nativeLibc or false;
    nativePrefix = stdenv.cc.nativePrefix or "";
    cc = baseCC;
    dyld = if stdenv.isDarwin then darwin.dyld else null;
    isGNU = baseCC.isGNU or false;
    isClang = baseCC.isClang or false;
    inherit libc extraBuildCommands;
  };

  wrapCC = wrapCCWith (callPackage ../build-support/cc-wrapper) stdenv.cc.libc "";
  # legacy version, used for gnat bootstrapping
  wrapGCC-old = baseGCC: callPackage ../build-support/gcc-wrapper-old {
    nativeTools = stdenv.cc.nativeTools or false;
    nativeLibc = stdenv.cc.nativeLibc or false;
    nativePrefix = stdenv.cc.nativePrefix or "";
    gcc = baseGCC;
    libc = glibc;
  };

  wrapGCCCross =
    {gcc, libc, binutils, cross, shell ? "", name ? "gcc-cross-wrapper"}:

    forceNativeDrv (callPackage ../build-support/gcc-cross-wrapper {
      nativeTools = false;
      nativeLibc = false;
      noLibc = (libc == null);
      inherit gcc binutils libc shell name cross;
    });

  # prolog
  yap = callPackage ../development/compilers/yap { };

  yasm = callPackage ../development/compilers/yasm { };


  ### DEVELOPMENT / INTERPRETERS

  acl2 = builderDefsPackage (callPackage ../development/interpreters/acl2) {
    sbcl = sbcl_1_2_0;
  };

  angelscript = callPackage ../development/interpreters/angelscript {};

  chibi = callPackage ../development/interpreters/chibi { };

  ceptre = callPackage ../development/interpreters/ceptre { };

  clisp = callPackage ../development/interpreters/clisp { };

  # compatibility issues in 2.47 - at list 2.44.1 is known good
  # for sbcl bootstrap.
  # SBCL page recommends 2.33.2, though. Not sure when was it last tested
  clisp_2_44_1 = callPackage ../development/interpreters/clisp/2.44.1.nix {
    libsigsegv = libsigsegv_25;
  };

  clojure = callPackage ../development/interpreters/clojure { };

  clooj = callPackage ../development/interpreters/clojure/clooj.nix { };

  erlangR14 = callPackage ../development/interpreters/erlang/R14.nix { };
  erlangR15 = callPackage ../development/interpreters/erlang/R15.nix { };
  erlangR16 = callPackage ../development/interpreters/erlang/R16.nix { };
  erlangR16_odbc = callPackage ../development/interpreters/erlang/R16.nix { odbcSupport = true; };
  erlangR17 = callPackage ../development/interpreters/erlang/R17.nix { };
  erlangR17_odbc = callPackage ../development/interpreters/erlang/R17.nix { odbcSupport = true; };
  erlangR17_javac = callPackage ../development/interpreters/erlang/R17.nix { javacSupport = true; };
  erlangR17_odbc_javac = callPackage ../development/interpreters/erlang/R17.nix { javacSupport = true; odbcSupport = true; };
  erlangR18 = callPackage ../development/interpreters/erlang/R18.nix {
    inherit (darwin.apple_sdk.frameworks) Carbon Cocoa;
  };
  erlangR18_odbc = callPackage ../development/interpreters/erlang/R18.nix {
    inherit (darwin.apple_sdk.frameworks) Carbon Cocoa;
    odbcSupport = true;
  };
  erlangR18_javac = callPackage ../development/interpreters/erlang/R18.nix {
    inherit (darwin.apple_sdk.frameworks) Carbon Cocoa;
    javacSupport = true;
  };
  erlangR18_odbc_javac = callPackage ../development/interpreters/erlang/R18.nix {
    inherit (darwin.apple_sdk.frameworks) Carbon Cocoa;
    javacSupport = true; odbcSupport = true;
  };
  erlang = erlangR18;
  erlang_odbc = erlangR18_odbc;
  erlang_javac = erlangR18_javac;
  erlang_odbc_javac = erlangR18_odbc_javac;

  rebar = callPackage ../development/tools/build-managers/rebar { };

  elixir = callPackage ../development/interpreters/elixir { };

  groovy = callPackage ../development/interpreters/groovy { };

  guile_1_8 = callPackage ../development/interpreters/guile/1.8.nix { };

  guile_2_0 = callPackage ../development/interpreters/guile { };

  guile = guile_2_0;

  hadoop = callPackage ../applications/networking/cluster/hadoop { };

  io = callPackage ../development/interpreters/io { };

  j = callPackage ../development/interpreters/j {};

  jimtcl = callPackage ../development/interpreters/jimtcl {};

  jmeter = callPackage ../applications/networking/jmeter {};

  davmail = callPackage ../applications/networking/davmail {};

  lxappearance = callPackage ../applications/misc/lxappearance {};

  kona = callPackage ../development/interpreters/kona {};

  lolcode = callPackage ../development/interpreters/lolcode { };

  love = callPackage ../development/interpreters/love {lua=lua5_1;};
  love_luajit = callPackage ../development/interpreters/love {lua=luajit;};
  love_0_9 = callPackage ../development/interpreters/love/0.9.nix { };

  ### LUA MODULES

  lua4 = callPackage ../development/interpreters/lua-4 { };
  lua5_0 = callPackage ../development/interpreters/lua-5/5.0.3.nix { };
  lua5_1 = callPackage ../development/interpreters/lua-5/5.1.nix { };
  lua5_2 = callPackage ../development/interpreters/lua-5/5.2.nix { };
  lua5_2_compat = callPackage ../development/interpreters/lua-5/5.2.nix {
    compat = true;
  };
  lua5_3 = callPackage ../development/interpreters/lua-5/5.3.nix { };
  lua5_3_compat = callPackage ../development/interpreters/lua-5/5.3.nix {
    compat = true;
  };
  lua5 = lua5_2_compat;
  lua = lua5;

  lua51Packages = recurseIntoAttrs (callPackage ./lua-packages.nix { lua = lua5_1; });
  lua52Packages = recurseIntoAttrs (callPackage ./lua-packages.nix { lua = lua5_2; });

  luaPackages = lua52Packages;

  lua5_1_sockets = lua51Packages.luasocket;

  lua5_expat = callPackage ../development/interpreters/lua-5/expat.nix {};
  lua5_sec = callPackage ../development/interpreters/lua-5/sec.nix { };

  luajit = callPackage ../development/interpreters/luajit {};

  luarocks = luaPackages.luarocks;

  toluapp = callPackage ../development/tools/toluapp {
    lua = lua5_1; # doesn't work with any other :(
  };

  ### END OF LUA

  lush2 = callPackage ../development/interpreters/lush {};

  maude = callPackage ../development/interpreters/maude {
    bison = bison2;
    flex = flex_2_5_35;
  };

  mesos = callPackage ../applications/networking/cluster/mesos {
    sasl = cyrus_sasl;
    inherit (pythonPackages) python boto setuptools distutils-cfg wrapPython;
    pythonProtobuf = pythonPackages.protobuf2_5;
    perf = linuxPackages.perf;
  };

  mesos-dns = goPackages.mesos-dns.bin // { outputs = [ "bin" ]; };

  mujs = callPackage ../development/interpreters/mujs { };

  nix-exec = callPackage ../development/interpreters/nix-exec {
    git = gitMinimal;

    nix = nixUnstable;
  };

  octave = callPackage ../development/interpreters/octave {
    fltk = fltk13.override { cfg.xftSupport = true; };
    qt = null;
    ghostscript = null;
    llvm = null;
    hdf5 = null;
    glpk = null;
    suitesparse = null;
    jdk = null;
    openblas = openblasCompat;
  };
  octaveFull = (lowPrio (callPackage ../development/interpreters/octave {
    fltk = fltk13.override { cfg.xftSupport = true; };
    qt = qt4;
  }));

  # mercurial (hg) bleeding edge version
  octaveHG = callPackage ../development/interpreters/octave/hg.nix { };

  ocropus = callPackage ../applications/misc/ocropus { };

  perl516 = callPackage ../development/interpreters/perl/5.16 { };

  perl520 = callPackage ../development/interpreters/perl/5.20 {
    fetchurl = fetchurlBoot;
  };

  perl522 = callPackage ../development/interpreters/perl/5.22 {
    fetchurl = fetchurlBoot;
  };

  # Make perl522 the default once gnulib is updated to support it.
  perl = perl520;

  php = php56;

  phpPackages = recurseIntoAttrs (callPackage ./php-packages.nix {});

  php55Packages = recurseIntoAttrs (callPackage ./php-packages.nix {
    php = php55;
  });

  inherit (callPackages ../development/interpreters/php { })
    php54
    php55
    php56
    php70;

  picoc = callPackage ../development/interpreters/picoc {};

  picolisp = callPackage ../development/interpreters/picolisp {};

  pltScheme = racket; # just to be sure

  polyml = callPackage ../development/compilers/polyml { };

  pure = callPackage ../development/interpreters/pure {
    llvm = llvm_35;
  };
  purePackages = recurseIntoAttrs (callPackage ./pure-packages.nix {});

  python = python2;
  python2 = python27;
  python3 = python34;

  # pythonPackages further below, but assigned here because they need to be in sync
  pythonPackages = python2Packages;
  python2Packages = python27Packages;
  python3Packages = python34Packages;

  python26 = callPackage ../development/interpreters/python/2.6 {
    db = db47;
    self = python26;
  };
  python27 = callPackage ../development/interpreters/python/2.7 {
    self = python27;
    inherit (darwin) CF configd;
  };
  python32 = callPackage ../development/interpreters/python/3.2 {
    self = python32;
  };
  python33 = callPackage ../development/interpreters/python/3.3 {
    self = python33;
  };
  python34 = hiPrio (callPackage ../development/interpreters/python/3.4 {
    inherit (darwin) CF configd;
    self = python34;
  });
  python35 = hiPrio (callPackage ../development/interpreters/python/3.5 {
    inherit (darwin) CF configd;
    self = python35;
  });
  pypy = callPackage ../development/interpreters/pypy {
    self = pypy;
  };

  pythonFull = python2Full;
  python2Full = python27Full;
  python26Full = python26.override {
    includeModules = true;
    self = python26Full;
  };
  python27Full = python27.override {
    includeModules = true;
    self = python27Full;
  };

  python2nix = callPackage ../tools/package-management/python2nix { };

  pythonDocs = recurseIntoAttrs (callPackage ../development/interpreters/python/docs {});

  pypi2nix = python27Packages.pypi2nix;

  svg2tikz = python27Packages.svg2tikz;

  pyrex = pyrex095;

  pyrex095 = callPackage ../development/interpreters/pyrex/0.9.5.nix { };

  pyrex096 = callPackage ../development/interpreters/pyrex/0.9.6.nix { };

  racket = callPackage ../development/interpreters/racket { };

  rakudo = callPackage ../development/interpreters/rakudo { };

  rascal = callPackage ../development/interpreters/rascal { };

  regina = callPackage ../development/interpreters/regina { };

  renpy = callPackage ../development/interpreters/renpy {
    wrapPython = pythonPackages.wrapPython;
  };

  bundix = callPackage ../development/interpreters/ruby/bundix {
    ruby = ruby_2_1_3;
  };
  bundler = callPackage ../development/interpreters/ruby/bundler.nix { };
  bundler_HEAD = import ../development/interpreters/ruby/bundler-head.nix {
    inherit buildRubyGem coreutils fetchgit;
  };
  defaultGemConfig = callPackage ../development/interpreters/ruby/bundler-env/default-gem-config.nix { };
  buildRubyGem = callPackage ../development/interpreters/ruby/gem.nix { };
  bundlerEnv = callPackage ../development/interpreters/ruby/bundler-env { };

  ruby_1_8_7 = callPackage ../development/interpreters/ruby/ruby-1.8.7.nix { };
  inherit (callPackage ../development/interpreters/ruby {})
    # TODO: uncomment when ruby_1_8_7 doesn't need autoconf
    # ruby_1_8_7
    ruby_1_9_3
    ruby_2_0_0
    ruby_2_1_0 ruby_2_1_1 ruby_2_1_2 ruby_2_1_3 ruby_2_1_6
    ruby_2_2_0 ruby_2_2_2;

  # Ruby aliases
  ruby = ruby_2_2;
  ruby_1_8 = ruby_1_8_7;
  ruby_1_9 = ruby_1_9_3;
  ruby_2_0 = ruby_2_0_0;
  ruby_2_1 = ruby_2_1_6;
  ruby_2_2 = ruby_2_2_2;

  rubygemsFun = ruby: builderDefsPackage (callPackage ../development/interpreters/ruby/rubygems.nix) {
    inherit ruby;
  };
  rubygems = hiPrio (rubygemsFun ruby);

  rq = callPackage ../applications/networking/cluster/rq { };

  scsh = callPackage ../development/interpreters/scsh { };

  scheme48 = callPackage ../development/interpreters/scheme48 { };

  self = callPackage_i686 ../development/interpreters/self { };

  spark = callPackage ../applications/networking/cluster/spark { };

  spidermonkey = callPackage ../development/interpreters/spidermonkey { };
  spidermonkey_1_8_0rc1 = callPackage ../development/interpreters/spidermonkey/1.8.0-rc1.nix { };
  spidermonkey_185 = callPackage ../development/interpreters/spidermonkey/185-1.0.0.nix { };
  spidermonkey_17 = callPackage ../development/interpreters/spidermonkey/17.0.nix { };
  spidermonkey_24 = callPackage ../development/interpreters/spidermonkey/24.2.nix { };
  spidermonkey_31 = callPackage ../development/interpreters/spidermonkey/31.5.nix { };

  supercollider = callPackage ../development/interpreters/supercollider {
    gcc = gcc48; # doesn't build with gcc49
    qt = qt4;
    fftw = fftwSinglePrec;
  };

  supercollider_scel = supercollider.override { useSCEL = true; };

  tcl = tcl-8_6;
  tcl-8_5 = callPackage ../development/interpreters/tcl/8.5.nix { };
  tcl-8_6 = callPackage ../development/interpreters/tcl/8.6.nix { };

  xulrunner = callPackage ../development/interpreters/xulrunner {
    inherit (gnome) libIDL;
    inherit (pythonPackages) pysqlite;
  };


  ### DEVELOPMENT / MISC

  amdadlsdk = callPackage ../development/misc/amdadl-sdk { };

  amdappsdk26 = callPackage ../development/misc/amdapp-sdk {
    version = "2.6";
  };

  amdappsdk27 = callPackage ../development/misc/amdapp-sdk {
    version = "2.7";
  };

  amdappsdk28 = callPackage ../development/misc/amdapp-sdk {
    version = "2.8";
  };

  amdappsdk = amdappsdk28;

  amdappsdkFull = callPackage ../development/misc/amdapp-sdk {
    version = "2.8";
    samples = true;
  };

  avrgcclibc = callPackage ../development/misc/avr-gcc-with-avr-libc {};

  avr8burnomat = callPackage ../development/misc/avr8-burn-omat { };

  sourceFromHead = callPackage ../build-support/source-from-head-fun.nix {};

  ecj = callPackage ../development/eclipse/ecj { };

  jdtsdk = callPackage ../development/eclipse/jdt-sdk { };

  jruby = callPackage ../development/interpreters/jruby { };

  jython = callPackage ../development/interpreters/jython {};

  guileCairo = callPackage ../development/guile-modules/guile-cairo { };

  guileGnome = callPackage ../development/guile-modules/guile-gnome {
    gconf = gnome.GConf;
    inherit (gnome) gnome_vfs libglade libgnome libgnomecanvas libgnomeui;
  };

  guile_lib = callPackage ../development/guile-modules/guile-lib { };

  guile_ncurses = callPackage ../development/guile-modules/guile-ncurses { };

  guile-opengl = callPackage ../development/guile-modules/guile-opengl { };

  guile-sdl = callPackage ../development/guile-modules/guile-sdl { };

  guile-xcb = callPackage ../development/guile-modules/guile-xcb { };

  pharo-vm = callPackage_i686 ../development/pharo/vm { };
  pharo-launcher = callPackage ../development/pharo/launcher { };

  srecord = callPackage ../development/tools/misc/srecord { };

  windowssdk = (
    callPackage ../development/misc/windows-sdk {});

  xidel = callPackage ../tools/text/xidel { };

  ### DEVELOPMENT / TOOLS

  activator = callPackage ../development/tools/activator { };

  alloy = callPackage ../development/tools/alloy { };

  augeas = callPackage ../tools/system/augeas { };

  ansible = callPackage ../tools/system/ansible { };

  antlr = callPackage ../development/tools/parsing/antlr/2.7.7.nix { };

  antlr3 = callPackage ../development/tools/parsing/antlr { };

  ant = apacheAnt;

  apacheAnt = callPackage ../development/tools/build-managers/apache-ant { };

  apacheKafka = callPackage ../servers/apache-kafka { };

  astyle = callPackage ../development/tools/misc/astyle { };

  electron = callPackage ../development/tools/electron {
    gconf = pkgs.gnome.GConf;
  };


  autobuild = callPackage ../development/tools/misc/autobuild { };

  autoconf = callPackage ../development/tools/misc/autoconf { };

  autoconf-archive = callPackage ../development/tools/misc/autoconf-archive { };

  autoconf213 = callPackage ../development/tools/misc/autoconf/2.13.nix { };

  autocutsel = callPackage ../tools/X11/autocutsel{ };

  automake = automake115x;

  automake110x = callPackage ../development/tools/misc/automake/automake-1.10.x.nix { };

  automake111x = callPackage ../development/tools/misc/automake/automake-1.11.x.nix { };

  automake112x = callPackage ../development/tools/misc/automake/automake-1.12.x.nix { };

  automake113x = callPackage ../development/tools/misc/automake/automake-1.13.x.nix { };

  automake114x = callPackage ../development/tools/misc/automake/automake-1.14.x.nix { };

  automake115x = callPackage ../development/tools/misc/automake/automake-1.15.x.nix { };

  automoc4 = callPackage ../development/tools/misc/automoc4 { };

  avrdude = callPackage ../development/tools/misc/avrdude { };

  avarice = callPackage ../development/tools/misc/avarice { };

  babeltrace = callPackage ../development/tools/misc/babeltrace { };

  bam = callPackage ../development/tools/build-managers/bam {};

  bazel = callPackage ../development/tools/build-managers/bazel { jdk = openjdk8; };

  bin_replace_string = callPackage ../development/tools/misc/bin_replace_string { };

  binutils = if stdenv.isDarwin then darwin.binutils else binutils-raw;

  binutils-raw = callPackage ../development/tools/misc/binutils { inherit noSysDirs; };

  binutils_nogold = lowPrio (callPackage ../development/tools/misc/binutils {
    inherit noSysDirs;
    gold = false;
  });

  binutilsCross = assert crossSystem != null; lowPrio (forceNativeDrv (
    if crossSystem.libc == "libSystem" then darwin.cctools_cross
    else binutils.override {
      noSysDirs = true;
      cross = crossSystem;
    }));

  bison2 = callPackage ../development/tools/parsing/bison/2.x.nix { };
  bison3 = callPackage ../development/tools/parsing/bison/3.x.nix { };
  bison = bison3;

  bossa = callPackage ../development/tools/misc/bossa {
    wxGTK = wxGTK30;
  };

  buildbot = callPackage ../development/tools/build-managers/buildbot {
    inherit (pythonPackages) twisted jinja2 sqlalchemy sqlalchemy_migrate;
    dateutil = pythonPackages.dateutil_1_5;
  };

  buildbot-slave = callPackage ../development/tools/build-managers/buildbot-slave {
    inherit (pythonPackages) twisted;
  };

  byacc = callPackage ../development/tools/parsing/byacc { };

  cargo = callPackage ../development/tools/build-managers/cargo {
    # cargo needs to be built with rustCargoPlatform, which uses cargoSnapshot
    rustPlatform = rustCargoPlatform;
  };

  cargoSnapshot = {
    cargo = callPackage ../development/tools/build-managers/cargo/snapshot.nix { };
  };

  casperjs = callPackage ../development/tools/casperjs { };

  cbrowser = callPackage ../development/tools/misc/cbrowser { };

  ccache = callPackage ../development/tools/misc/ccache { };

  # Wrapper that works as gcc or g++
  # It can be used by setting in nixpkgs config like this, for example:
  #    replaceStdenv = { pkgs }: pkgs.ccacheStdenv;
  # But if you build in chroot, you should have that path in chroot
  # If instantiated directly, it will use the HOME/.ccache as cache directory.
  # You can use an override in packageOverrides to set extraConfig:
  #    packageOverrides = pkgs: {
  #     ccacheWrapper = pkgs.ccacheWrapper.override {
  #       extraConfig = ''
  #         CCACHE_COMPRESS=1
  #         CCACHE_DIR=/bin/.ccache
  #       '';
  #     };
  #
  ccacheWrapper = makeOverridable ({ extraConfig ? "" }:
     wrapCC (ccache.links extraConfig)) {};
  ccacheStdenv = lowPrio (overrideCC stdenv ccacheWrapper);

  cccc = callPackage ../development/tools/analysis/cccc { };

  cgdb = callPackage ../development/tools/misc/cgdb { };

  chefdk = callPackage ../development/tools/chefdk {
    ruby = ruby_2_0_0;
  };

  cfr = callPackage ../development/tools/java/cfr { };

  checkstyle = callPackage ../development/tools/analysis/checkstyle { };

  chromedriver = callPackage ../development/tools/selenium/chromedriver { gconf = gnome.GConf; };

  chrpath = callPackage ../development/tools/misc/chrpath { };

  chruby = callPackage ../development/tools/misc/chruby { rubies = null; };

  "cl-launch" = callPackage ../development/tools/misc/cl-launch {};

  coan = callPackage ../development/tools/analysis/coan { };

  complexity = callPackage ../development/tools/misc/complexity { };

  ctags = callPackage ../development/tools/misc/ctags { };

  ctagsWrapped = callPackage ../development/tools/misc/ctags/wrapped.nix {};

  ctodo = callPackage ../applications/misc/ctodo { };

  cmake-2_8 = callPackage ../development/tools/build-managers/cmake/2.8.nix {
    wantPS = stdenv.isDarwin;
    ps     = if stdenv.isDarwin then darwin.adv_cmds else null;
  };

  cmake = callPackage ../development/tools/build-managers/cmake {
    wantPS = stdenv.isDarwin;
    ps     = if stdenv.isDarwin then darwin.adv_cmds else null;
  };

  cmakeCurses = cmake.override { useNcurses = true; };

  cmakeWithGui = cmakeCurses.override { useQt4 = true; };

  coccinelle = callPackage ../development/tools/misc/coccinelle { };

  cpptest = callPackage ../development/libraries/cpptest { };

  cppi = callPackage ../development/tools/misc/cppi { };

  cproto = callPackage ../development/tools/misc/cproto { };

  cflow = callPackage ../development/tools/misc/cflow { };

  cov-build = callPackage ../development/tools/analysis/cov-build {};

  cppcheck = callPackage ../development/tools/analysis/cppcheck { };

  cscope = callPackage ../development/tools/misc/cscope { };

  csslint = callPackage ../development/web/csslint { };

  libcxx = llvmPackages.libcxx;
  libcxxabi = llvmPackages.libcxxabi;

  libsigrok = callPackage ../development/tools/libsigrok { };

  libsigrokdecode = callPackage ../development/tools/libsigrokdecode { };

  dejagnu = callPackage ../development/tools/misc/dejagnu { };

  dfeet = callPackage ../development/tools/misc/d-feet {
    inherit (pythonPackages) pep8;
  };

  dfu-programmer = callPackage ../development/tools/misc/dfu-programmer { };

  dfu-util = callPackage ../development/tools/misc/dfu-util { };

  ddd = callPackage ../development/tools/misc/ddd { };

  distcc = callPackage ../development/tools/misc/distcc { };

  # distccWrapper: wrapper that works as gcc or g++
  # It can be used by setting in nixpkgs config like this, for example:
  #    replaceStdenv = { pkgs }: pkgs.distccStdenv;
  # But if you build in chroot, a default 'nix' will create
  # a new net namespace, and won't have network access.
  # You can use an override in packageOverrides to set extraConfig:
  #    packageOverrides = pkgs: {
  #     distccWrapper = pkgs.distccWrapper.override {
  #       extraConfig = ''
  #         DISTCC_HOSTS="myhost1 myhost2"
  #       '';
  #     };
  #
  distccWrapper = makeOverridable ({ extraConfig ? "" }:
     wrapCC (distcc.links extraConfig)) {};
  distccStdenv = lowPrio (overrideCC stdenv distccWrapper);

  distccMasquerade = if stdenv.isDarwin
    then null
    else callPackage ../development/tools/misc/distcc/masq.nix {
      gccRaw = gcc.cc;
      binutils = binutils;
    };

  doclifter = callPackage ../development/tools/misc/doclifter { };

  docutils = pythonPackages.docutils;

  dot2tex = pythonPackages.dot2tex;

  doxygen = callPackage ../development/tools/documentation/doxygen {
    qt4 = null;
    inherit (darwin.apple_sdk.frameworks) CoreServices;
  };

  doxygen_gui = lowPrio (doxygen.override { inherit qt4; });

  drush = callPackage ../development/tools/misc/drush { };

  editorconfig-core-c = callPackage ../development/tools/misc/editorconfig-core-c { };

  eggdbus = callPackage ../development/tools/misc/eggdbus { };

  egypt = callPackage ../development/tools/analysis/egypt { };

  elfutils = callPackage ../development/tools/misc/elfutils { };

  emma = callPackage ../development/tools/analysis/emma { };

  epm = callPackage ../development/tools/misc/epm { };

  eweb = callPackage ../development/tools/literate-programming/eweb { };

  eztrace = callPackage ../development/tools/profiling/EZTrace { };

  findbugs = callPackage ../development/tools/analysis/findbugs { };

  flow = callPackage ../development/tools/analysis/flow {
    inherit (darwin.apple_sdk.frameworks) CoreServices;
    inherit (darwin) cf-private;
  };

  framac = callPackage ../development/tools/analysis/frama-c { };

  frame = callPackage ../development/libraries/frame { };

  fswatch = callPackage ../development/tools/misc/fswatch { };

  funnelweb = callPackage ../development/tools/literate-programming/funnelweb { };

  pmd = callPackage ../development/tools/analysis/pmd { };

  jdepend = callPackage ../development/tools/analysis/jdepend { };

  flex_2_5_35 = callPackage ../development/tools/parsing/flex/2.5.35.nix { };
  flex_2_5_39 = callPackage ../development/tools/parsing/flex/2.5.39.nix { };
  flex = flex_2_5_39;

  flexcpp = callPackage ../development/tools/parsing/flexc++ { };

  m4 = gnum4;

  geis = callPackage ../development/libraries/geis { };

  global = callPackage ../development/tools/misc/global { };

  gnome_doc_utils = callPackage ../development/tools/documentation/gnome-doc-utils {};

  gnum4 = callPackage ../development/tools/misc/gnum4 { };

  gnumake380 = callPackage ../development/tools/build-managers/gnumake/3.80 { };
  gnumake381 = callPackage ../development/tools/build-managers/gnumake/3.81 { };
  gnumake382 = callPackage ../development/tools/build-managers/gnumake/3.82 { };
  gnumake3 = gnumake382;
  gnumake40 = callPackage ../development/tools/build-managers/gnumake/4.0 { };
  gnumake41 = callPackage ../development/tools/build-managers/gnumake/4.1 { };
  gnumake = gnumake41;

  gob2 = callPackage ../development/tools/misc/gob2 { };

  gotty = goPackages.gotty.bin // { outputs = [ "bin" ]; };

  gradle = callPackage ../development/tools/build-managers/gradle { };

  gperf = callPackage ../development/tools/misc/gperf { };

  grail = callPackage ../development/libraries/grail { };

  gtk_doc = callPackage ../development/tools/documentation/gtk-doc { };

  gtkdialog = callPackage ../development/tools/misc/gtkdialog { };

  guileLint = callPackage ../development/tools/guile/guile-lint { };

  gwrap = callPackage ../development/tools/guile/g-wrap { };

  help2man = callPackage ../development/tools/misc/help2man {
    inherit (perlPackages) LocaleGettext;
  };

  heroku = callPackage ../development/tools/heroku { };

  hyenae = callPackage ../tools/networking/hyenae { };

  icmake = callPackage ../development/tools/build-managers/icmake { };

  iconnamingutils = callPackage ../development/tools/misc/icon-naming-utils {
    inherit (perlPackages) XMLSimple;
  };

  include-what-you-use = callPackage ../development/tools/analysis/include-what-you-use { };

  indent = callPackage ../development/tools/misc/indent { };

  ino = callPackage ../development/arduino/ino { };

  inotify-tools = callPackage ../development/tools/misc/inotify-tools { };

  intel-gpu-tools = callPackage ../development/tools/misc/intel-gpu-tools {};

  ired = callPackage ../development/tools/analysis/radare/ired.nix { };

  itstool = callPackage ../development/tools/misc/itstool { };

  jam = callPackage ../development/tools/build-managers/jam { };

  jikespg = callPackage ../development/tools/parsing/jikespg { };

  jenkins = callPackage ../development/tools/continuous-integration/jenkins { };

  jenkins-job-builder = callPackage ../development/tools/continuous-integration/jenkins-job-builder { };

  lcov = callPackage ../development/tools/analysis/lcov { };

  leiningen = callPackage ../development/tools/build-managers/leiningen { };

  lemon = callPackage ../development/tools/parsing/lemon { };


  libtool = libtool_2;

  libtool_1_5 = callPackage ../development/tools/misc/libtool { };

  libtool_2 = callPackage ../development/tools/misc/libtool/libtool2.nix { };

  lsof = callPackage ../development/tools/misc/lsof { };

  ltrace = callPackage ../development/tools/misc/ltrace { };

  lttng-tools = callPackage ../development/tools/misc/lttng-tools { };

  lttng-ust = callPackage ../development/tools/misc/lttng-ust { };

  lttv = callPackage ../development/tools/misc/lttv { };

  maven = maven3;
  maven3 = callPackage ../development/tools/build-managers/apache-maven { };

  mk = callPackage ../development/tools/build-managers/mk { };

  neoload = callPackage ../development/tools/neoload {
    licenseAccepted = (config.neoload.accept_license or false);
    fontsConf = makeFontsConf {
      fontDirectories = [
        xorg.fontbhttf
      ];
    };
  };

  ninja = callPackage ../development/tools/build-managers/ninja { };

  nixbang = callPackage ../development/tools/misc/nixbang {
      pythonPackages = python3Packages;
  };

  node_webkit = node_webkit_0_9;

  nwjs_0_12 = callPackage ../development/tools/node-webkit/nw12.nix {
    gconf = pkgs.gnome.GConf;
  };

  node_webkit_0_11 = callPackage ../development/tools/node-webkit/nw11.nix {
    gconf = pkgs.gnome.GConf;
  };

  node_webkit_0_9 = callPackage ../development/tools/node-webkit/nw9.nix {
    gconf = pkgs.gnome.GConf;
  };

  noweb = callPackage ../development/tools/literate-programming/noweb { };
  nuweb = callPackage ../development/tools/literate-programming/nuweb { tex = texlive.combined.scheme-small; };

  omake = callPackage ../development/tools/ocaml/omake { };
  omake_rc1 = callPackage ../development/tools/ocaml/omake/0.9.8.6-rc1.nix { };

  omniorb = callPackage ../development/tools/omniorb { };

  opengrok = callPackage ../development/tools/misc/opengrok { };

  openocd = callPackage ../development/tools/misc/openocd { };

  oprofile = callPackage ../development/tools/profiling/oprofile { };

  patchelf = callPackage ../development/tools/misc/patchelf { };

  peg = callPackage ../development/tools/parsing/peg { };

  phantomjs = callPackage ../development/tools/phantomjs { };

  phantomjs2 = callPackage ../development/tools/phantomjs2 { };

  pmccabe = callPackage ../development/tools/misc/pmccabe { };

  /* Make pkgconfig always return a nativeDrv, never a proper crossDrv,
     because most usage of pkgconfig as buildInput (inheritance of
     pre-cross nixpkgs) means using it using as nativeBuildInput
     cross_renaming: we should make all programs use pkgconfig as
     nativeBuildInput after the renaming.
     */
  pkgconfig = forceNativeDrv (callPackage ../development/tools/misc/pkgconfig {
    fetchurl = fetchurlBoot;
  });
  pkgconfigUpstream = lowPrio (pkgconfig.override { vanilla = true; });

  prelink = callPackage ../development/tools/misc/prelink { };

  premake3 = callPackage ../development/tools/misc/premake/3.nix { };

  premake4 = callPackage ../development/tools/misc/premake { };

  premake = premake4;

  racerRust = callPackage ../development/tools/rust/racer { };

  radare = callPackage ../development/tools/analysis/radare {
    inherit (gnome) vte;
    lua = lua5;
    useX11 = config.radare.useX11 or false;
    pythonBindings = config.radare.pythonBindings or false;
    rubyBindings = config.radare.rubyBindings or false;
    luaBindings = config.radare.luaBindings or false;
  };
  radare2 = callPackage ../development/tools/analysis/radare2 {
    inherit (gnome) vte;
    lua = lua5;
    useX11 = config.radare.useX11 or false;
    pythonBindings = config.radare.pythonBindings or false;
    rubyBindings = config.radare.rubyBindings or false;
    luaBindings = config.radare.luaBindings or false;
  };


  ragel = callPackage ../development/tools/parsing/ragel { };

  hammer = callPackage ../development/tools/parsing/hammer { };

  re2c = callPackage ../development/tools/parsing/re2c { };

  remake = callPackage ../development/tools/build-managers/remake { };

  rhc = callPackage ../development/tools/rhc { };

  rman = callPackage ../development/tools/misc/rman { };

  rr = callPackage ../development/tools/analysis/rr { };

  saleae-logic = callPackage ../development/tools/misc/saleae-logic { };

  sauce-connect = callPackage ../development/tools/sauce-connect { };

  # couldn't find the source yet
  seleniumRCBin = callPackage ../development/tools/selenium/remote-control {
    jre = jdk;
  };

  selenium-server-standalone = callPackage ../development/tools/selenium/server { };

  selendroid = callPackage ../development/tools/selenium/selendroid { };

  scons = callPackage ../development/tools/build-managers/scons { };

  sbt = callPackage ../development/tools/build-managers/sbt { };
  simpleBuildTool = sbt;

  sigrok-cli = callPackage ../development/tools/sigrok-cli { };

  simpleTpmPk11 = callPackage ../tools/security/simple-tpm-pk11 { };

  slimerjs = callPackage ../development/tools/slimerjs {};

  sloccount = callPackage ../development/tools/misc/sloccount { };

  sloc = nodePackages.sloc;

  smatch = callPackage ../development/tools/analysis/smatch {
    buildllvmsparse = false;
    buildc2xml = false;
  };

  smc = callPackage ../tools/misc/smc { };

  sparse = callPackage ../development/tools/analysis/sparse { };

  speedtest-cli = callPackage ../tools/networking/speedtest-cli { };

  spin = callPackage ../development/tools/analysis/spin { };

  splint = callPackage ../development/tools/analysis/splint {
    flex = flex_2_5_35;
  };

  sqlitebrowser = callPackage ../development/tools/database/sqlitebrowser { };

  sselp = callPackage ../tools/X11/sselp{ };

  stm32flash = callPackage ../development/tools/misc/stm32flash { };

  strace = callPackage ../development/tools/misc/strace { };

  swig1 = callPackage ../development/tools/misc/swig { };
  swig2 = callPackage ../development/tools/misc/swig/2.x.nix { };
  swig3 = callPackage ../development/tools/misc/swig/3.x.nix { };
  swig = swig3;
  swigWithJava = swig;

  swfmill = callPackage ../tools/video/swfmill { };

  swftools = callPackage ../tools/video/swftools { };

  tcptrack = callPackage ../development/tools/misc/tcptrack { };

  teensy-loader-cli = callPackage ../development/tools/misc/teensy-loader-cli { };

  texinfo413 = callPackage ../development/tools/misc/texinfo/4.13a.nix { };
  texinfo4 = texinfo413;
  texinfo5 = callPackage ../development/tools/misc/texinfo/5.2.nix { };
  texinfo6 = callPackage ../development/tools/misc/texinfo/6.0.nix { };
  texinfo = texinfo6;
  texinfoInteractive = appendToName "interactive" (
    texinfo.override { interactive = true; }
  );

  texi2html = callPackage ../development/tools/misc/texi2html { };

  uhd = callPackage ../development/tools/misc/uhd {
    boost = boost155;
  };

  uisp = callPackage ../development/tools/misc/uisp { };

  uncrustify = callPackage ../development/tools/misc/uncrustify { };

  vagrant = callPackage ../development/tools/vagrant {
    ruby = ruby_2_0_0;
  };

  gdb = callPackage ../development/tools/misc/gdb {
    guile = null;
    hurd = gnu.hurdCross;
    inherit (gnu) mig;
  };

  gdbGuile = lowPrio (gdb.override { inherit guile; });

  gdbCross = lowPrio (callPackage ../development/tools/misc/gdb {
    target = crossSystem;
  });

  valgrind = callPackage ../development/tools/analysis/valgrind { };

  valkyrie = callPackage ../development/tools/analysis/valkyrie { };

  xc3sprog = callPackage ../development/tools/misc/xc3sprog { };

  xmlindent = callPackage ../development/web/xmlindent {};

  xpwn = callPackage ../development/mobile/xpwn {};

  xxdiff = callPackage ../development/tools/misc/xxdiff {
    bison = bison2;
  };

  yacc = bison;

  yodl = callPackage ../development/tools/misc/yodl { };

  winpdb = callPackage ../development/tools/winpdb { };

  grabserial = callPackage ../development/tools/grabserial { };


  ### DEVELOPMENT / LIBRARIES

  a52dec = callPackage ../development/libraries/a52dec { };

  aacskeys = callPackage ../development/libraries/aacskeys { };

  aalib = callPackage ../development/libraries/aalib { };

  accelio = callPackage ../development/libraries/accelio { stdenv = overrideCC stdenv gcc5; };

  accountsservice = callPackage ../development/libraries/accountsservice { };

  accounts-qt = callPackage ../development/libraries/accounts-qt/old.nix {};

  acl = callPackage ../development/libraries/acl { };

  activemq = callPackage ../development/libraries/apache-activemq { };

  adns = callPackage ../development/libraries/adns { };

  afflib = callPackage ../development/libraries/afflib { };

  agg = callPackage ../development/libraries/agg { };

  allegro = callPackage ../development/libraries/allegro {};
  allegro5 = callPackage ../development/libraries/allegro/5.nix {};
  allegro5unstable = callPackage
    ../development/libraries/allegro/5-unstable.nix {};

  amrnb = callPackage ../development/libraries/amrnb { };

  amrwb = callPackage ../development/libraries/amrwb { };

  appstream = callPackage ../development/libraries/appstream { };

  appstream-glib = callPackage ../development/libraries/appstream-glib { };

  apr = callPackage ../development/libraries/apr { };

  aprutil = callPackage ../development/libraries/apr-util {
    bdbSupport = true;
  };

  assimp = callPackage ../development/libraries/assimp { };

  asio = callPackage ../development/libraries/asio { };

  aspell = callPackage ../development/libraries/aspell { };

  aspellDicts = recurseIntoAttrs (callPackages ../development/libraries/aspell/dictionaries.nix {});

  aterm = aterm25;

  aterm25 = callPackage ../development/libraries/aterm/2.5.nix { };

  aterm28 = lowPrio (callPackage ../development/libraries/aterm/2.8.nix { });

  attica = callPackage ../development/libraries/attica { };

  attr = callPackage ../development/libraries/attr { };

  at_spi2_core = callPackage ../development/libraries/at-spi2-core { };

  at_spi2_atk = callPackage ../development/libraries/at-spi2-atk { };

  aqbanking = callPackage ../development/libraries/aqbanking { };

  aubio = callPackage ../development/libraries/aubio { };

  audiofile = callPackage ../development/libraries/audiofile { };

  babl = callPackage ../development/libraries/babl { };

  beecrypt = callPackage ../development/libraries/beecrypt { };

  belle-sip = callPackage ../development/libraries/belle-sip { };

  bobcat = callPackage ../development/libraries/bobcat { };

  boehmgc = callPackage ../development/libraries/boehm-gc { };

  boolstuff = callPackage ../development/libraries/boolstuff { };

  boost155 = callPackage ../development/libraries/boost/1.55.nix { };
  boost159 = callPackage ../development/libraries/boost/1.59.nix { };
  boost = boost159;

  boost_process = callPackage ../development/libraries/boost-process { };

  botan = callPackage ../development/libraries/botan { };
  botanUnstable = callPackage ../development/libraries/botan/unstable.nix { };

  box2d = callPackage ../development/libraries/box2d { };
  box2d_2_0_1 = callPackage ../development/libraries/box2d/2.0.1.nix { };

  buddy = callPackage ../development/libraries/buddy { };

  bwidget = callPackage ../development/libraries/bwidget { };

  c-ares = callPackage ../development/libraries/c-ares {
    fetchurl = fetchurlBoot;
  };

  caelum = callPackage ../development/libraries/caelum { };

  capnproto = callPackage ../development/libraries/capnproto { };

  ccnx = callPackage ../development/libraries/ccnx { };

  ndn-cxx = callPackage ../development/libraries/ndn-cxx { };

  cdk = callPackage ../development/libraries/cdk {};

  cimg = callPackage  ../development/libraries/cimg { };

  scmccid = callPackage ../development/libraries/scmccid { };

  ccrtp = callPackage ../development/libraries/ccrtp { };

  ccrtp_1_8 = callPackage ../development/libraries/ccrtp/1.8.nix { };

  celt = callPackage ../development/libraries/celt {};
  celt_0_7 = callPackage ../development/libraries/celt/0.7.nix {};
  celt_0_5_1 = callPackage ../development/libraries/celt/0.5.1.nix {};

  cgal = callPackage ../development/libraries/CGAL {};

  cgui = callPackage ../development/libraries/cgui {};

  check = callPackage ../development/libraries/check { };

  chipmunk = callPackage ../development/libraries/chipmunk {};

  chmlib = callPackage ../development/libraries/chmlib { };

  chromaprint = callPackage ../development/libraries/chromaprint { };

  cilaterm = callPackage ../development/libraries/cil-aterm {
    stdenv = overrideInStdenv stdenv [gnumake380];
  };

  clanlib = callPackage ../development/libraries/clanlib { };

  classads = callPackage ../development/libraries/classads { };

  classpath = callPackage ../development/libraries/java/classpath {
    javac = gcj;
    jvm = gcj;
    gconf = gnome.GConf;
  };

  clearsilver = callPackage ../development/libraries/clearsilver { };

  cln = callPackage ../development/libraries/cln { };

  clucene_core_2 = callPackage ../development/libraries/clucene-core/2.x.nix { };

  clucene_core_1 = callPackage ../development/libraries/clucene-core { };

  clucene_core = clucene_core_1;

  clutter = callPackage ../development/libraries/clutter { };

  clutter_1_22 = callPackage ../development/libraries/clutter/1.22.nix {
    cogl = cogl_1_20;
  };

  clutter_1_24 = callPackage ../development/libraries/clutter/1.24.nix {
    cogl = cogl_1_22;
  };

  clutter-gst = callPackage ../development/libraries/clutter-gst { };

  clutter-gst_3_0 = callPackage ../development/libraries/clutter-gst/3.0.nix {
    clutter = clutter_1_22;
  };

  clutter_gtk = callPackage ../development/libraries/clutter-gtk { };
  clutter_gtk_0_10 = callPackage ../development/libraries/clutter-gtk/0.10.8.nix { };
  clutter_gtk_1_6 = callPackage ../development/libraries/clutter-gtk/1.6.nix {
    clutter = clutter_1_22;
  };

  cminpack = callPackage ../development/libraries/cminpack { };

  cogl = callPackage ../development/libraries/cogl { };

  cogl_1_20 = callPackage ../development/libraries/cogl/1.20.nix { };

  cogl_1_22 = callPackage ../development/libraries/cogl/1.22.nix { };

  coin3d = callPackage ../development/libraries/coin3d { };

  CoinMP = callPackage ../development/libraries/CoinMP { };

  commoncpp2 = callPackage ../development/libraries/commoncpp2 { };

  confuse = callPackage ../development/libraries/confuse { };

  coredumper = callPackage ../development/libraries/coredumper { };

  ctl = callPackage ../development/libraries/ctl { };

  ctpp2 = callPackage ../development/libraries/ctpp2 { };

  ctpl = callPackage ../development/libraries/ctpl { };

  cpp-netlib = callPackage ../development/libraries/cpp-netlib { };

  cppunit = callPackage ../development/libraries/cppunit { };

  cracklib = callPackage ../development/libraries/cracklib { };

  cryptopp = callPackage ../development/libraries/crypto++ { };

  cwiid = callPackage ../development/libraries/cwiid { };

  cyrus_sasl = callPackage ../development/libraries/cyrus-sasl { };

  # Make bdb5 the default as it is the last release under the custom
  # bsd-like license
  db = db5;
  db4 = db48;
  db44 = callPackage ../development/libraries/db/db-4.4.nix { };
  db45 = callPackage ../development/libraries/db/db-4.5.nix { };
  db47 = callPackage ../development/libraries/db/db-4.7.nix { };
  db48 = callPackage ../development/libraries/db/db-4.8.nix { };
  db5 = db53;
  db53 = callPackage ../development/libraries/db/db-5.3.nix { };
  db6 = db60;
  db60 = callPackage ../development/libraries/db/db-6.0.nix { };

  dbus = callPackage ../development/libraries/dbus { };
  dbus_cplusplus  = callPackage ../development/libraries/dbus-cplusplus { };
  dbus_glib       = callPackage ../development/libraries/dbus-glib { };
  dbus_java       = callPackage ../development/libraries/java/dbus-java { };
  dbus_python     = callPackage ../development/python-modules/dbus {
    isPyPy = python.executable == "pypy";
  };

  # Should we deprecate these? Currently there are many references.
  dbus_tools = pkgs.dbus.tools;
  dbus_libs = pkgs.dbus.libs;
  dbus_daemon = pkgs.dbus.daemon;

  dhex = callPackage ../applications/editors/dhex { };

  double_conversion = callPackage ../development/libraries/double-conversion { };

  dclib = callPackage ../development/libraries/dclib { };

  dillo = callPackage ../applications/networking/browsers/dillo {
    fltk = fltk13;
  };

  directfb = callPackage ../development/libraries/directfb { };

  dlib = callPackage ../development/libraries/dlib { };

  dotconf = callPackage ../development/libraries/dotconf { };

  dssi = callPackage ../development/libraries/dssi {};

  dxflib = callPackage ../development/libraries/dxflib {};

  eigen = callPackage ../development/libraries/eigen {};

  eigen2 = callPackage ../development/libraries/eigen/2.0.nix {};

  enchant = callPackage ../development/libraries/enchant { };

  enet = callPackage ../development/libraries/enet { };

  enginepkcs11 = callPackage ../development/libraries/enginepkcs11 { };

  epoxy = callPackage ../development/libraries/epoxy {};

  esdl = callPackage ../development/libraries/esdl { };

  exiv2 = callPackage ../development/libraries/exiv2 { };

  expat = callPackage ../development/libraries/expat { };

  eventlog = callPackage ../development/libraries/eventlog { };

  facile = callPackage ../development/libraries/facile { };

  faac = callPackage ../development/libraries/faac { };

  faad2 = callPackage ../development/libraries/faad2 { };

  farsight2 = callPackage ../development/libraries/farsight2 { };

  farstream = callPackage ../development/libraries/farstream {
    inherit (gst_all_1)
      gstreamer gst-plugins-base gst-plugins-good gst-plugins-bad
      gst-libav;
    inherit (pythonPackages) gst-python;
  };

  fcgi = callPackage ../development/libraries/fcgi { };

  ffmpeg_0_10 = callPackage ../development/libraries/ffmpeg/0.10.nix {
    inherit (darwin.apple_sdk.frameworks) Cocoa;
  };
  ffmpeg_1_2 = callPackage ../development/libraries/ffmpeg/1.2.nix {
    inherit (darwin.apple_sdk.frameworks) Cocoa;
  };
  ffmpeg_2_2 = callPackage ../development/libraries/ffmpeg/2.2.nix {
    inherit (darwin.apple_sdk.frameworks) Cocoa;
  };
  ffmpeg_2_8 = callPackage ../development/libraries/ffmpeg/2.8.nix {
    inherit (darwin.apple_sdk.frameworks) Cocoa;
  };
  # Aliases
  ffmpeg_0 = ffmpeg_0_10;
  ffmpeg_1 = ffmpeg_1_2;
  ffmpeg_2 = ffmpeg_2_8;
  ffmpeg = ffmpeg_2;

  ffmpeg-full = callPackage ../development/libraries/ffmpeg-full {
    # The following need to be fixed on Darwin
    frei0r = if stdenv.isDarwin then null else frei0r;
    game-music-emu = if stdenv.isDarwin then null else game-music-emu;
    gsm = if stdenv.isDarwin then null else gsm;
    libjack2 = if stdenv.isDarwin then null else libjack2;
    libmodplug = if stdenv.isDarwin then null else libmodplug;
    libssh = if stdenv.isDarwin then null else libssh;
    libvpx = if stdenv.isDarwin then null else libvpx;
    openal = if stdenv.isDarwin then null else openal;
    openjpeg_1 = if stdenv.isDarwin then null else openjpeg_1;
    libpulseaudio = if stdenv.isDarwin then null else libpulseaudio;
    samba = if stdenv.isDarwin then null else samba;
    vid-stab = if stdenv.isDarwin then null else vid-stab;
    x265 = if stdenv.isDarwin then null else x265;
    xavs = if stdenv.isDarwin then null else xavs;
  };

  ffmpegthumbnailer = callPackage ../development/libraries/ffmpegthumbnailer { };

  ffms = callPackage ../development/libraries/ffms { };

  fftw = callPackage ../development/libraries/fftw { };
  fftwSinglePrec = fftw.override { precision = "single"; };
  fftwFloat = fftwSinglePrec; # the configure option is just an alias

  filter-audio = callPackage ../development/libraries/filter-audio {};

  flann = callPackage ../development/libraries/flann { };

  flite = callPackage ../development/libraries/flite { };

  fltk13 = callPackage ../development/libraries/fltk/fltk13.nix { };

  fltk20 = callPackage ../development/libraries/fltk { };

  fmod = callPackage ../development/libraries/fmod { };

  fmod42416 = callPackage ../development/libraries/fmod/4.24.16.nix { };

  freeimage = callPackage ../development/libraries/freeimage { };

  freetts = callPackage ../development/libraries/freetts { };

  cfitsio = callPackage ../development/libraries/cfitsio { };

  fontconfig_210 = callPackage ../development/libraries/fontconfig/2.10.nix { };

  fontconfig = callPackage ../development/libraries/fontconfig { };

  fontconfig-ultimate = callPackage ../development/libraries/fontconfig-ultimate {};

  folly = callPackage ../development/libraries/folly { };

  makeFontsConf = let fontconfig_ = fontconfig; in {fontconfig ? fontconfig_, fontDirectories}:
    callPackage ../development/libraries/fontconfig/make-fonts-conf.nix {
      inherit fontconfig fontDirectories;
    };

  freealut = callPackage ../development/libraries/freealut { };

  freeglut = callPackage ../development/libraries/freeglut { };

  freenect = callPackage ../development/libraries/freenect { };

  freetype = callPackage ../development/libraries/freetype { };

  frei0r = callPackage ../development/libraries/frei0r { };

  fribidi = callPackage ../development/libraries/fribidi { };

  funambol = callPackage ../development/libraries/funambol { };

  fam = gamin;

  gamin = callPackage ../development/libraries/gamin { };

  ganv = callPackage ../development/libraries/ganv { };

  gcab = callPackage ../development/libraries/gcab { };

  gdome2 = callPackage ../development/libraries/gdome2 {
    inherit (gnome) gtkdoc;
  };

  gdbm = callPackage ../development/libraries/gdbm { };

  gecode = callPackage ../development/libraries/gecode { };

  gegl = callPackage ../development/libraries/gegl { };

  gegl_0_3 = callPackage ../development/libraries/gegl/3.0.nix { };

  geoclue = callPackage ../development/libraries/geoclue {};

  geoclue2 = callPackage ../development/libraries/geoclue/2.0.nix {};

  geoipWithDatabase = makeOverridable (callPackage ../development/libraries/geoip) {
    drvName = "geoip-tools";
    geoipDatabase = geolite-legacy;
  };

  geoip = callPackage ../development/libraries/geoip { };

  geoipjava = callPackage ../development/libraries/java/geoipjava { };

  geos = callPackage ../development/libraries/geos { };

  getdata = callPackage ../development/libraries/getdata { };

  gettext = callPackage ../development/libraries/gettext { };

  gettextWithExpat = if stdenv.isDarwin
    then gettext.overrideDerivation (drv: {
      configureFlags = drv.configureFlags ++ [ "--with-libexpat-prefix=${expat}" ];
    })
    else callPackage ../development/libraries/gettext/expat.nix { };

  gd = callPackage ../development/libraries/gd { };

  gdal = callPackage ../development/libraries/gdal { };

  gdal_1_11 = callPackage ../development/libraries/gdal/gdal-1_11.nix { };

  gdcm = callPackage ../development/libraries/gdcm { };

  ggz_base_libs = callPackage ../development/libraries/ggz_base_libs {};

  giblib = callPackage ../development/libraries/giblib { };

  libgit2 = callPackage ../development/libraries/git2 { };

  libgit2_0_21 = callPackage ../development/libraries/git2/0.21.nix { };

  glew = callPackage ../development/libraries/glew { };
  glew110 = callPackage ../development/libraries/glew/1.10.nix { };

  glfw = glfw3;
  glfw2 = callPackage ../development/libraries/glfw/2.x.nix { };
  glfw3 = callPackage ../development/libraries/glfw/3.x.nix { };

  glibc = callPackage ../development/libraries/glibc {
    kernelHeaders = linuxHeaders;
    installLocales = config.glibc.locales or false;
    machHeaders = null;
    hurdHeaders = null;
    gccCross = null;
  };

  glibc_memusage = callPackage ../development/libraries/glibc {
    kernelHeaders = linuxHeaders;
    installLocales = false;
    withGd = true;
  };

  glibcCross = forceNativeDrv (glibc.override {
    gccCross = gccCrossStageStatic;
    kernelHeaders = linuxHeadersCross;
  });

  # We can choose:
  libcCrossChooser = name: if name == "glibc" then glibcCross
    else if name == "uclibc" then uclibcCross
    else if name == "msvcrt" then windows.mingw_w64
    else if name == "libSystem" then darwin.xcode
    else throw "Unknown libc";

  libcCross = assert crossSystem != null; libcCrossChooser crossSystem.libc;

  # Only supported on Linux
  glibcLocales = if stdenv.isLinux then callPackage ../development/libraries/glibc/locales.nix { } else null;

  glibcInfo = callPackage ../development/libraries/glibc/info.nix { };

  glibc_multi = callPackage ../development/libraries/glibc/multi.nix {
    glibc32 = pkgsi686Linux.glibc;
  };

  glm = callPackage ../development/libraries/glm { };
  glm_0954 = callPackage ../development/libraries/glm/0954.nix { };

  glog = callPackage ../development/libraries/glog { };

  gloox = callPackage ../development/libraries/gloox { };

  glpk = callPackage ../development/libraries/glpk { };

  glsurf = callPackage ../applications/science/math/glsurf {
    inherit (ocamlPackages) lablgl findlib ocaml_mysql mlgmp;
    libpng = libpng12;
    giflib = giflib_4_1;
    camlimages = ocamlPackages.camlimages_4_0;
  };

  gmime = callPackage ../development/libraries/gmime { };

  gmm = callPackage ../development/libraries/gmm { };

  gmp4 = callPackage ../development/libraries/gmp/4.3.2.nix { }; # required by older GHC versions
  gmp5 = callPackage ../development/libraries/gmp/5.1.x.nix { };
  gmp6 = callPackage ../development/libraries/gmp/6.x.nix { };
  gmp = gmp5;
  gmpxx = appendToName "with-cxx" (gmp.override { cxx = true; });

  #GMP ex-satellite, so better keep it near gmp
  mpfr = callPackage ../development/libraries/mpfr/default.nix { };

  gobjectIntrospection = callPackage ../development/libraries/gobject-introspection { };

  goocanvas = callPackage ../development/libraries/goocanvas { };

  google-gflags = callPackage ../development/libraries/google-gflags { };

  gperftools = callPackage ../development/libraries/gperftools { };

  gst_all_1 = recurseIntoAttrs(callPackage ../development/libraries/gstreamer {
    callPackage = pkgs.newScope (pkgs // { inherit (pkgs) libav; });
  });

  gst_all = {
    inherit (pkgs) gstreamer gnonlin gst_python qt_gstreamer;
    gstPluginsBase = pkgs.gst_plugins_base;
    gstPluginsBad = pkgs.gst_plugins_bad;
    gstPluginsGood = pkgs.gst_plugins_good;
    gstPluginsUgly = pkgs.gst_plugins_ugly;
    gstFfmpeg = pkgs.gst_ffmpeg;
  };

  gstreamer = callPackage ../development/libraries/gstreamer/legacy/gstreamer {
    bison = bison2;
  };

  gst_plugins_base = callPackage ../development/libraries/gstreamer/legacy/gst-plugins-base {};

  gst_plugins_good = callPackage ../development/libraries/gstreamer/legacy/gst-plugins-good {};

  gst_plugins_bad = callPackage ../development/libraries/gstreamer/legacy/gst-plugins-bad {};

  gst_plugins_ugly = callPackage ../development/libraries/gstreamer/legacy/gst-plugins-ugly {};

  gst_ffmpeg = callPackage ../development/libraries/gstreamer/legacy/gst-ffmpeg {
    ffmpeg = ffmpeg_0;
  };

  gst_python = callPackage ../development/libraries/gstreamer/legacy/gst-python {};

  gstreamermm = callPackage ../development/libraries/gstreamer/legacy/gstreamermm { };

  gnonlin = callPackage ../development/libraries/gstreamer/legacy/gnonlin {};

  gusb = callPackage ../development/libraries/gusb {
    inherit (gnome) gtkdoc;
  };

  qt-mobility = callPackage ../development/libraries/qt-mobility {};

  qt_gstreamer = callPackage ../development/libraries/gstreamer/legacy/qt-gstreamer {};

  qt_gstreamer1 = callPackage ../development/libraries/gstreamer/qt-gstreamer { boost = boost155;};

  gnet = callPackage ../development/libraries/gnet { };

  gnu-efi = callPackage ../development/libraries/gnu-efi { };

  gnutls = gnutls34;

  gnutls33 = callPackage ../development/libraries/gnutls/3.3.nix {
    guileBindings = config.gnutls.guile or false;
  };

  gnutls34 = callPackage ../development/libraries/gnutls/3.4.nix {
    guileBindings = config.gnutls.guile or false;
  };

  gpac = callPackage ../applications/video/gpac { };

  gpgme = callPackage ../development/libraries/gpgme {
    gnupg1 = gnupg1orig;
  };

  gpgstats = callPackage ../tools/security/gpgstats { };

  grantlee = callPackage ../development/libraries/grantlee { };

  grantlee5 = callPackage ../development/libraries/grantlee/5.x-old.nix { };

  gsasl = callPackage ../development/libraries/gsasl { };

  gsl = callPackage ../development/libraries/gsl { };

  gsm = callPackage ../development/libraries/gsm {};

  gsoap = callPackage ../development/libraries/gsoap { };

  gss = callPackage ../development/libraries/gss { };

  gtkimageview = callPackage ../development/libraries/gtkimageview { };

  gtkmathview = callPackage ../development/libraries/gtkmathview { };

  gtkLibs = {
    inherit (pkgs) glib glibmm atk atkmm cairo pango pangomm gdk_pixbuf gtk
      gtkmm;
  };

  glib = callPackage ../development/libraries/glib { };
  glib-tested = glib.override { doCheck = true; }; # checked version separate to break cycles
  glibmm = callPackage ../development/libraries/glibmm { };

  glib_networking = callPackage ../development/libraries/glib-networking {};

  atk = callPackage ../development/libraries/atk { };
  atkmm = callPackage ../development/libraries/atkmm { };

  pixman = callPackage ../development/libraries/pixman { };

  cairo = callPackage ../development/libraries/cairo {
    glSupport = config.cairo.gl or (stdenv.isLinux &&
      !stdenv.isArm && !stdenv.isMips);
  };
  cairomm = callPackage ../development/libraries/cairomm { };

  pango = callPackage ../development/libraries/pango { };
  pangomm = callPackage ../development/libraries/pangomm { };

  pangox_compat = callPackage ../development/libraries/pangox-compat { };

  gdk_pixbuf = callPackage ../development/libraries/gdk-pixbuf { };

  gnome-sharp = callPackage ../development/libraries/gnome-sharp {};

  granite = callPackage ../development/libraries/granite { };

  gtk2 = callPackage ../development/libraries/gtk+/2.x.nix {
    cupsSupport = config.gtk2.cups or stdenv.isLinux;
  };

  gtk3 = callPackage ../development/libraries/gtk+/3.x.nix {
    gettext = gettextWithExpat;
  };

  gtk = pkgs.gtk2;

  gtkmm = callPackage ../development/libraries/gtkmm/2.x.nix { };
  gtkmm3 = callPackage ../development/libraries/gtkmm/3.x.nix { };

  gtkmozembedsharp = callPackage ../development/libraries/gtkmozembed-sharp {
    gtksharp = gtk-sharp;
  };

  gtk-sharp = callPackage ../development/libraries/gtk-sharp-2 {
    inherit (gnome) libglade libgtkhtml gtkhtml
              libgnomecanvas libgnomeui libgnomeprint
              libgnomeprintui GConf gnomepanel;
  };

  gtkspell = callPackage ../development/libraries/gtkspell { };

  gtkspell3 = callPackage ../development/libraries/gtkspell/3.nix { };

  gtkspellmm = callPackage ../development/libraries/gtkspellmm { };

  gts = callPackage ../development/libraries/gts { };

  gvfs = callPackage ../development/libraries/gvfs { gconf = gnome.GConf; };

  gwenhywfar = callPackage ../development/libraries/gwenhywfar { gnutls = gnutls33; };

  hamlib = callPackage ../development/libraries/hamlib { };

  # TODO : Let admin choose.
  # We are using mit-krb5 because it is better maintained
  kerberos = libkrb5;

  heimdalFull = callPackage ../development/libraries/kerberos/heimdal.nix { };
  libheimdal = heimdalFull.override { type = "lib"; };

  harfbuzz = callPackage ../development/libraries/harfbuzz { };
  harfbuzz-icu = callPackage ../development/libraries/harfbuzz {
    withIcu = true;
    withGraphite2 = true;
  };

  hawknl = callPackage ../development/libraries/hawknl { };

  herqq = callPackage ../development/libraries/herqq { };

  heyefi = haskellPackages.heyefi;

  hidapi = callPackage ../development/libraries/hidapi {
    libusb = libusb1;
  };

  hiredis = callPackage ../development/libraries/hiredis { };

  hivex = callPackage ../development/libraries/hivex {
    inherit (perlPackages) IOStringy;
  };

  hspell = callPackage ../development/libraries/hspell { };

  hspellDicts = callPackage ../development/libraries/hspell/dicts.nix { };

  hsqldb = callPackage ../development/libraries/java/hsqldb { };

  hstr = callPackage ../applications/misc/hstr { };

  htmlcxx = callPackage ../development/libraries/htmlcxx { };

  http-parser = callPackage ../development/libraries/http-parser { inherit (pythonPackages) gyp; };

  hunspell = callPackage ../development/libraries/hunspell { };

  hunspellDicts = recurseIntoAttrs (callPackages ../development/libraries/hunspell/dictionaries.nix {});

  hwloc = callPackage ../development/libraries/hwloc {};

  hydraAntLogger = callPackage ../development/libraries/java/hydra-ant-logger { };

  icu = callPackage ../development/libraries/icu { };

  id3lib = callPackage ../development/libraries/id3lib { };

  iksemel = callPackage ../development/libraries/iksemel { };

  ilbc = callPackage ../development/libraries/ilbc { };

  ilixi = callPackage ../development/libraries/ilixi { };

  ilmbase = callPackage ../development/libraries/ilmbase { };

  imlib = callPackage ../development/libraries/imlib {
    libpng = libpng12;
  };

  imlib2 = callPackage ../development/libraries/imlib2 { };

  ijs = callPackage ../development/libraries/ijs { };

  incrtcl = callPackage ../development/libraries/incrtcl { };

  indilib = callPackage ../development/libraries/indilib { };

  iniparser = callPackage ../development/libraries/iniparser { };

  intltool = callPackage ../development/tools/misc/intltool { };

  ip2location-c = callPackage ../development/libraries/ip2location-c { };

  irrlicht = callPackage ../development/libraries/irrlicht { };
  irrlicht3843 = callPackage ../development/libraries/irrlicht/irrlicht3843.nix { };

  isocodes = callPackage ../development/libraries/iso-codes { };

  itk = callPackage ../development/libraries/itk { };

  jasper = callPackage ../development/libraries/jasper { };

  jama = callPackage ../development/libraries/jama { };

  jansson = callPackage ../development/libraries/jansson { };

  jbig2dec = callPackage ../development/libraries/jbig2dec { };

  jbigkit = callPackage ../development/libraries/jbigkit { };

  jemalloc = callPackage ../development/libraries/jemalloc { };

  jetty_gwt = callPackage ../development/libraries/java/jetty-gwt { };

  jetty_util = callPackage ../development/libraries/java/jetty-util { };

  jshon = callPackage ../development/tools/parsing/jshon { };

  json_glib = callPackage ../development/libraries/json-glib { };

  json-c-0-11 = callPackage ../development/libraries/json-c/0.11.nix { }; # vulnerable
  json_c = callPackage ../development/libraries/json-c { };

  jsoncpp = callPackage ../development/libraries/jsoncpp { };

  libjson = callPackage ../development/libraries/libjson { };

  judy = callPackage ../development/libraries/judy { };

  keybinder = callPackage ../development/libraries/keybinder {
    automake = automake111x;
    lua = lua5_1;
  };

  keybinder3 = callPackage ../development/libraries/keybinder3 {
    automake = automake111x;
  };

  kf510 = recurseIntoAttrs (callPackage ../development/libraries/kde-frameworks-5.10 { });
  kf512 = recurseIntoAttrs (callPackage ../development/libraries/kde-frameworks-5.12 { });
  kf514 = recurseIntoAttrs (import ../development/libraries/kde-frameworks-5.14 { inherit pkgs; });
  kf5_latest = kf512;
  kf5_stable = kf510;

  kf5PackagesFun = self: with self; {

    k9copy = callPackage ../applications/video/k9copy {};

    quassel = callPackage ../applications/networking/irc/quassel/qt-5.nix {
      monolithic = true;
      daemon = false;
      client = false;
      withKDE = true;
      dconf = gnome3.dconf;
      tag = "-kf5";
    };

    quasselClient = quassel.override {
      monolithic = false;
      client = true;
      tag = "-client-kf5";
    };

    quassel_qt5 = quassel.override {
      withKDE = false;
      tag = "-qt5";
    };

    quasselClient_qt5 = quasselClient.override {
      withKDE = false;
      tag = "-client-qt5";
    };

    quasselDaemon = quassel.override {
      monolithic = false;
      daemon = true;
      tag = "-daemon-qt5";
      withKDE = false;
    };

  };

  kf514Packages = lib.makeScope kf514.newScope kf5PackagesFun;
  kf5Packages = kf514Packages;

  kinetic-cpp-client = callPackage ../development/libraries/kinetic-cpp-client { };

  krb5Full = callPackage ../development/libraries/kerberos/krb5.nix {
    inherit (darwin) bootstrap_cmds;
  };
  libkrb5 = krb5Full.override { type = "lib"; };

  LASzip = callPackage ../development/libraries/LASzip { };

  lcms = lcms1;

  lcms1 = callPackage ../development/libraries/lcms { };

  lcms2 = callPackage ../development/libraries/lcms2 { };

  ldb = callPackage ../development/libraries/ldb {
    python = python2;
  };

  lensfun = callPackage ../development/libraries/lensfun {};

  lesstif = callPackage ../development/libraries/lesstif { };

  leveldb = callPackage ../development/libraries/leveldb { };

  lmdb = callPackage ../development/libraries/lmdb { };

  levmar = callPackage ../development/libraries/levmar { };

  leptonica = callPackage ../development/libraries/leptonica {
    libpng = libpng12;
  };

  letsencrypt = callPackage ../tools/admin/letsencrypt { };

  lib3ds = callPackage ../development/libraries/lib3ds { };

  libaacs = callPackage ../development/libraries/libaacs { };

  libaal = callPackage ../development/libraries/libaal { };

  libaccounts-glib = callPackage ../development/libraries/libaccounts-glib { };

  libao = callPackage ../development/libraries/libao {
    usePulseAudio = config.pulseaudio or true;
  };

  libabw = callPackage ../development/libraries/libabw { };

  libantlr3c = callPackage ../development/libraries/libantlr3c {};

  libarchive = callPackage ../development/libraries/libarchive { };

  libasr = callPackage ../development/libraries/libasr { };

  libass = callPackage ../development/libraries/libass { };

  libassuan = callPackage ../development/libraries/libassuan { };

  libasyncns = callPackage ../development/libraries/libasyncns { };

  libatomic_ops = callPackage ../development/libraries/libatomic_ops {};

  libaudclient = callPackage ../development/libraries/libaudclient { };

  libav = libav_11; # branch 11 is API-compatible with branch 10
  libav_all = callPackage ../development/libraries/libav { };
  inherit (libav_all) libav_0_8 libav_9 libav_11;

  libavc1394 = callPackage ../development/libraries/libavc1394 { };

  libb2 = callPackage ../development/libraries/libb2 { };

  libbluedevil = callPackage ../development/libraries/libbluedevil { };

  libbdplus = callPackage ../development/libraries/libbdplus { };

  libbluray = callPackage ../development/libraries/libbluray { };

  libbs2b = callPackage ../development/libraries/audio/libbs2b { };

  libbson = callPackage ../development/libraries/libbson { };

  libcaca = callPackage ../development/libraries/libcaca { };

  libcanberra = callPackage ../development/libraries/libcanberra { };
  libcanberra_gtk3 = libcanberra.override { gtk = gtk3; };
  libcanberra_kde = if (config.kde_runtime.libcanberraWithoutGTK or true)
    then libcanberra.override { gtk = null; }
    else libcanberra;

  libcec = callPackage ../development/libraries/libcec { };
  libcec_platform = callPackage ../development/libraries/libcec/platform.nix { };

  libcello = callPackage ../development/libraries/libcello {};

  libcdaudio = callPackage ../development/libraries/libcdaudio { };

  libcddb = callPackage ../development/libraries/libcddb { };

  libcdio = callPackage ../development/libraries/libcdio { };
  libcdio082 = callPackage ../development/libraries/libcdio/0.82.nix { };

  libcdr = callPackage ../development/libraries/libcdr { lcms = lcms2; };

  libchamplain = callPackage ../development/libraries/libchamplain {
    inherit (gnome) libsoup;
  };

  libchardet = callPackage ../development/libraries/libchardet { };

  libcrafter = callPackage ../development/libraries/libcrafter { };

  libuchardet = callPackage ../development/libraries/libuchardet { };

  libchop = callPackage ../development/libraries/libchop { };

  libclc = callPackage ../development/libraries/libclc { };

  libcli = callPackage ../development/libraries/libcli { };

  libclthreads = callPackage ../development/libraries/libclthreads  { };

  libclxclient = callPackage ../development/libraries/libclxclient  { };

  libcm = callPackage ../development/libraries/libcm { };

  inherit (gnome3) libcroco;

  libcangjie = callPackage ../development/libraries/libcangjie { };

  libcredis = callPackage ../development/libraries/libcredis { };

  libctemplate = callPackage ../development/libraries/libctemplate { };

  libctemplate_2_2 = callPackage ../development/libraries/libctemplate/2.2.nix { };

  libcouchbase = callPackage ../development/libraries/libcouchbase { };

  libcue = callPackage ../development/libraries/libcue { };

  libdaemon = callPackage ../development/libraries/libdaemon { };

  libdbi = callPackage ../development/libraries/libdbi { };

  libdbiDriversBase = callPackage ../development/libraries/libdbi-drivers {
    libmysql = null;
    sqlite = null;
  };

  libdbiDrivers = libdbiDriversBase.override {
    inherit sqlite libmysql;
  };

  libdbusmenu_qt = callPackage ../development/libraries/libdbusmenu-qt { };

  libdbusmenu_qt5 = callPackage ../development/libraries/libdbusmenu-qt/qt-5.4.nix { };

  libdc1394 = callPackage ../development/libraries/libdc1394 { };

  libdc1394avt = callPackage ../development/libraries/libdc1394avt { };

  libdevil = callPackage ../development/libraries/libdevil {
    inherit (darwin.apple_sdk.frameworks) OpenGL;
  };

  libdevil-nox = libdevil.override {
    libX11 = null;
    mesa = null;
  };

  libdiscid = callPackage ../development/libraries/libdiscid { };

  libdivsufsort = callPackage ../development/libraries/libdivsufsort { };

  libdmtx = callPackage ../development/libraries/libdmtx { };

  libdnet = callPackage ../development/libraries/libdnet { };

  libdrm = callPackage ../development/libraries/libdrm { };

  libdv = callPackage ../development/libraries/libdv { };

  libdvbpsi = callPackage ../development/libraries/libdvbpsi { };

  libdwg = callPackage ../development/libraries/libdwg { };

  libdvdcss = callPackage ../development/libraries/libdvdcss { };

  libdvdnav = callPackage ../development/libraries/libdvdnav { };
  libdvdnav_4_2_1 = callPackage ../development/libraries/libdvdnav/4.2.1.nix {
    libdvdread = libdvdread_4_9_9;
  };

  libdvdread = callPackage ../development/libraries/libdvdread { };
  libdvdread_4_9_9 = callPackage ../development/libraries/libdvdread/4.9.9.nix { };

  libdwarf = callPackage ../development/libraries/libdwarf { };

  libeatmydata = callPackage ../development/libraries/libeatmydata { };

  libeb = callPackage ../development/libraries/libeb { };

  libebml = callPackage ../development/libraries/libebml { };

  libebur128 = callPackage ../development/libraries/libebur128 { };

  libedit = callPackage ../development/libraries/libedit { };

  libelf = callPackage ../development/libraries/libelf { };

  libetpan = callPackage ../development/libraries/libetpan { };

  libfaketime = callPackage ../development/libraries/libfaketime { };

  libfakekey = callPackage ../development/libraries/libfakekey { };

  libfm = callPackage ../development/libraries/libfm { };
  libfm-extra = callPackage ../development/libraries/libfm {
    extraOnly = true;
  };

  libfprint = callPackage ../development/libraries/libfprint { };

  libfpx = callPackage ../development/libraries/libfpx { };

  libgadu = callPackage ../development/libraries/libgadu { };

  libgdata = gnome3.libgdata;

  libgig = callPackage ../development/libraries/libgig { };

  libgnome_keyring = callPackage ../development/libraries/libgnome-keyring { };
  libgnome_keyring3 = gnome3.libgnome_keyring;

  libgnurl = callPackage ../development/libraries/libgnurl { };

  libgringotts = callPackage ../development/libraries/libgringotts { };

  libgroove = callPackage ../development/libraries/libgroove { };

  libseccomp = callPackage ../development/libraries/libseccomp { };

  libsecret = callPackage ../development/libraries/libsecret { };

  libserialport = callPackage ../development/libraries/libserialport { };

  libsoundio = callPackage ../development/libraries/libsoundio { };

  libgtop = callPackage ../development/libraries/libgtop {};

  libLAS = callPackage ../development/libraries/libLAS { };

  liblaxjson = callPackage ../development/libraries/liblaxjson { };

  liblo = callPackage ../development/libraries/liblo { };

  liblrdf = librdf;

  liblscp = callPackage ../development/libraries/liblscp { };

  libe-book = callPackage ../development/libraries/libe-book {};

  libechonest = callPackage ../development/libraries/libechonest { };

  libev = callPackage ../development/libraries/libev { };

  libevent = callPackage ../development/libraries/libevent { };

  libewf = callPackage ../development/libraries/libewf { };

  libexif = callPackage ../development/libraries/libexif { };

  libexosip = callPackage ../development/libraries/exosip {};

  libexosip_3 = callPackage ../development/libraries/exosip/3.x.nix {
    libosip = libosip_3;
  };

  libextractor = callPackage ../development/libraries/libextractor {
    libmpeg2 = mpeg2dec;
  };

  libexttextcat = callPackage ../development/libraries/libexttextcat {};

  libf2c = callPackage ../development/libraries/libf2c {};

  libfixposix = callPackage ../development/libraries/libfixposix {};

  libffcall = callPackage ../development/libraries/libffcall { };

  libffi = callPackage ../development/libraries/libffi { };

  libfreefare = callPackage ../development/libraries/libfreefare { };

  libftdi = callPackage ../development/libraries/libftdi { };

  libftdi1 = callPackage ../development/libraries/libftdi/1.x.nix { };

  libgcrypt = callPackage ../development/libraries/libgcrypt { };

  libgcrypt_1_5 = callPackage ../development/libraries/libgcrypt/1.5.nix { };

  libgdiplus = callPackage ../development/libraries/libgdiplus { };

  libgksu = callPackage ../development/libraries/libgksu { };

  libgpgerror = callPackage ../development/libraries/libgpg-error { };

  libgphoto2 = callPackage ../development/libraries/libgphoto2 { };

  libgpod = callPackage ../development/libraries/libgpod {
    inherit (pkgs.pythonPackages) mutagen;
  };

  libgsystem = callPackage ../development/libraries/libgsystem { };

  libguestfs = callPackage ../development/libraries/libguestfs {
    inherit (perlPackages) libintlperl GetoptLong SysVirt;
  };

  libhangul = callPackage ../development/libraries/libhangul { };

  libharu = callPackage ../development/libraries/libharu { };

  libHX = callPackage ../development/libraries/libHX { };

  libibmad = callPackage ../development/libraries/libibmad { };

  libibumad = callPackage ../development/libraries/libibumad { };

  libical = callPackage ../development/libraries/libical { };

  libicns = callPackage ../development/libraries/libicns { };

  libimobiledevice = callPackage ../development/libraries/libimobiledevice { };

  libiodbc = callPackage ../development/libraries/libiodbc {
    useGTK = config.libiodbc.gtk or false;
  };

  libivykis = callPackage ../development/libraries/libivykis { };

  liblastfmSF = callPackage ../development/libraries/liblastfmSF { };

  liblastfm = callPackage ../development/libraries/liblastfm { };

  liblqr1 = callPackage ../development/libraries/liblqr-1 { };

  liblockfile = callPackage ../development/libraries/liblockfile { };

  liblogging = callPackage ../development/libraries/liblogging { };

  liblognorm = callPackage ../development/libraries/liblognorm { };

  libltc = callPackage ../development/libraries/libltc { };

  libmcrypt = callPackage ../development/libraries/libmcrypt {};

  libmediainfo = callPackage ../development/libraries/libmediainfo { };

  libmhash = callPackage ../development/libraries/libmhash {};

  libmodbus = callPackage ../development/libraries/libmodbus {};

  libmtp = callPackage ../development/libraries/libmtp { };

  libmsgpack = callPackage ../development/libraries/libmsgpack { };
  libmsgpack_0_5 = callPackage ../development/libraries/libmsgpack/0.5.nix { };

  libnatspec = callPackage ../development/libraries/libnatspec (
    stdenv.lib.optionalAttrs stdenv.isDarwin {
      inherit (darwin) libiconv;
    }
  );

  libndp = callPackage ../development/libraries/libndp { };

  libnfc = callPackage ../development/libraries/libnfc { };

  libnfsidmap = callPackage ../development/libraries/libnfsidmap { };

  libnice = callPackage ../development/libraries/libnice { };

  liboping = callPackage ../development/libraries/liboping { };

  libplist = callPackage ../development/libraries/libplist { };

  libqglviewer = callPackage ../development/libraries/libqglviewer { };

  libre = callPackage ../development/libraries/libre {};
  librem = callPackage ../development/libraries/librem {};

  librelp = callPackage ../development/libraries/librelp { };

  libresample = callPackage ../development/libraries/libresample {};

  librevenge = callPackage ../development/libraries/librevenge {};

  librevisa = callPackage ../development/libraries/librevisa { };

  libsamplerate = callPackage ../development/libraries/libsamplerate { };

  libsieve = callPackage ../development/libraries/libsieve { };

  libspectre = callPackage ../development/libraries/libspectre { };

  libgsf = callPackage ../development/libraries/libgsf { };

  # glibc provides libiconv so systems with glibc don't need to build libiconv
  # separately, but we also provide libiconvReal, which will always be a
  # standalone libiconv, just in case you want it
  libiconv = if crossSystem != null then
    (if crossSystem.libc == "glibc" then libcCross
      else if crossSystem.libc == "libSystem" then darwin.libiconv
      else libiconvReal)
    else if stdenv.isGlibc then stdenv.cc.libc
    else if stdenv.isDarwin then darwin.libiconv
    else libiconvReal;

  libiconvReal = callPackage ../development/libraries/libiconv {
    fetchurl = fetchurlBoot;
  };

  # On non-GNU systems we need GNU Gettext for libintl.
  libintlOrEmpty = stdenv.lib.optional (!stdenv.isLinux) gettext;

  libid3tag = callPackage ../development/libraries/libid3tag { };

  libidn = callPackage ../development/libraries/libidn { };

  idnkit = callPackage ../development/libraries/idnkit { };

  libiec61883 = callPackage ../development/libraries/libiec61883 { };

  libinfinity = callPackage ../development/libraries/libinfinity {
    inherit (gnome) gtkdoc;
  };

  libinput = callPackage ../development/libraries/libinput {
    graphviz = graphviz-nox;
  };

  libiptcdata = callPackage ../development/libraries/libiptcdata { };

  libjpeg_original = callPackage ../development/libraries/libjpeg { };
  libjpeg_turbo = callPackage ../development/libraries/libjpeg-turbo { };
  libjpeg = if stdenv.isLinux then libjpeg_turbo else libjpeg_original; # some problems, both on FreeBSD and Darwin

  libjpeg62 = callPackage ../development/libraries/libjpeg/62.nix {
    libtool = libtool_1_5;
  };

  libjreen = callPackage ../development/libraries/libjreen { };

  libjson_rpc_cpp = callPackage ../development/libraries/libjson-rpc-cpp { };

  libkate = callPackage ../development/libraries/libkate { };

  libksba = callPackage ../development/libraries/libksba { };

  libksi = callPackage ../development/libraries/libksi { };

  libmad = callPackage ../development/libraries/libmad { };

  libmatchbox = callPackage ../development/libraries/libmatchbox { };

  libmatthew_java = callPackage ../development/libraries/java/libmatthew-java { };

  libmatroska = callPackage ../development/libraries/libmatroska { };

  libmcs = callPackage ../development/libraries/libmcs { };

  libmemcached = callPackage ../development/libraries/libmemcached { };

  libmicrohttpd = callPackage ../development/libraries/libmicrohttpd { };

  libmikmod = callPackage ../development/libraries/libmikmod { };

  libmilter = callPackage ../development/libraries/libmilter { };

  libmkv = callPackage ../development/libraries/libmkv { };

  libmms = callPackage ../development/libraries/libmms { };

  libmowgli = callPackage ../development/libraries/libmowgli { };

  libmng = callPackage ../development/libraries/libmng { };

  libmnl = callPackage ../development/libraries/libmnl { };

  libmodplug = callPackage ../development/libraries/libmodplug {};

  libmpcdec = callPackage ../development/libraries/libmpcdec { };

  libmp3splt = callPackage ../development/libraries/libmp3splt { };

  libmrss = callPackage ../development/libraries/libmrss { };

  libmsn = callPackage ../development/libraries/libmsn { };

  libmspack = callPackage ../development/libraries/libmspack { };

  libmusclecard = callPackage ../development/libraries/libmusclecard { };

  libmusicbrainz2 = callPackage ../development/libraries/libmusicbrainz/2.x.nix { };

  libmusicbrainz3 = callPackage ../development/libraries/libmusicbrainz { };

  libmusicbrainz5 = callPackage ../development/libraries/libmusicbrainz/5.x.nix { };

  libmusicbrainz = libmusicbrainz3;

  libmwaw = callPackage ../development/libraries/libmwaw { };

  libmx = callPackage ../development/libraries/libmx { };

  libnet = callPackage ../development/libraries/libnet { };

  libnetfilter_conntrack = callPackage ../development/libraries/libnetfilter_conntrack { };

  libnetfilter_cthelper = callPackage ../development/libraries/libnetfilter_cthelper { };

  libnetfilter_cttimeout = callPackage ../development/libraries/libnetfilter_cttimeout { };

  libnetfilter_queue = callPackage ../development/libraries/libnetfilter_queue { };

  libnfnetlink = callPackage ../development/libraries/libnfnetlink { };

  libnftnl = callPackage ../development/libraries/libnftnl { };

  libnih = callPackage ../development/libraries/libnih { };

  libnova = callPackage ../development/libraries/libnova { };

  libnxml = callPackage ../development/libraries/libnxml { };

  libodfgen = callPackage ../development/libraries/libodfgen { };

  libofa = callPackage ../development/libraries/libofa { };

  libofx = callPackage ../development/libraries/libofx { };

  libogg = callPackage ../development/libraries/libogg { };

  liboggz = callPackage ../development/libraries/liboggz { };

  liboil = callPackage ../development/libraries/liboil { };

  libomxil-bellagio = callPackage ../development/libraries/libomxil-bellagio { };

  liboop = callPackage ../development/libraries/liboop { };

  libopus = callPackage ../development/libraries/libopus { };

  libosinfo = callPackage ../development/libraries/libosinfo {
    inherit (gnome3) libsoup;
  };

  libosip = callPackage ../development/libraries/osip {};

  libosip_3 = callPackage ../development/libraries/osip/3.nix {};

  libosmpbf = callPackage ../development/libraries/libosmpbf {};

  libotr = callPackage ../development/libraries/libotr { };

  libotr_3_2 = callPackage ../development/libraries/libotr/3.2.nix { };

  libp11 = callPackage ../development/libraries/libp11 { };

  libpar2 = callPackage ../development/libraries/libpar2 { };

  libpcap = callPackage ../development/libraries/libpcap { };

  libpipeline = callPackage ../development/libraries/libpipeline { };

  libpgf = callPackage ../development/libraries/libpgf { };

  libpng = callPackage ../development/libraries/libpng { };
  libpng_apng = libpng.override { apngSupport = true; };
  libpng12 = callPackage ../development/libraries/libpng/12.nix { };

  libpaper = callPackage ../development/libraries/libpaper { };

  libpfm = callPackage ../development/libraries/libpfm { };

  libpqxx = callPackage ../development/libraries/libpqxx { };

  libproxy = callPackage ../development/libraries/libproxy {
    stdenv = if stdenv.isDarwin
      then overrideCC stdenv gcc
      else stdenv;
  };

  libpseudo = callPackage ../development/libraries/libpseudo { };

  libpsl = callPackage ../development/libraries/libpsl { };

  libpst = callPackage ../development/libraries/libpst { };

  libpwquality = callPackage ../development/libraries/libpwquality { };

  libqalculate = callPackage ../development/libraries/libqalculate { };

  librsvg = callPackage ../development/libraries/librsvg { };

  librsync = callPackage ../development/libraries/librsync { };

  librsync_0_9 = callPackage ../development/libraries/librsync/0.9.nix { };

  libs3 = callPackage ../development/libraries/libs3 { };

  libsearpc = callPackage ../development/libraries/libsearpc { };

  libsigcxx = callPackage ../development/libraries/libsigcxx { };

  libsigcxx12 = callPackage ../development/libraries/libsigcxx/1.2.nix { };

  libsigsegv = callPackage ../development/libraries/libsigsegv { };

  # To bootstrap SBCL, I need CLisp 2.44.1; it needs libsigsegv 2.5
  libsigsegv_25 = callPackage ../development/libraries/libsigsegv/2.5.nix { };

  libsndfile = callPackage ../development/libraries/libsndfile { };

  libsodium = callPackage ../development/libraries/libsodium { };

  libsoup = callPackage ../development/libraries/libsoup { };

  libssh = callPackage ../development/libraries/libssh { };

  libssh2 = callPackage ../development/libraries/libssh2 { };

  libstartup_notification = callPackage ../development/libraries/startup-notification { };

  libstrophe = callPackage ../development/libraries/libstrophe { };

  libspatialindex = callPackage ../development/libraries/libspatialindex { };

  libspatialite = callPackage ../development/libraries/libspatialite { };

  libstatgrab = callPackage ../development/libraries/libstatgrab { };

  libsvm = callPackage ../development/libraries/libsvm { };

  libtar = callPackage ../development/libraries/libtar { };

  libtasn1 = callPackage ../development/libraries/libtasn1 { };

  libtheora = callPackage ../development/libraries/libtheora { };

  libtiff = callPackage ../development/libraries/libtiff { };

  libtiger = callPackage ../development/libraries/libtiger { };

  libtommath = callPackage ../development/libraries/libtommath { };

  libtomcrypt = callPackage ../development/libraries/libtomcrypt { };

  libtorrentRasterbar = callPackage ../development/libraries/libtorrent-rasterbar { };

  libtorrentRasterbar_0_16 = callPackage ../development/libraries/libtorrent-rasterbar/0.16.nix {
    # fix "unrecognized option -arch" error
    stdenv = if stdenv.isDarwin
      then clangStdenv
      else stdenv;
  };

  libtoxcore = callPackage ../development/libraries/libtoxcore/old-api { };

  libtoxcore-dev = callPackage ../development/libraries/libtoxcore/new-api { };

  libtap = callPackage ../development/libraries/libtap { };

  libtsm = callPackage ../development/libraries/libtsm {
    automake = automake114x;
  };

  libtunepimp = callPackage ../development/libraries/libtunepimp { };

  libtxc_dxtn = callPackage ../development/libraries/libtxc_dxtn { };

  libtxc_dxtn_s2tc = callPackage ../development/libraries/libtxc_dxtn_s2tc { };

  libgeotiff = callPackage ../development/libraries/libgeotiff { };

  libu2f-host = callPackage ../development/libraries/libu2f-host { };

  libu2f-server = callPackage ../development/libraries/libu2f-server { };

  libunistring = callPackage ../development/libraries/libunistring { };

  libupnp = callPackage ../development/libraries/pupnp { };

  giflib = giflib_5_1;
  giflib_4_1 = callPackage ../development/libraries/giflib/4.1.nix { };
  giflib_5_0 = callPackage ../development/libraries/giflib/5.0.nix { };
  giflib_5_1 = callPackage ../development/libraries/giflib/5.1.nix { };

  libungif = callPackage ../development/libraries/giflib/libungif.nix { };

  libunibreak = callPackage ../development/libraries/libunibreak { };

  libunique = callPackage ../development/libraries/libunique/default.nix { };
  libunique3 = callPackage ../development/libraries/libunique/3.x.nix { inherit (gnome) gtkdoc; };

  liburcu = callPackage ../development/libraries/liburcu { };

  libusb = callPackage ../development/libraries/libusb {};

  libusb1 = callPackage ../development/libraries/libusb1 {
    inherit (darwin) libobjc IOKit;
  };

  libusbmuxd = callPackage ../development/libraries/libusbmuxd { };

  libunwind = if stdenv.isDarwin
    then libunwindNative
    else callPackage ../development/libraries/libunwind { };

  libunwindNative = callPackage ../development/libraries/libunwind/native.nix {};

  libuvVersions = recurseIntoAttrs (callPackage ../development/libraries/libuv {
    automake = automake113x; # fails with 14
    inherit (darwin.apple_sdk.frameworks) ApplicationServices CoreServices;
  });

  libuv = libuvVersions.v1_7_5;

  libv4l = lowPrio (v4l_utils.override {
    alsaLib = null;
    libX11 = null;
    qt4 = null;
    qt5 = null;
  });

  libva = callPackage ../development/libraries/libva { };

  libvdpau = callPackage ../development/libraries/libvdpau { };

  libvirt = callPackage ../development/libraries/libvirt { };

  libvirt-glib = callPackage ../development/libraries/libvirt-glib { };

  libvisio = callPackage ../development/libraries/libvisio { };

  libvisual = callPackage ../development/libraries/libvisual { };

  libvncserver = callPackage ../development/libraries/libvncserver {};

  libviper = callPackage ../development/libraries/libviper { };

  libvpx = callPackage ../development/libraries/libvpx { };
  libvpx-git = callPackage ../development/libraries/libvpx/git.nix { };

  libvterm = callPackage ../development/libraries/libvterm { };

  libvorbis = callPackage ../development/libraries/libvorbis { };

  libwebp = callPackage ../development/libraries/libwebp { };

  libwmf = callPackage ../development/libraries/libwmf { };

  libwnck = libwnck2;
  libwnck2 = callPackage ../development/libraries/libwnck { };
  libwnck3 = callPackage ../development/libraries/libwnck/3.x.nix { };

  libwpd = callPackage ../development/libraries/libwpd { };

  libwpd_08 = callPackage ../development/libraries/libwpd/0.8.nix { };

  libwps = callPackage ../development/libraries/libwps { };

  libwpg = callPackage ../development/libraries/libwpg { };

  libx86 = builderDefsPackage ../development/libraries/libx86 {};

  libxdg_basedir = callPackage ../development/libraries/libxdg-basedir { };

  libxkbcommon = callPackage ../development/libraries/libxkbcommon { };

  libxklavier = callPackage ../development/libraries/libxklavier { };

  libxls = callPackage ../development/libraries/libxls { };

  libxmi = callPackage ../development/libraries/libxmi { };

  libxml2 = callPackage ../development/libraries/libxml2 {
    pythonSupport = false;
  };

  libxml2Python = lowPrio (libxml2.override {
    pythonSupport = true;
  });

  libxmlxx = callPackage ../development/libraries/libxmlxx { };

  libxmp = callPackage ../development/libraries/libxmp { };

  libxslt = callPackage ../development/libraries/libxslt { };

  libixp_hg = callPackage ../development/libraries/libixp-hg { };

  libyaml = callPackage ../development/libraries/libyaml { };

  libyamlcpp = callPackage ../development/libraries/libyaml-cpp { };

  libykneomgr = callPackage ../development/libraries/libykneomgr { };

  libyubikey = callPackage ../development/libraries/libyubikey { };

  libzen = callPackage ../development/libraries/libzen { };

  libzip = callPackage ../development/libraries/libzip { };

  libzdb = callPackage ../development/libraries/libzdb { };

  libzrtpcpp = callPackage ../development/libraries/libzrtpcpp { };

  libwacom = callPackage ../development/libraries/libwacom { };

  lightning = callPackage ../development/libraries/lightning { };

  lirc = callPackage ../development/libraries/lirc { };

  liquidfun = callPackage ../development/libraries/liquidfun { };

  log4cpp = callPackage ../development/libraries/log4cpp { };

  log4cxx = callPackage ../development/libraries/log4cxx { };

  log4cplus = callPackage ../development/libraries/log4cplus { };

  loudmouth = callPackage ../development/libraries/loudmouth { };

  luabind = callPackage ../development/libraries/luabind { lua = lua5_1; };

  luabind_luajit = callPackage ../development/libraries/luabind { lua = luajit; };

  lzo = callPackage ../development/libraries/lzo { };

  matio = callPackage ../development/libraries/matio { };

  mbedtls = callPackage ../development/libraries/mbedtls { };

  mdds_0_7_1 = callPackage ../development/libraries/mdds/0.7.1.nix { };
  mdds = callPackage ../development/libraries/mdds { };

  # failed to build
  mediastreamer = callPackage ../development/libraries/mediastreamer { };

  mediastreamer-openh264 = callPackage ../development/libraries/mediastreamer/msopenh264.nix { };

  menu-cache = callPackage ../development/libraries/menu-cache { };

  mesaSupported = lib.elem system lib.platforms.mesaPlatforms;

  mesaDarwinOr = alternative: if stdenv.isDarwin
    then callPackage ../development/libraries/mesa-darwin {
      inherit (darwin.apple_sdk.frameworks) OpenGL;
      inherit (darwin.apple_sdk.libs) Xplugin;
      inherit (darwin) apple_sdk;
    }
    else alternative;
  mesa_noglu = mesaDarwinOr (callPackage ../development/libraries/mesa {
    # makes it slower, but during runtime we link against just mesa_drivers
    # through /run/opengl-driver*, which is overriden according to config.grsecurity
    grsecEnabled = true;
  });
  mesa_glu =  mesaDarwinOr (callPackage ../development/libraries/mesa-glu { });
  mesa_drivers = mesaDarwinOr (
    let mo = mesa_noglu.override {
      grsecEnabled = config.grsecurity or false;
    };
    in mo.drivers
  );
  mesa = mesaDarwinOr (buildEnv {
    name = "mesa-${mesa_noglu.version}";
    paths = [ mesa_noglu mesa_glu ];
  });

  meterbridge = callPackage ../applications/audio/meterbridge { };

  metaEnvironment = recurseIntoAttrs (let callPackage = newScope pkgs.metaEnvironment; in rec {
    sdfLibrary    = callPackage ../development/libraries/sdf-library { aterm = aterm28; };
    toolbuslib    = callPackage ../development/libraries/toolbuslib { aterm = aterm28; inherit (windows) w32api; };
    cLibrary      = callPackage ../development/libraries/c-library { aterm = aterm28; };
    errorSupport  = callPackage ../development/libraries/error-support { aterm = aterm28; };
    ptSupport     = callPackage ../development/libraries/pt-support { aterm = aterm28; };
    ptableSupport = callPackage ../development/libraries/ptable-support { aterm = aterm28; };
    configSupport = callPackage ../development/libraries/config-support { aterm = aterm28; };
    asfSupport    = callPackage ../development/libraries/asf-support { aterm = aterm28; };
    tideSupport   = callPackage ../development/libraries/tide-support { aterm = aterm28; };
    rstoreSupport = callPackage ../development/libraries/rstore-support { aterm = aterm28; };
    sdfSupport    = callPackage ../development/libraries/sdf-support { aterm = aterm28; };
    sglr          = callPackage ../development/libraries/sglr { aterm = aterm28; };
    ascSupport    = callPackage ../development/libraries/asc-support { aterm = aterm28; };
    pgen          = callPackage ../development/libraries/pgen { aterm = aterm28; };
  });

  ming = callPackage ../development/libraries/ming { };

  minizip = callPackage ../development/libraries/minizip { };

  minmay = callPackage ../development/libraries/minmay { };

  miro = callPackage ../applications/video/miro {
    inherit (pythonPackages) pywebkitgtk pycurl mutagen;
    avahi = avahi.override {
      withLibdnssdCompat = true;
    };
  };

  mkvtoolnix = callPackage ../applications/video/mkvtoolnix { };

  mkvtoolnix-cli = mkvtoolnix.override {
    withGUI = false;
    qt5 = null;
    legacyGUI = false;
    wxGTK = null;
  };

  mlt-qt4 = callPackage ../development/libraries/mlt {
    qt = qt4;
  };

  mlt-qt5 = callPackage ../development/libraries/mlt/qt-5.4.nix { };

  movit = callPackage ../development/libraries/movit { };

  mosquitto = callPackage ../servers/mqtt/mosquitto { };

  mps = callPackage ../development/libraries/mps { };

  libmpeg2 = callPackage ../development/libraries/libmpeg2 { };

  mpeg2dec = libmpeg2;

  msilbc = callPackage ../development/libraries/msilbc { };

  mp4v2 = callPackage ../development/libraries/mp4v2 { };

  libmpc = callPackage ../development/libraries/libmpc { };

  mpich2 = callPackage ../development/libraries/mpich2 { };

  mstpd = callPackage ../os-specific/linux/mstpd { };

  mtdev = callPackage ../development/libraries/mtdev { };

  mtpfs = callPackage ../tools/filesystems/mtpfs { };

  mu = callPackage ../tools/networking/mu {
    texinfo = texinfo4;
  };

  mueval = callPackage ../development/tools/haskell/mueval { };

  muparser = callPackage ../development/libraries/muparser { };

  mygpoclient = callPackage ../development/python-modules/mygpoclient { };

  mygui = callPackage ../development/libraries/mygui {};

  myguiSvn = callPackage ../development/libraries/mygui/svn.nix {};

  mysocketw = callPackage ../development/libraries/mysocketw { };

  mythes = callPackage ../development/libraries/mythes { };

  nanomsg = callPackage ../development/libraries/nanomsg { };

  ncurses = callPackage ../development/libraries/ncurses { };

  neardal = callPackage ../development/libraries/neardal { };

  neon = callPackage ../development/libraries/neon {
    compressionSupport = true;
    sslSupport = true;
  };

  neon_0_29 = callPackage ../development/libraries/neon/0.29.nix {
    compressionSupport = true;
    sslSupport = true;
  };

  nettle = callPackage ../development/libraries/nettle { };

  newt = callPackage ../development/libraries/newt { };

  nghttp2 = callPackage ../development/libraries/nghttp2 { };
  libnghttp2 = nghttp2.override {
    prefix = "lib";
    fetchurl = fetchurlBoot;
  };

  nix-plugins = callPackage ../development/libraries/nix-plugins {
    nix = pkgs.nixUnstable;
  };

  non = callPackage ../applications/audio/non { };

  nspr = callPackage ../development/libraries/nspr { };

  nss = lowPrio (callPackage ../development/libraries/nss { });

  nss_wrapper = callPackage ../development/libraries/nss_wrapper { };

  nssTools = callPackage ../development/libraries/nss {
    includeTools = true;
  };

  ntk = callPackage ../development/libraries/audio/ntk { };

  ntrack = callPackage ../development/libraries/ntrack { };

  nvidia-texture-tools = callPackage ../development/libraries/nvidia-texture-tools { };

  ode = builderDefsPackage (callPackage ../development/libraries/ode) { };

  ogre = callPackage ../development/libraries/ogre {};

  ogrepaged = callPackage ../development/libraries/ogrepaged { };

  oniguruma = callPackage ../development/libraries/oniguruma { };

  # openalSoft is 100% ABI compatible to openalLegacy and should be a default
  openal = openalSoft;
  openalLegacy = callPackage ../development/libraries/openal { };
  openalSoft = callPackage ../development/libraries/openal-soft { };

  openbabel = callPackage ../development/libraries/openbabel { };

  opencascade = callPackage ../development/libraries/opencascade {
    tcl = tcl-8_5;
    tk = tk-8_5;
  };

  opencascade_6_5 = callPackage ../development/libraries/opencascade/6.5.nix {
    automake = automake111x;
    ftgl = ftgl212;
  };

  opencascade_oce = callPackage ../development/libraries/opencascade/oce.nix { };

  opencollada = callPackage ../development/libraries/opencollada { };

  opencsg = callPackage ../development/libraries/opencsg { };

  openct = callPackage ../development/libraries/openct { };

  opencv = callPackage ../development/libraries/opencv { };

  opencv_2_1 = callPackage ../development/libraries/opencv/2.1.nix {
    libpng = libpng12;
  };

  opencv3 = callPackage ../development/libraries/opencv/3.x.nix { };

  # this ctl version is needed by openexr_viewers
  openexr_ctl = ctl;

  openexr = callPackage ../development/libraries/openexr { };

  openldap = callPackage ../development/libraries/openldap { };

  libopensc_dnie = callPackage ../development/libraries/libopensc-dnie { };

  opencolorio = callPackage ../development/libraries/opencolorio { };

  ois = callPackage ../development/libraries/ois {};

  opal = callPackage ../development/libraries/opal {};

  openh264 = callPackage ../development/libraries/openh264 { };

  openjpeg_1 = callPackage ../development/libraries/openjpeg/1.x.nix { };
  openjpeg_2_0 = callPackage ../development/libraries/openjpeg/2.0.nix { };
  openjpeg_2_1 = callPackage ../development/libraries/openjpeg/2.1.nix { };
  openjpeg = openjpeg_2_1;

  openscenegraph = callPackage ../development/libraries/openscenegraph {
    giflib = giflib_4_1;
    ffmpeg = ffmpeg_0;
  };

  libressl = callPackage ../development/libraries/libressl { };

  boringssl = callPackage ../development/libraries/boringssl { };

  openssl = callPackage ../development/libraries/openssl {
    fetchurl = fetchurlBoot;
    cryptodevHeaders = linuxPackages.cryptodev.override {
      fetchurl = fetchurlBoot;
      onlyHeaders = true;
    };
  };

  openssl_1_0_2 = callPackage ../development/libraries/openssl/1.0.2.x.nix {
    fetchurl = fetchurlBoot;
    cryptodevHeaders = linuxPackages.cryptodev.override {
      fetchurl = fetchurlBoot;
      onlyHeaders = true;
    };
  };

  opensubdiv = callPackage ../development/libraries/opensubdiv { };

  openwsman = callPackage ../development/libraries/openwsman {};

  ortp = callPackage ../development/libraries/ortp { };

  p11_kit = callPackage ../development/libraries/p11-kit { };

  paperkey = callPackage ../tools/security/paperkey { };

  pangoxsl = callPackage ../development/libraries/pangoxsl { };

  pcg_c = callPackage ../development/libraries/pcg-c { };

  pcl = callPackage ../development/libraries/pcl {
    vtk = vtkWithQt4;
  };

  pcre = callPackage ../development/libraries/pcre {
    unicodeSupport = config.pcre.unicode or true;
  };

  pcre2 = callPackage ../development/libraries/pcre2 { };

  pdf2xml = callPackage ../development/libraries/pdf2xml {} ;

  phonon = callPackage ../development/libraries/phonon/qt4 {};

  phonon_backend_gstreamer = callPackage ../development/libraries/phonon-backend-gstreamer/qt4 {};

  phonon_backend_vlc = callPackage ../development/libraries/phonon-backend-vlc/qt4 {};

  phonon_qt5 = callPackage ../development/libraries/phonon/qt5/old.nix {};

  phonon_qt5_backend_gstreamer = callPackage ../development/libraries/phonon-backend-gstreamer/qt5/old.nix {};

  physfs = callPackage ../development/libraries/physfs { };

  pipelight = callPackage ../tools/misc/pipelight {
    wineStaging = pkgsi686Linux.wineStaging;
  };

  pkcs11helper = callPackage ../development/libraries/pkcs11helper { };

  plib = callPackage ../development/libraries/plib { };

  pocketsphinx = callPackage ../development/libraries/pocketsphinx { };

  podofo = callPackage ../development/libraries/podofo { lua5 = lua5_1; };

  poker-eval = callPackage ../development/libraries/poker-eval { };

  polarssl = mbedtls;

  polkit = callPackage ../development/libraries/polkit {
    spidermonkey = spidermonkey_17;
  };

  polkit_qt4 = callPackage ../development/libraries/polkit-qt-1 { };

  polkit_qt5 = callPackage ../development/libraries/polkit-qt-1/old.nix { withQt5 = true; };

  policykit = callPackage ../development/libraries/policykit { };

  poppler = callPackage ../development/libraries/poppler { lcms = lcms2; };

  poppler_min = poppler.override { # TODO: maybe reduce even more
    minimal = true;
    suffix = "min";
  };

  poppler_qt4 = poppler.override {
    qt4Support = true;
    suffix = "qt4";
  };

  poppler_qt5 = qt5Libs.popplerQt;

  poppler_utils = poppler.override { suffix = "utils"; utils = true; };

  popt = callPackage ../development/libraries/popt { };

  portaudio = callPackage ../development/libraries/portaudio { };

  portaudioSVN = callPackage ../development/libraries/portaudio/svn-head.nix { };

  portmidi = callPackage ../development/libraries/portmidi {};

  prison = callPackage ../development/libraries/prison { };

  proj = callPackage ../development/libraries/proj { };

  postgis = callPackage ../development/libraries/postgis { };

  protobuf = protobuf2_6;
  protobuf3_0 = lowPrio (callPackage ../development/libraries/protobuf/3.0.nix { });
  protobuf2_6 = callPackage ../development/libraries/protobuf/2.6.nix { };
  protobuf2_5 = callPackage ../development/libraries/protobuf/2.5.nix { };

  protobufc = protobufc1_1;
  protobufc1_1 = callPackage ../development/libraries/protobufc/1.1.nix { };
  protobufc1_0 = callPackage ../development/libraries/protobufc/1.0.nix { };

  pth = callPackage ../development/libraries/pth { };

  ptlib = callPackage ../development/libraries/ptlib {};

  pugixml = callPackage ../development/libraries/pugixml { };

  re2 = callPackage ../development/libraries/re2 { };

  qca2 = callPackage ../development/libraries/qca2 { qt = qt4; };

  qca-qt5 = callPackage ../development/libraries/qca-qt5/old.nix { };

  qimageblitz = callPackage ../development/libraries/qimageblitz {};

  qjson = callPackage ../development/libraries/qjson { };

  qoauth = callPackage ../development/libraries/qoauth { };

  quazip = callPackage ../development/libraries/quazip {
    qt = qt5;
  };

  qt3 = callPackage ../development/libraries/qt-3 {
    openglSupport = mesaSupported;
    libpng = libpng12;
  };

  qt4 = pkgs.kde4.qt4;

  qt48 = callPackage ../development/libraries/qt-4.x/4.8 {
    # GNOME dependencies are not used unless gtkStyle == true
    mesa = mesa_noglu;
    inherit (pkgs.gnome) libgnomeui GConf gnome_vfs;
    cups = if stdenv.isLinux then cups else null;
  };

  qt48Full = appendToName "full" (qt48.override {
    docs = true;
    demos = true;
    examples = true;
    developerBuild = true;
  });

  qt54 = recurseIntoAttrs (callPackage ../development/libraries/qt-5/5.4 {});
  qt55 = recurseIntoAttrs (import ../development/libraries/qt-5/5.5 { inherit pkgs; });

  qt5 = qt54;

  qt5LibsFun = self: with self; {

    accounts-qt = callPackage ../development/libraries/accounts-qt { };

    grantlee = callPackage ../development/libraries/grantlee/5.x.nix { };

    libdbusmenu = callPackage ../development/libraries/libdbusmenu-qt/qt-5.5.nix { };

    libkeyfinder = callPackage ../development/libraries/libkeyfinder { };

    mlt = callPackage ../development/libraries/mlt/qt-5.5.nix {};

    openbr = callPackage ../development/libraries/openbr { };

    phonon = callPackage ../development/libraries/phonon/qt5 { };

    phonon_backend_gstreamer = callPackage ../development/libraries/phonon-backend-gstreamer/qt5 { };

    phonon_backend_vlc = callPackage ../development/libraries/phonon-backend-vlc/qt5 { };

    polkitQt = callPackage ../development/libraries/polkit-qt-1 {
      withQt5 = true;
    };

    popplerQt = callPackage ../development/libraries/poppler {
      lcms = lcms2;
      qt5Support = true;
      suffix = "qt5";
    };

    qca-qt5 = callPackage ../development/libraries/qca-qt5 { };

    qmltermwidget = callPackage ../development/libraries/qmltermwidget { };

    signon = callPackage ../development/libraries/signon { };

    telepathy = callPackage ../development/libraries/telepathy/qt5 { };

    vlc = callPackage ../applications/video/vlc {
      qt4 = null;
      withQt5 = true;
    };

  };

  qt55Libs = lib.makeScope qt55.newScope qt5LibsFun;
  qt5Libs = qt55Libs;

  qtEnv = callPackage ../development/libraries/qt-5/qt-env.nix {};

  qt5Full = appendToName "full" (qtEnv {
    qtbase = qt5.base;
    paths = lib.filter lib.isDerivation (lib.attrValues qt5);
  });

  qtcreator = callPackage ../development/qtcreator {
    qtLib = qt54;
    withDocumentation = true;
  };

  qtkeychain = callPackage ../development/libraries/qtkeychain { };

  qtscriptgenerator = callPackage ../development/libraries/qtscriptgenerator { };

  quesoglc = callPackage ../development/libraries/quesoglc { };

  qwt = callPackage ../development/libraries/qwt {};

  qwt6 = callPackage ../development/libraries/qwt/6.nix { };

  qxt = callPackage ../development/libraries/qxt {};

  rabbitmq-c = callPackage ../development/libraries/rabbitmq-c {};

  rabbitmq-c_0_4 = callPackage ../development/libraries/rabbitmq-c/0.4.nix {};

  rabbitmq-java-client = callPackage ../development/libraries/rabbitmq-java-client {};

  raul = callPackage ../development/libraries/audio/raul { };

  readline = readline6;
  readline6 = readline63;

  readline5 = callPackage ../development/libraries/readline/5.x.nix { };

  readline62 = callPackage ../development/libraries/readline/6.2.nix { };

  readline63 = callPackage ../development/libraries/readline/6.3.nix { };

  readosm = callPackage ../development/libraries/readosm { };

  lambdabot = callPackage ../development/tools/haskell/lambdabot {
    haskell-lib = haskell.lib;
  };

  leksah = callPackage ../development/tools/haskell/leksah {
    inherit (haskellPackages) ghcWithPackages;
  };

  librdf_raptor = callPackage ../development/libraries/librdf/raptor.nix { };

  librdf_raptor2 = callPackage ../development/libraries/librdf/raptor2.nix { };

  librdf_rasqal = callPackage ../development/libraries/librdf/rasqal.nix { };

  librdf_redland = callPackage ../development/libraries/librdf/redland.nix { };

  librdf = callPackage ../development/libraries/librdf { };

  libsmf = callPackage ../development/libraries/audio/libsmf { };

  lilv = callPackage ../development/libraries/audio/lilv { };
  lilv-svn = callPackage ../development/libraries/audio/lilv/lilv-svn.nix { };

  lv2 = callPackage ../development/libraries/audio/lv2 { };

  lvtk = callPackage ../development/libraries/audio/lvtk { };

  qrupdate = callPackage ../development/libraries/qrupdate { };

  redland = pkgs.librdf_redland;

  resolv_wrapper = callPackage ../development/libraries/resolv_wrapper { };

  rhino = callPackage ../development/libraries/java/rhino {
    javac = gcj;
    jvm = gcj;
  };

  rlog = callPackage ../development/libraries/rlog { };

  rocksdb = callPackage ../development/libraries/rocksdb { };

  rote = callPackage ../development/libraries/rote { };

  rubberband = callPackage ../development/libraries/rubberband {
    inherit (vamp) vampSDK;
  };

  sbc = callPackage ../development/libraries/sbc { };

  schroedinger = callPackage ../development/libraries/schroedinger { };

  SDL = callPackage ../development/libraries/SDL {
    openglSupport = mesaSupported;
    alsaSupport = stdenv.isLinux;
    x11Support = !stdenv.isCygwin;
    pulseaudioSupport = stdenv.isLinux;
    inherit (darwin.apple_sdk.frameworks) OpenGL CoreAudio CoreServices AudioUnit Kernel Cocoa;
  };

  SDL_gfx = callPackage ../development/libraries/SDL_gfx { };

  SDL_image = callPackage ../development/libraries/SDL_image { };

  SDL_mixer = callPackage ../development/libraries/SDL_mixer { };

  SDL_net = callPackage ../development/libraries/SDL_net { };

  SDL_sound = callPackage ../development/libraries/SDL_sound { };

  SDL_stretch= callPackage ../development/libraries/SDL_stretch { };

  SDL_ttf = callPackage ../development/libraries/SDL_ttf { };

  SDL2 = callPackage ../development/libraries/SDL2 {
    openglSupport = mesaSupported;
    alsaSupport = stdenv.isLinux;
    x11Support = !stdenv.isCygwin;
    pulseaudioSupport = false; # better go through ALSA
    inherit (darwin.apple_sdk.frameworks) AudioUnit Cocoa CoreAudio CoreServices ForceFeedback OpenGL;
  };

  SDL2_image = callPackage ../development/libraries/SDL2_image { };

  SDL2_mixer = callPackage ../development/libraries/SDL2_mixer { };

  SDL2_net = callPackage ../development/libraries/SDL2_net { };

  SDL2_gfx = callPackage ../development/libraries/SDL2_gfx { };

  SDL2_ttf = callPackage ../development/libraries/SDL2_ttf { };

  sblim-sfcc = callPackage ../development/libraries/sblim-sfcc {};

  serd = callPackage ../development/libraries/serd {};

  serf = callPackage ../development/libraries/serf {};

  sfsexp = callPackage ../development/libraries/sfsexp {};

  shhmsg = callPackage ../development/libraries/shhmsg { };

  shhopt = callPackage ../development/libraries/shhopt { };

  silgraphite = callPackage ../development/libraries/silgraphite {};
  graphite2 = callPackage ../development/libraries/silgraphite/graphite2.nix {};

  simgear = callPackage ../development/libraries/simgear { };

  sfml = callPackage ../development/libraries/sfml { };

  signon = callPackage ../development/libraries/signon/old.nix {};

  skalibs = callPackage ../development/libraries/skalibs { };

  slang = callPackage ../development/libraries/slang { };

  slibGuile = callPackage ../development/libraries/slib {
    scheme = guile_1_8;
    texinfo = texinfo4; # otherwise erros: must be after `@defun' to use `@defunx'
  };

  smpeg = callPackage ../development/libraries/smpeg { };

  snack = callPackage ../development/libraries/snack {
        # optional
  };

  snappy = callPackage ../development/libraries/snappy { };

  socket_wrapper = callPackage ../development/libraries/socket_wrapper { };

  sofia_sip = callPackage ../development/libraries/sofia-sip { };

  soprano = callPackage ../development/libraries/soprano { };

  soqt = callPackage ../development/libraries/soqt { };

  sord = callPackage ../development/libraries/sord {};
  sord-svn = callPackage ../development/libraries/sord/sord-svn.nix {};

  soundtouch = callPackage ../development/libraries/soundtouch {};

  spandsp = callPackage ../development/libraries/spandsp {};

  spatialite_tools = callPackage ../development/libraries/spatialite-tools { };

  speechd = callPackage ../development/libraries/speechd { };

  speech_tools = callPackage ../development/libraries/speech-tools {};

  speex = callPackage ../development/libraries/speex {
    fftw = fftwFloat;
  };

  speexdsp = callPackage ../development/libraries/speexdsp {
    fftw = fftwFloat;
  };

  sphinxbase = callPackage ../development/libraries/sphinxbase { };

  sphinxsearch = callPackage ../servers/search/sphinxsearch { };

  spice = callPackage ../development/libraries/spice {
    celt = celt_0_5_1;
    inherit (pythonPackages) pyparsing;
  };

  spice_gtk = callPackage ../development/libraries/spice-gtk { };

  spice_protocol = callPackage ../development/libraries/spice-protocol { };

  sratom = callPackage ../development/libraries/audio/sratom { };

  srm = callPackage ../tools/security/srm { };

  srtp = callPackage ../development/libraries/srtp {
    libpcap = if stdenv.isLinux then libpcap else null;
  };

  stxxl = callPackage ../development/libraries/stxxl { parallel = true; };

  sqlite = lowPrio (callPackage ../development/libraries/sqlite { });

  sqlite3_analyzer = lowPrio (callPackage ../development/libraries/sqlite/sqlite3_analyzer.nix { });

  sqlite-amalgamation = callPackage ../development/libraries/sqlite-amalgamation { };

  sqlite-interactive = appendToName "interactive" (sqlite.override { interactive = true; });

  sqlcipher = lowPrio (callPackage ../development/libraries/sqlcipher {
    readline = null;
    ncurses = null;
  });

  stfl = callPackage ../development/libraries/stfl { };

  stlink = callPackage ../development/tools/misc/stlink { };

  steghide = callPackage ../tools/security/steghide {};

  stlport = callPackage ../development/libraries/stlport { };

  strigi = callPackage ../development/libraries/strigi { clucene_core = clucene_core_2; };

  subtitleeditor = callPackage ../applications/video/subtitleeditor { };

  suil = callPackage ../development/libraries/audio/suil { };

  sutils = callPackage ../tools/misc/sutils { };

  svrcore = callPackage ../development/libraries/svrcore { };

  sword = callPackage ../development/libraries/sword { };

  biblesync = callPackage ../development/libraries/biblesync { };

  szip = callPackage ../development/libraries/szip { };

  t1lib = callPackage ../development/libraries/t1lib { };

  taglib = callPackage ../development/libraries/taglib { };

  taglib_extras = callPackage ../development/libraries/taglib-extras { };

  talloc = callPackage ../development/libraries/talloc {
    python = python2;
  };

  tclap = callPackage ../development/libraries/tclap {};

  tclgpg = callPackage ../development/libraries/tclgpg { };

  tcllib = callPackage ../development/libraries/tcllib { };

  tcltls = callPackage ../development/libraries/tcltls { };

  ntdb = callPackage ../development/libraries/ntdb {
    python = python2;
  };

  tdb = callPackage ../development/libraries/tdb {
    python = python2;
  };

  tecla = callPackage ../development/libraries/tecla { };

  telepathy_glib = callPackage ../development/libraries/telepathy/glib { };

  telepathy_farstream = callPackage ../development/libraries/telepathy/farstream {};

  telepathy_qt = callPackage ../development/libraries/telepathy/qt { };

  telepathy_qt5 = callPackage ../development/libraries/telepathy/qt5/old.nix {};

  tevent = callPackage ../development/libraries/tevent {
    python = python2;
  };

  thrift = callPackage ../development/libraries/thrift { };

  tidyp = callPackage ../development/libraries/tidyp { };

  tinyxml = tinyxml2;

  tinyxml2 = callPackage ../development/libraries/tinyxml/2.6.2.nix { };

  tk = tk-8_6;

  tk-8_6 = callPackage ../development/libraries/tk/8.6.nix { };
  tk-8_5 = callPackage ../development/libraries/tk/8.5.nix { tcl = tcl-8_5; };

  tnt = callPackage ../development/libraries/tnt { };

  kyotocabinet = callPackage ../development/libraries/kyotocabinet { };

  tokyocabinet = callPackage ../development/libraries/tokyo-cabinet { };

  tokyotyrant = callPackage ../development/libraries/tokyo-tyrant { };

  tremor = callPackage ../development/libraries/tremor { };

  uid_wrapper = callPackage ../development/libraries/uid_wrapper { };

  unibilium = callPackage ../development/libraries/unibilium { };

  unicap = callPackage ../development/libraries/unicap {};

  tsocks = callPackage ../development/libraries/tsocks { };

  unixODBC = callPackage ../development/libraries/unixODBC { };

  unixODBCDrivers = recurseIntoAttrs (callPackages ../development/libraries/unixODBCDrivers {});

  urt = callPackage ../development/libraries/urt { };

  ustr = callPackage ../development/libraries/ustr { };

  usbredir = callPackage ../development/libraries/usbredir {
    libusb = libusb1;
  };

  uthash = callPackage ../development/libraries/uthash { };

  ucommon = ucommon_openssl;

  ucommon_openssl = callPackage ../development/libraries/ucommon {
    gnutls = null;
  };

  ucommon_gnutls = lowPrio (ucommon.override {
    openssl = null;
    zlib = null;
    gnutls = gnutls;
  });

  v8_3_16_14 = callPackage ../development/libraries/v8/3.16.14.nix {
    inherit (pythonPackages) gyp;
    # The build succeeds using gcc5 but it fails to build pkgs.consul-ui
    stdenv = overrideCC stdenv gcc48;
  };

  v8_3_24_10 = callPackage ../development/libraries/v8/3.24.10.nix {
    inherit (pythonPackages) gyp;
  };

  v8_4_5 = callPackage ../development/libraries/v8/4.5.nix {
    inherit (pythonPackages) gyp;
  };

  v8 = callPackage ../development/libraries/v8 {
    inherit (pythonPackages) gyp;
  };

  vaapiIntel = callPackage ../development/libraries/vaapi-intel { };

  vaapiVdpau = callPackage ../development/libraries/vaapi-vdpau { };

  vamp = callPackage ../development/libraries/audio/vamp { };

  vcdimager = callPackage ../development/libraries/vcdimager { };

  vid-stab = callPackage ../development/libraries/vid-stab { };

  vigra = callPackage ../development/libraries/vigra {
    inherit (pkgs.pythonPackages) numpy;
  };

  vlock = callPackage ../misc/screensavers/vlock { };

  vmime = callPackage ../development/libraries/vmime { };

  vrpn = callPackage ../development/libraries/vrpn { };

  vtk = callPackage ../development/libraries/vtk { };

  vtkWithQt4 = vtk.override { qtLib = qt4; };

  vxl = callPackage ../development/libraries/vxl {
    libpng = libpng12;
  };

  wavpack = callPackage ../development/libraries/wavpack { };

  wayland = callPackage ../development/libraries/wayland {
    graphviz = graphviz-nox;
  };

  webkit = webkitgtk;

  webkitgtk = callPackage ../development/libraries/webkitgtk {
    harfbuzz = harfbuzz-icu;
    gst-plugins-base = gst_all_1.gst-plugins-base;
  };

  webkitgtk24x = callPackage ../development/libraries/webkitgtk/2.4.nix {
    harfbuzz = harfbuzz-icu;
    gst-plugins-base = gst_all_1.gst-plugins-base;
  };

  webkitgtk2 = webkitgtk24x.override {
    withGtk2 = true;
    enableIntrospection = false;
  };

  websocketpp = callPackage ../development/libraries/websocket++ { };

  webrtc-audio-processing = callPackage ../development/libraries/webrtc-audio-processing { };

  wildmidi = callPackage ../development/libraries/wildmidi { };

  wiredtiger = callPackage ../development/libraries/wiredtiger { };

  wvstreams = callPackage ../development/libraries/wvstreams { };

  wxGTK = wxGTK28;

  wxGTK28 = callPackage ../development/libraries/wxGTK-2.8 {
    inherit (gnome) GConf;
    withMesa = lib.elem system lib.platforms.mesaPlatforms;
  };

  wxGTK29 = callPackage ../development/libraries/wxGTK-2.9/default.nix {
    inherit (gnome) GConf;
    inherit (darwin.stubs) setfile;
    withMesa = lib.elem system lib.platforms.mesaPlatforms;
  };

  wxGTK30 = callPackage ../development/libraries/wxGTK-3.0/default.nix {
    inherit (gnome) GConf;
    inherit (darwin.stubs) setfile;
    withMesa = lib.elem system lib.platforms.mesaPlatforms;
  };

  wxmac = callPackage ../development/libraries/wxmac {
    inherit (darwin.apple_sdk.frameworks) AGL Cocoa Kernel QuickTime;
    inherit (darwin.stubs) setfile rez derez;
  };

  wtk = callPackage ../development/libraries/wtk { };

  x264 = callPackage ../development/libraries/x264 { };

  x265 = callPackage ../development/libraries/x265 { };

  xapian = callPackage ../development/libraries/xapian { };

  xapianBindings = callPackage ../development/libraries/xapian/bindings {  # TODO perl php Java, tcl, C#, python
  };

  xapian10 = callPackage ../development/libraries/xapian/1.0.x.nix { };

  xapianBindings10 = callPackage ../development/libraries/xapian/bindings/1.0.x.nix {  # TODO perl php Java, tcl, C#, python
  };

  xavs = callPackage ../development/libraries/xavs { };

  Xaw3d = callPackage ../development/libraries/Xaw3d { };

  xbase = callPackage ../development/libraries/xbase { };

  xcb-util-cursor = xorg.xcbutilcursor;
  xcb-util-cursor-HEAD = callPackage ../development/libraries/xcb-util-cursor/HEAD.nix { };

  xdo = callPackage ../tools/misc/xdo { };

  xineLib = callPackage ../development/libraries/xine-lib { };

  xautolock = callPackage ../misc/screensavers/xautolock { };

  xercesc = callPackage ../development/libraries/xercesc {};

  # Avoid using this. It isn't really a wrapper anymore, but we keep the name.
  xlibsWrapper = callPackage ../development/libraries/xlibs-wrapper {
    packages = [
      freetype fontconfig xorg.xproto xorg.libX11 xorg.libXt
      xorg.libXft xorg.libXext xorg.libSM xorg.libICE
      xorg.xextproto
    ];
  };

  xmlrpc_c = callPackage ../development/libraries/xmlrpc-c { };

  xmlsec = callPackage ../development/libraries/xmlsec { };

  xlslib = callPackage ../development/libraries/xlslib { };

  xvidcore = callPackage ../development/libraries/xvidcore { };

  xylib = callPackage ../development/libraries/xylib { };

  yajl = callPackage ../development/libraries/yajl { };

  yubico-piv-tool = callPackage ../tools/misc/yubico-piv-tool { };

  yubikey-personalization = callPackage ../tools/misc/yubikey-personalization {
    libusb = libusb1;
  };

  yubikey-personalization-gui = callPackage ../tools/misc/yubikey-personalization-gui {
    qt = qt4;
  };

  zeitgeist = callPackage ../development/libraries/zeitgeist { };

  zlib = callPackage ../development/libraries/zlib {
    fetchurl = fetchurlBoot;
  };

  zlog = callPackage ../development/libraries/zlog { };

  zlibStatic = lowPrio (appendToName "static" (callPackage ../development/libraries/zlib {
    static = true;
  }));

  zeromq2 = callPackage ../development/libraries/zeromq/2.x.nix {};
  zeromq3 = callPackage ../development/libraries/zeromq/3.x.nix {};
  zeromq4 = callPackage ../development/libraries/zeromq/4.x.nix {};
  zeromq = zeromq4;

  cppzmq = callPackage ../development/libraries/cppzmq {};

  czmq = callPackage ../development/libraries/czmq { };

  zimlib = callPackage ../development/libraries/zimlib { };

  zita-convolver = callPackage ../development/libraries/audio/zita-convolver { };

  zita-alsa-pcmi = callPackage ../development/libraries/audio/zita-alsa-pcmi { };

  zita-resampler = callPackage ../development/libraries/audio/zita-resampler { };

  zziplib = callPackage ../development/libraries/zziplib { };

  ### DEVELOPMENT / LIBRARIES / AGDA

  agda = callPackage ../build-support/agda {
    glibcLocales = if pkgs.stdenv.isLinux then pkgs.glibcLocales else null;
    extension = self : super : { };
    inherit (haskellPackages) Agda;
  };

  agdaBase = callPackage ../development/libraries/agda/agda-base { };

  agdaIowaStdlib = callPackage ../development/libraries/agda/agda-iowa-stdlib { };

  agdaPrelude = callPackage ../development/libraries/agda/agda-prelude { };

  AgdaStdlib = callPackage ../development/libraries/agda/agda-stdlib {
    inherit (haskellPackages) ghcWithPackages;
  };

  AgdaSheaves = callPackage ../development/libraries/agda/Agda-Sheaves { };

  bitvector = callPackage ../development/libraries/agda/bitvector { };

  categories = callPackage ../development/libraries/agda/categories { };

  pretty = callPackage ../development/libraries/agda/pretty { };

  TotalParserCombinators = callPackage ../development/libraries/agda/TotalParserCombinators { };

  ### DEVELOPMENT / LIBRARIES / JAVA

  atermjava = callPackage ../development/libraries/java/aterm {
    stdenv = overrideInStdenv stdenv [gnumake380];
  };

  commonsBcel = callPackage ../development/libraries/java/commons/bcel { };

  commonsBsf = callPackage ../development/libraries/java/commons/bsf { };

  commonsCompress = callPackage ../development/libraries/java/commons/compress { };

  commonsFileUpload = callPackage ../development/libraries/java/commons/fileupload { };

  commonsLang = callPackage ../development/libraries/java/commons/lang { };

  commonsLogging = callPackage ../development/libraries/java/commons/logging { };

  commonsIo = callPackage ../development/libraries/java/commons/io { };

  commonsMath = callPackage ../development/libraries/java/commons/math { };

  fastjar = callPackage ../development/tools/java/fastjar { };

  httpunit = callPackage ../development/libraries/java/httpunit { };

  gwtdragdrop = callPackage ../development/libraries/java/gwt-dragdrop { };

  gwtwidgets = callPackage ../development/libraries/java/gwt-widgets { };

  javaCup = callPackage ../development/libraries/java/cup { };

  javasvn = callPackage ../development/libraries/java/javasvn { };

  jclasslib = callPackage ../development/tools/java/jclasslib { };

  jdom = callPackage ../development/libraries/java/jdom { };

  jflex = callPackage ../development/libraries/java/jflex { };

  jjtraveler = callPackage ../development/libraries/java/jjtraveler {
    stdenv = overrideInStdenv stdenv [gnumake380];
  };

  junit = callPackage ../development/libraries/java/junit { antBuild = releaseTools.antBuild; };

  junixsocket = callPackage ../development/libraries/java/junixsocket { };

  jzmq = callPackage ../development/libraries/java/jzmq { };

  lucene = callPackage ../development/libraries/java/lucene { };

  lucenepp = callPackage ../development/libraries/lucene++ {
    boost = boost155;
  };

  mockobjects = callPackage ../development/libraries/java/mockobjects { };

  saxon = callPackage ../development/libraries/java/saxon { };

  saxonb = callPackage ../development/libraries/java/saxon/default8.nix { };

  sharedobjects = callPackage ../development/libraries/java/shared-objects {
    stdenv = overrideInStdenv stdenv [gnumake380];
  };

  smack = callPackage ../development/libraries/java/smack { };

  swt = callPackage ../development/libraries/java/swt {
    inherit (gnome) libsoup;
  };


  ### DEVELOPMENT / LIBRARIES / JAVASCRIPT

  jquery = callPackage ../development/libraries/javascript/jquery { };

  jquery-ui = callPackage ../development/libraries/javascript/jquery-ui { };

  yuicompressor = callPackage ../development/tools/yuicompressor { };

  ### DEVELOPMENT / GO MODULES

  go14Packages = recurseIntoAttrs (callPackage ./go-packages.nix {
    go = go_1_4;
    buildGoPackage = callPackage ../development/go-modules/generic {
      go = go_1_4;
      govers = go14Packages.govers.bin;
    };
    overrides = (config.goPackageOverrides or (p: {})) pkgs;
  });

  go15Packages = recurseIntoAttrs (callPackage ./go-packages.nix {
    go = go_1_5;
    buildGoPackage = callPackage ../development/go-modules/generic {
      go = go_1_5;
      govers = go15Packages.govers.bin;
    };
    overrides = (config.goPackageOverrides or (p: {})) pkgs;
  });

  goPackages = go15Packages;

  ### DEVELOPMENT / LISP MODULES

  asdf = callPackage ../development/lisp-modules/asdf {
    texLive = null;
  };

  clwrapperFunction = callPackage ../development/lisp-modules/clwrapper;

  wrapLisp = lisp: clwrapperFunction { inherit lisp; };

  lispPackagesFor = clwrapper: callPackage ../development/lisp-modules/lisp-packages.nix {
    inherit clwrapper;
  };

  lispPackagesClisp = lispPackagesFor (wrapLisp clisp);
  lispPackagesSBCL = lispPackagesFor (wrapLisp sbcl);
  lispPackages = recurseIntoAttrs lispPackagesSBCL;


  ### DEVELOPMENT / PERL MODULES

  buildPerlPackage = callPackage ../development/perl-modules/generic perl;

  perlPackages = recurseIntoAttrs (callPackage ./perl-packages.nix {
    overrides = (config.perlPackageOverrides or (p: {})) pkgs;
  });

  perlXMLParser = perlPackages.XMLParser;

  ack = perlPackages.ack;

  perlArchiveCpio = perlPackages.ArchiveCpio;

  perlcritic = perlPackages.PerlCritic;

  sqitchPg = callPackage ../development/tools/misc/sqitch {
    name = "sqitch-pg";
    databaseModule = perlPackages.DBDPg;
    sqitchModule = perlPackages.AppSqitch;
  };

  ### DEVELOPMENT / PYTHON MODULES

  # python function with default python interpreter
  buildPythonPackage = pythonPackages.buildPythonPackage;

  # `nix-env -i python-nose` installs for 2.7, the default python.
  # Therefore we do not recurse into attributes here, in contrast to
  # python27Packages. `nix-env -iA python26Packages.nose` works
  # regardless.
  python26Packages = callPackage ./python-packages.nix {
    python = python26;
    self = python26Packages;
  };

  python27Packages = lib.hiPrioSet (recurseIntoAttrs (callPackage ./python-packages.nix {
    python = python27;
    self = python27Packages;
  }));

  python32Packages = callPackage ./python-packages.nix {
    python = python32;
    self = python32Packages;
  };

  python33Packages = callPackage ./python-packages.nix {
    python = python33;
    self = python33Packages;
  };

  python34Packages = recurseIntoAttrs (callPackage ./python-packages.nix {
    python = python34;
    self = python34Packages;
  });

  python35Packages = recurseIntoAttrs (callPackage ./python-packages.nix {
    python = python35;
    self = python35Packages;
  });

  pypyPackages = recurseIntoAttrs (callPackage ./python-packages.nix {
    python = pypy;
    self = pypyPackages;
  });

  foursuite = callPackage ../development/python-modules/4suite { };

  bsddb3 = callPackage ../development/python-modules/bsddb3 { };

  ecdsa = callPackage ../development/python-modules/ecdsa { };

  numeric = callPackage ../development/python-modules/numeric { };

  pil = pythonPackages.pil;

  psyco = callPackage ../development/python-modules/psyco { };

  pycairo = pythonPackages.pycairo;

  pycapnp = pythonPackages.pycapnp;

  pycrypto = pythonPackages.pycrypto;

  pycups = callPackage ../development/python-modules/pycups { };

  pyexiv2 = callPackage ../development/python-modules/pyexiv2 { };

  pygame = callPackage ../development/python-modules/pygame { };

  pygobject = pythonPackages.pygobject;

  pygobject3 = pythonPackages.pygobject3;

  pygtk = pythonPackages.pygtk;

  pygtksourceview = callPackage ../development/python-modules/pygtksourceview { };

  pyGtkGlade = pythonPackages.pyGtkGlade;

  pylint = callPackage ../development/python-modules/pylint { };

  pyopenssl = pythonPackages.pyopenssl;

  rhpl = callPackage ../development/python-modules/rhpl { };

  pyqt4 = callPackage ../development/python-modules/pyqt/4.x.nix { };

  pysideApiextractor = callPackage ../development/python-modules/pyside/apiextractor.nix { };

  pysideGeneratorrunner = callPackage ../development/python-modules/pyside/generatorrunner.nix { };

  pyside = callPackage ../development/python-modules/pyside { };

  pysideTools = callPackage ../development/python-modules/pyside/tools.nix { };

  pysideShiboken = callPackage ../development/python-modules/pyside/shiboken.nix { };

  pyx = callPackage ../development/python-modules/pyx { };

  pyxml = callPackage ../development/python-modules/pyxml { };

  rbtools = callPackage ../development/python-modules/rbtools { };

  setuptools = pythonPackages.setuptools;

  slowaes = callPackage ../development/python-modules/slowaes { };

  wxPython = pythonPackages.wxPython;
  wxPython28 = pythonPackages.wxPython28;

  twisted = pythonPackages.twisted;

  ZopeInterface = pythonPackages.zope_interface;

  ### DEVELOPMENT / R MODULES

  R = callPackage ../applications/science/math/R {
    # TODO: split docs into a separate output
    texLive = texlive.combine {
      inherit (texlive) scheme-small inconsolata helvetic texinfo fancyvrb cm-super;
    };
    openblas = openblasCompat;
    withRecommendedPackages = false;
  };

  rWrapper = callPackage ../development/r-modules/wrapper.nix {
    recommendedPackages = with rPackages; [
      boot class cluster codetools foreign KernSmooth lattice MASS
      Matrix mgcv nlme nnet rpart spatial survival
    ];
    # Override this attribute to register additional libraries.
    packages = [];
  };

  rPackages = callPackage ../development/r-modules {
    overrides = (config.rPackageOverrides or (p: {})) pkgs;
  };

  ### SERVERS

  "389-ds-base" = callPackage ../servers/ldap/389 {
    kerberos = libkrb5;
  };

  rdf4store = callPackage ../servers/http/4store { };

  apacheHttpd = pkgs.apacheHttpd_2_4;

  apacheHttpd_2_2 = callPackage ../servers/http/apache-httpd/2.2.nix {
    sslSupport = true;
  };

  apacheHttpd_2_4 = lowPrio (callPackage ../servers/http/apache-httpd/2.4.nix {
    sslSupport = true;
  });

  apacheHttpdPackagesFor = apacheHttpd: self: let callPackage = newScope self; in {
    inherit apacheHttpd;

    mod_dnssd = callPackage ../servers/http/apache-modules/mod_dnssd { };

    mod_evasive = callPackage ../servers/http/apache-modules/mod_evasive { };

    mod_fastcgi = callPackage ../servers/http/apache-modules/mod_fastcgi { };

    mod_python = callPackage ../servers/http/apache-modules/mod_python { };

    mod_wsgi = callPackage ../servers/http/apache-modules/mod_wsgi { };

    php = pkgs.php.override { inherit apacheHttpd; };

    subversion = pkgs.subversion.override { httpServer = true; inherit apacheHttpd; };
  };

  apacheHttpdPackages = apacheHttpdPackagesFor pkgs.apacheHttpd pkgs.apacheHttpdPackages;
  apacheHttpdPackages_2_2 = apacheHttpdPackagesFor pkgs.apacheHttpd_2_2 pkgs.apacheHttpdPackages_2_2;
  apacheHttpdPackages_2_4 = apacheHttpdPackagesFor pkgs.apacheHttpd_2_4 pkgs.apacheHttpdPackages_2_4;

  cadvisor = callPackage ../servers/monitoring/cadvisor { };

  cassandra_1_2 = callPackage ../servers/nosql/cassandra/1.2.nix { };
  cassandra_2_0 = callPackage ../servers/nosql/cassandra/2.0.nix { };
  cassandra_2_1 = callPackage ../servers/nosql/cassandra/2.1.nix { };
  cassandra = cassandra_2_1;

  apache-jena = callPackage ../servers/nosql/apache-jena/binary.nix {
    java = jdk;
  };

  apcupsd = callPackage ../servers/apcupsd { };

  asterisk = callPackage ../servers/asterisk { };

  sabnzbd = callPackage ../servers/sabnzbd { };

  bind = callPackage ../servers/dns/bind { };

  bird = callPackage ../servers/bird { };

  bosun = go14Packages.bosun.bin // { outputs = [ "bin" ]; };
  scollector = bosun;

  charybdis = callPackage ../servers/irc/charybdis {};

  couchdb = callPackage ../servers/http/couchdb {
    spidermonkey = spidermonkey_185;
    python = python27;
    sphinx = python27Packages.sphinx;
    erlang = erlangR16;
  };

  dico = callPackage ../servers/dico { };

  dict = callPackage ../servers/dict {
      libmaa = callPackage ../servers/dict/libmaa.nix {};
  };

  dictdDBs = recurseIntoAttrs (callPackages ../servers/dict/dictd-db.nix {});

  dictDBCollector = callPackage ../servers/dict/dictd-db-collector.nix {};

  dictdWiktionary = callPackage ../servers/dict/dictd-wiktionary.nix {};

  dictdWordnet = callPackage ../servers/dict/dictd-wordnet.nix {};

  diod = callPackage ../servers/diod { lua = lua5_1; };

  dnschain = callPackage ../servers/dnschain { };

  dovecot = dovecot21;

  dovecot21 = callPackage ../servers/mail/dovecot { };

  dovecot22 = callPackage ../servers/mail/dovecot/2.2.x.nix { };

  dovecot_pigeonhole = callPackage ../servers/mail/dovecot-pigeonhole { };

  etcd = goPackages.etcd.bin // { outputs = [ "bin" ]; };

  ejabberd = callPackage ../servers/xmpp/ejabberd {
    erlang = erlangR16;
  };

  prosody = callPackage ../servers/xmpp/prosody {
    lua5 = lua5_1;
    inherit (lua51Packages) luasocket luasec luaexpat luafilesystem luabitop luaevent luazlib;
  };

  elasticmq = callPackage ../servers/elasticmq { };

  eventstore = callPackage ../servers/nosql/eventstore {
    v8 = v8_3_24_10;
  };

  etcdctl = etcd;

  exim = callPackage ../servers/mail/exim { };

  fcgiwrap = callPackage ../servers/fcgiwrap { };

  felix = callPackage ../servers/felix { };

  felix_remoteshell = callPackage ../servers/felix/remoteshell.nix { };

  fingerd_bsd = callPackage ../servers/fingerd/bsd-fingerd { };

  firebird = callPackage ../servers/firebird { icu = null; };
  firebirdSuper = callPackage ../servers/firebird { superServer = true; };

  fleet = callPackage ../servers/fleet { };

  freepops = callPackage ../servers/mail/freepops { };

  freeswitch = callPackage ../servers/sip/freeswitch { };

  groovebasin = callPackage ../applications/audio/groovebasin { };

  hbase = callPackage ../servers/hbase {};

  ircdHybrid = callPackage ../servers/irc/ircd-hybrid { };

  jboss = callPackage ../servers/http/jboss { };

  jboss_mysql_jdbc = callPackage ../servers/http/jboss/jdbc/mysql { };

  jetty = callPackage ../servers/http/jetty { };

  jetty61 = callPackage ../servers/http/jetty/6.1 { };

  jetty92 = callPackage ../servers/http/jetty/9.2.nix { };

  joseki = callPackage ../servers/http/joseki {};

  rdkafka = callPackage ../development/libraries/rdkafka { };

  leafnode = callPackage ../servers/news/leafnode { };

  lighttpd = callPackage ../servers/http/lighttpd { };

  mailman = callPackage ../servers/mail/mailman { };

  mediatomb = callPackage ../servers/mediatomb {
    spidermonkey = spidermonkey_185;
  };

  memcached = callPackage ../servers/memcached {};

  meteor = callPackage ../servers/meteor/default.nix { };

  # Backwards compatibility.
  mod_dnssd = pkgs.apacheHttpdPackages.mod_dnssd;
  mod_evasive = pkgs.apacheHttpdPackages.mod_evasive;
  mod_fastcgi = pkgs.apacheHttpdPackages.mod_fastcgi;
  mod_python = pkgs.apacheHttpdPackages.mod_python;
  mod_wsgi = pkgs.apacheHttpdPackages.mod_wsgi;

  mpd = callPackage ../servers/mpd {
    aacSupport    = config.mpd.aacSupport or true;
    clientSupport = config.mpd.clientSupport or false;
    ffmpegSupport = config.mpd.ffmpegSupport or true;
    opusSupport   = config.mpd.opusSupport or true;

  };

  mpd_clientlib = callPackage ../servers/mpd/clientlib.nix { };

  mpdscribble = callPackage ../tools/misc/mpdscribble { };

  micro-httpd = callPackage ../servers/http/micro-httpd { };

  miniHttpd = callPackage ../servers/http/mini-httpd {};

  mlmmj = callPackage ../servers/mail/mlmmj { };

  myserver = callPackage ../servers/http/myserver { };

  neard = callPackage ../servers/neard { };

  nginx = callPackage ../servers/http/nginx {
    # We don't use `with` statement here on purpose!
    # See https://github.com/NixOS/nixpkgs/pull/10474/files#r42369334
    modules = [ nginxModules.rtmp nginxModules.dav nginxModules.moreheaders ];
  };

  nginxUnstable = callPackage ../servers/http/nginx/unstable.nix {
    modules = [ nginxModules.rtmp nginxModules.dav nginxModules.moreheaders ];
  };

  nginxModules = callPackage ../servers/http/nginx/modules.nix { };

  ngircd = callPackage ../servers/irc/ngircd { };

  nix-binary-cache = callPackage ../servers/http/nix-binary-cache {};

  nsd = callPackage ../servers/dns/nsd (config.nsd or {});

  nsq = goPackages.nsq.bin // { outputs = [ "bin" ]; };

  openpts = callPackage ../servers/openpts { };

  openresty = callPackage ../servers/http/openresty { };

  opensmtpd = callPackage ../servers/mail/opensmtpd { };

  openxpki = callPackage ../servers/openxpki { };

  osrm-backend = callPackage ../servers/osrm-backend { };

  osrm-backend_luajit = callPackage ../servers/osrm-backend { luabind = luabind_luajit; };

  p910nd = callPackage ../servers/p910nd { };

  petidomo = callPackage ../servers/mail/petidomo { };

  popa3d = callPackage ../servers/mail/popa3d { };

  postfix28 = callPackage ../servers/mail/postfix { };

  postfix211 = callPackage ../servers/mail/postfix/2.11.nix { };

  postfix = postfix211;

  pshs = callPackage ../servers/http/pshs { };

  libpulseaudio = callPackage ../servers/pulseaudio { libOnly = true; };

  # Name is changed to prevent use in packages;
  # please use libpulseaudio instead.
  pulseaudioLight = callPackage ../servers/pulseaudio { };

  pulseaudioFull = callPackage ../servers/pulseaudio {
    gconf = gnome3.gconf;
    x11Support = true;
    jackaudioSupport = true;
    airtunesSupport = true;
    gconfSupport = true;
    bluetoothSupport = true;
    remoteControlSupport = true;
    zeroconfSupport = true;
  };

  tomcat_connectors = callPackage ../servers/http/apache-modules/tomcat-connectors { };

  pies = callPackage ../servers/pies { };

  portmap = callPackage ../servers/portmap { };

  rpcbind = callPackage ../servers/rpcbind { };

  #monetdb = callPackage ../servers/sql/monetdb { };

  mariadb = callPackage ../servers/sql/mariadb {
    inherit (darwin) cctools;
  };

  mongodb = callPackage ../servers/nosql/mongodb {
    sasl = cyrus_sasl;
  };

  riak = callPackage ../servers/nosql/riak/1.3.1.nix { };
  riak2 = callPackage ../servers/nosql/riak/2.1.1.nix { };

  influxdb = callPackage ../servers/nosql/influxdb { };

  influxdb-backup = goPackages.influxdb-backup.bin // { outputs = [ "bin" ]; };

  hyperdex = callPackage ../servers/nosql/hyperdex { };

  mysql51 = callPackage ../servers/sql/mysql/5.1.x.nix {
    ps = procps; /* !!! Linux only */
  };

  mysql55 = callPackage ../servers/sql/mysql/5.5.x.nix { };

  mysql = mariadb;
  libmysql = mysql.lib;

  mysql_jdbc = callPackage ../servers/sql/mysql/jdbc { };

  nagios = callPackage ../servers/monitoring/nagios { };

  munin = callPackage ../servers/monitoring/munin { };

  nagiosPluginsOfficial = callPackage ../servers/monitoring/nagios/plugins/official-2.x.nix { };

  neo4j = callPackage ../servers/nosql/neo4j { };

  net_snmp = callPackage ../servers/monitoring/net-snmp { };

  newrelic-sysmond = callPackage ../servers/monitoring/newrelic-sysmond { };

  riemann = callPackage ../servers/monitoring/riemann { };
  riemann-dash = callPackage ../servers/monitoring/riemann-dash { };

  oidentd = callPackage ../servers/identd/oidentd { };

  openfire = callPackage ../servers/xmpp/openfire { };

  oracleXE = callPackage ../servers/sql/oracle-xe { };

  qboot = callPackage ../applications/virtualization/qboot { stdenv = stdenv_32bit; };

  OVMF = callPackage ../applications/virtualization/OVMF { seabios=false; openssl=null; };
  OVMF-CSM = callPackage ../applications/virtualization/OVMF { openssl=null; };
  #WIP: OVMF-secureBoot = callPackage ../applications/virtualization/OVMF { seabios=false; secureBoot=true; };

  seabios = callPackage ../applications/virtualization/seabios { };

  cbfstool = callPackage ../applications/virtualization/cbfstool { };

  pgpool92 = pgpool.override { postgresql = postgresql92; };
  pgpool93 = pgpool.override { postgresql = postgresql93; };
  pgpool94 = pgpool.override { postgresql = postgresql94; };

  pgpool = callPackage ../servers/sql/pgpool/default.nix {
    pam = if stdenv.isLinux then pam else null;
    libmemcached = null; # Detection is broken upstream
  };

  postgresql = postgresql94;

  inherit (callPackages ../servers/sql/postgresql { })
    postgresql90
    postgresql91
    postgresql92
    postgresql93
    postgresql94;

  postgresql_jdbc = callPackage ../servers/sql/postgresql/jdbc { };

  prom2json = goPackages.prometheus.prom2json.bin // { outputs = [ "bin" ]; };
  prometheus = goPackages.prometheus.prometheus.bin // { outputs = [ "bin" ]; };
  prometheus-alertmanager = goPackages.prometheus.alertmanager.bin // { outputs = [ "bin" ]; };
  prometheus-cli = goPackages.prometheus.cli.bin // { outputs = [ "bin" ]; };
  prometheus-collectd-exporter = goPackages.prometheus.collectd-exporter.bin // { outputs = [ "bin" ]; };
  prometheus-haproxy-exporter = goPackages.prometheus.haproxy-exporter.bin // { outputs = [ "bin" ]; };
  prometheus-mesos-exporter = goPackages.prometheus.mesos-exporter.bin // { outputs = [ "bin" ]; };
  prometheus-mysqld-exporter = goPackages.prometheus.mysqld-exporter.bin // { outputs = [ "bin" ]; };
  prometheus-nginx-exporter = goPackages.prometheus.nginx-exporter.bin // { outputs = [ "bin" ]; };
  prometheus-node-exporter = goPackages.prometheus.node-exporter.bin // { outputs = [ "bin" ]; };
  prometheus-pushgateway = goPackages.prometheus.pushgateway.bin // { outputs = [ "bin" ]; };
  prometheus-statsd-bridge = goPackages.prometheus.statsd-bridge.bin // { outputs = [ "bin" ]; };

  psqlodbc = callPackage ../servers/sql/postgresql/psqlodbc { };

  pyIRCt = builderDefsPackage (callPackage ../servers/xmpp/pyIRCt) {};

  pyMAILt = builderDefsPackage (callPackage ../servers/xmpp/pyMAILt) {};

  qpid-cpp = callPackage ../servers/amqp/qpid-cpp { };

  rabbitmq_server = callPackage ../servers/amqp/rabbitmq-server {
    inherit (darwin.apple_sdk.frameworks) AppKit Carbon Cocoa;
  };

  radius = callPackage ../servers/radius { };

  redis = callPackage ../servers/nosql/redis { };

  redstore = callPackage ../servers/http/redstore { };

  restund = callPackage ../servers/restund {};

  rethinkdb = callPackage ../servers/nosql/rethinkdb {
    libtool = darwin.cctools;
  };

  rippled = callPackage ../servers/rippled {
    boost = boost159;
  };

  ripple-rest = callPackage ../servers/rippled/ripple-rest.nix { };

  s6 = callPackage ../servers/s6 { };

  spamassassin = callPackage ../servers/mail/spamassassin {
    inherit (perlPackages) HTMLParser NetDNS NetAddrIP DBFile
      HTTPDate MailDKIM LWP IOSocketSSL;
  };

  samba3 = callPackage ../servers/samba/3.x.nix { };

  samba4 = callPackage ../servers/samba/4.x.nix {
    python = python2;
    kerberos = null;  # Bundle kerberos because samba uses internal, non-stable functions
    # enableLDAP
  };

  samba = samba4;

  smbclient = samba;

  # A lightweight Samba 3, useful for non-Linux-based OSes.
  samba3_light = lowPrio (samba3.override {
    pam = null;
    fam = null;
    cups = null;
    acl = null;
    openldap = null;
    # libunwind 1.0.1 is not ported to GNU/Hurd.
    libunwind = null;
  });

  samba4Full = lowPrio (samba4.override {
    enableKerberos  = true;
    enableInfiniband = true;
    enableLDAP = true;
    enablePrinting = true;
    enableMDNS = true;
    enableDomainController = true;
    enableRegedit = true;
    enableCephFS = true;
    enableGlusterFS = true;
  });

  sambaFull = samba4Full;

  shairport-sync = callPackage ../servers/shairport-sync { };

  serfdom = goPackages.serf.bin // { outputs = [ "bin" ]; };

  seyren = callPackage ../servers/monitoring/seyren { };

  sensu = callPackage ../servers/monitoring/sensu {
    ruby = ruby_2_1;
  };

  shishi = callPackage ../servers/shishi { };

  sipcmd = callPackage ../applications/networking/sipcmd { };

  sipwitch = callPackage ../servers/sip/sipwitch { };

  spawn_fcgi = callPackage ../servers/http/spawn-fcgi { };

  squids = recurseIntoAttrs (callPackages ../servers/squid/squids.nix {});
  squid = squids.squid31; # has ipv6 support

  sslh = callPackage ../servers/sslh { };

  thttpd = callPackage ../servers/http/thttpd { };

  storm = callPackage ../servers/computing/storm { };

  slurm-llnl = callPackage ../servers/computing/slurm { };

  tomcat5 = callPackage ../servers/http/tomcat/5.0.nix { };

  tomcat6 = callPackage ../servers/http/tomcat/6.0.nix { };

  tomcat7 = callPackage ../servers/http/tomcat/7.0.nix { };

  tomcat8 = callPackage ../servers/http/tomcat/8.0.nix { };

  tomcat_mysql_jdbc = callPackage ../servers/http/tomcat/jdbc/mysql { };

  torque = callPackage ../servers/computing/torque { };

  axis2 = callPackage ../servers/http/tomcat/axis2 { };

  unifi = callPackage ../servers/unifi { };

  virtuoso6 = callPackage ../servers/sql/virtuoso/6.x.nix { };

  virtuoso7 = callPackage ../servers/sql/virtuoso/7.x.nix { };

  virtuoso = virtuoso6;

  vsftpd = callPackage ../servers/ftp/vsftpd { };

  winstone = callPackage ../servers/http/winstone { };

  xinetd = callPackage ../servers/xinetd { };

  zookeeper = callPackage ../servers/zookeeper { };

  zookeeper_mt = callPackage ../development/libraries/zookeeper_mt { };

  xquartz = callPackage ../servers/x11/xquartz { };
  quartz-wm = callPackage ../servers/x11/quartz-wm {
    stdenv = clangStdenv;
    inherit (darwin.apple_sdk.frameworks) AppKit;
    inherit (darwin.apple_sdk.libs) Xplugin;
  };

  xorg = recurseIntoAttrs (lib.callPackagesWith pkgs ../servers/x11/xorg/default.nix {
    inherit clangStdenv fetchurl fetchgit fetchpatch stdenv pkgconfig intltool freetype fontconfig
      libxslt expat libpng zlib perl mesa_drivers spice_protocol libunwind
      dbus libuuid openssl gperf m4 libevdev tradcpp libinput mcpp makeWrapper autoreconfHook
      autoconf automake libtool xmlto asciidoc flex bison python mtdev pixman;
    inherit (darwin) apple_sdk cf-private libobjc;
    bootstrap_cmds = if stdenv.isDarwin then darwin.bootstrap_cmds else null;
    mesa = mesa_noglu;
    udev = if stdenv.isLinux then udev else null;
    libdrm = if stdenv.isLinux then libdrm else null;
  } // { inherit xlibsWrapper; } );

  xorgReplacements = callPackage ../servers/x11/xorg/replacements.nix { };

  xorgVideoUnichrome = callPackage ../servers/x11/xorg/unichrome/default.nix { };

  xwayland = callPackage ../servers/x11/xorg/xwayland.nix { };

  yaws = callPackage ../servers/http/yaws { erlang = erlangR17; };

  zabbix = recurseIntoAttrs (callPackages ../servers/monitoring/zabbix {});

  zabbix20 = callPackage ../servers/monitoring/zabbix/2.0.nix { };
  zabbix22 = callPackage ../servers/monitoring/zabbix/2.2.nix { };


  ### OS-SPECIFIC

  afuse = callPackage ../os-specific/linux/afuse { };

  autofs5 = callPackage ../os-specific/linux/autofs { };

  _915resolution = callPackage ../os-specific/linux/915resolution { };

  nfs-utils = callPackage ../os-specific/linux/nfs-utils { };

  acpi = callPackage ../os-specific/linux/acpi { };

  acpid = callPackage ../os-specific/linux/acpid { };

  acpitool = callPackage ../os-specific/linux/acpitool { };

  alfred = callPackage ../os-specific/linux/batman-adv/alfred.nix { };

  alienfx = callPackage ../os-specific/linux/alienfx { };

  alsa-firmware = callPackage ../os-specific/linux/alsa-firmware { };

  alsaLib = callPackage ../os-specific/linux/alsa-lib { };

  alsaPlugins = callPackage ../os-specific/linux/alsa-plugins { };

  alsaPluginWrapper = callPackage ../os-specific/linux/alsa-plugins/wrapper.nix { };

  alsaUtils = callPackage ../os-specific/linux/alsa-utils { };
  alsaOss = callPackage ../os-specific/linux/alsa-oss { };
  alsaTools = callPackage ../os-specific/linux/alsa-tools { };

  microcodeAmd = callPackage ../os-specific/linux/microcode/amd.nix { };

  microcodeIntel = callPackage ../os-specific/linux/microcode/intel.nix { };

  apparmor = callPackage ../os-specific/linux/apparmor { swig = swig2; };
  libapparmor = apparmor.libapparmor;
  apparmor-pam = apparmor.apparmor-pam;
  apparmor-parser = apparmor.apparmor-parser;
  apparmor-profiles = apparmor.apparmor-profiles;
  apparmor-utils = apparmor.apparmor-utils;

  atop = callPackage ../os-specific/linux/atop { };

  audit = callPackage ../os-specific/linux/audit { };
  libaudit = audit;

  b43Firmware_5_1_138 = callPackage ../os-specific/linux/firmware/b43-firmware/5.1.138.nix { };

  b43Firmware_6_30_163_46 = callPackage ../os-specific/linux/firmware/b43-firmware/6.30.163.46.nix { };

  b43FirmwareCutter = callPackage ../os-specific/linux/firmware/b43-firmware-cutter { };

  batctl = callPackage ../os-specific/linux/batman-adv/batctl.nix { };

  bluez4 = callPackage ../os-specific/linux/bluez {
    pygobject = pygobject3;
  };

  bluez5 = lowPrio (callPackage ../os-specific/linux/bluez/bluez5.nix { });

  # Needed for LibreOffice
  bluez5_28 = lowPrio (callPackage ../os-specific/linux/bluez/bluez5_28.nix { });

  bluez = bluez4;

  inherit (pythonPackages) bedup;

  bridge-utils = callPackage ../os-specific/linux/bridge-utils { };

  busybox = callPackage ../os-specific/linux/busybox { };

  cgmanager = callPackage ../os-specific/linux/cgmanager { };

  checkpolicy = callPackage ../os-specific/linux/checkpolicy { };

  checksec = callPackage ../os-specific/linux/checksec { };

  cifs_utils = callPackage ../os-specific/linux/cifs-utils { };

  conky = callPackage ../os-specific/linux/conky ({
    lua = lua5_1; # conky can use 5.2, but toluapp can not
  } // config.conky or {});

  conntrack_tools = callPackage ../os-specific/linux/conntrack-tools { };

  cpufrequtils = callPackage ../os-specific/linux/cpufrequtils { };

  cryopid = callPackage ../os-specific/linux/cryopid { };

  criu = callPackage ../os-specific/linux/criu { };

  cryptsetup = callPackage ../os-specific/linux/cryptsetup { };

  cramfsswap = callPackage ../os-specific/linux/cramfsswap { };

  darwin = let
    cmdline = callPackage ../os-specific/darwin/command-line-tools {};
    apple-source-releases = callPackage ../os-specific/darwin/apple-source-releases { };
  in apple-source-releases // rec {
    cctools_cross = callPackage (forceNativeDrv (callPackage ../os-specific/darwin/cctools/port.nix {}).cross) {
      cross = assert crossSystem != null; crossSystem;
      inherit maloader;
      xctoolchain = xcode.toolchain;
    };

    cctools = (callPackage ../os-specific/darwin/cctools/port.nix { inherit libobjc; }).native;

    cf-private = callPackage ../os-specific/darwin/cf-private {
      inherit (apple-source-releases) CF;
      inherit osx_private_sdk;
    };

    maloader = callPackage ../os-specific/darwin/maloader {
      inherit opencflite;
    };

    opencflite = callPackage ../os-specific/darwin/opencflite {};

    xcode = callPackage ../os-specific/darwin/xcode {};

    osx_sdk = callPackage ../os-specific/darwin/osx-sdk {};
    osx_private_sdk = callPackage ../os-specific/darwin/osx-private-sdk {};

    security_tool = (newScope (darwin.apple_sdk.frameworks // darwin)) ../os-specific/darwin/security-tool {
      Security-framework = darwin.apple_sdk.frameworks.Security;
    };

    binutils = callPackage ../os-specific/darwin/binutils { inherit cctools; };

    cmdline_sdk   = cmdline.sdk;
    cmdline_tools = cmdline.tools;

    apple_sdk = callPackage ../os-specific/darwin/apple-sdk {};

    libobjc = apple-source-releases.objc4;

    stubs = callPackages ../os-specific/darwin/stubs {};
  };

  gnustep-make = callPackage ../development/tools/build-managers/gnustep/make {};
  gnustep-xcode = callPackage ../development/tools/build-managers/gnustep/xcode {
    inherit (darwin.apple_sdk.frameworks) Foundation;
    inherit (darwin) libobjc;
  };

  devicemapper = lvm2;

  disk_indicator = callPackage ../os-specific/linux/disk-indicator { };

  dmidecode = callPackage ../os-specific/linux/dmidecode { };

  dmtcp = callPackage ../os-specific/linux/dmtcp { };

  dietlibc = callPackage ../os-specific/linux/dietlibc { };

  directvnc = builderDefsPackage (callPackage ../os-specific/linux/directvnc) {};

  dmraid = callPackage ../os-specific/linux/dmraid {
    devicemapper = devicemapper.override {enable_dmeventd = true;};
  };

  drbd = callPackage ../os-specific/linux/drbd { };

  dstat = callPackage ../os-specific/linux/dstat {
    # pythonFull includes the "curses" standard library module, for pretty
    # dstat color output
    python = pythonFull;
  };

  libossp_uuid = callPackage ../development/libraries/libossp-uuid { };

  libuuid =
    if crossSystem != null && crossSystem.config == "i586-pc-gnu"
    then (utillinux // {
      crossDrv = lib.overrideDerivation utillinux.crossDrv (args: {
        # `libblkid' fails to build on GNU/Hurd.
        configureFlags = args.configureFlags
          + " --disable-libblkid --disable-mount --disable-libmount"
          + " --disable-fsck --enable-static --disable-partx";
        doCheck = false;
        CPPFLAGS =                    # ugly hack for ugly software!
          lib.concatStringsSep " "
            (map (v: "-D${v}=4096")
                 [ "PATH_MAX" "MAXPATHLEN" "MAXHOSTNAMELEN" ]);
      });
    })
    else if stdenv.isLinux
    then utillinux
    else null;

  light = callPackage ../os-specific/linux/light { };

  lightum = callPackage ../os-specific/linux/lightum { };

  e3cfsprogs = callPackage ../os-specific/linux/e3cfsprogs { };

  ebtables = callPackage ../os-specific/linux/ebtables { };

  eject = utillinux;

  fanctl = callPackage ../os-specific/linux/fanctl {
    iproute = iproute.override { enableFan = true; };
  };

  fatrace = callPackage ../os-specific/linux/fatrace { };

  ffadoFull = callPackage ../os-specific/linux/ffado { };
  libffado = ffadoFull.override { prefix = "lib"; };

  fbterm = callPackage ../os-specific/linux/fbterm { };

  firejail = callPackage ../os-specific/linux/firejail {};

  freefall = callPackage ../os-specific/linux/freefall { };

  fuse = callPackage ../os-specific/linux/fuse { };

  fusionio-util = callPackage ../os-specific/linux/fusionio/util.nix { };

  fxload = callPackage ../os-specific/linux/fxload { };

  gfxtablet = callPackage ../os-specific/linux/gfxtablet {};

  gpm = callPackage ../servers/gpm {
    ncurses = null;  # Keep curses disabled for lack of value
  };

  gpm-ncurses = gpm.override { inherit ncurses; };

  gradm = callPackage ../os-specific/linux/gradm {
    flex = flex_2_5_35;
  };

  hdparm = callPackage ../os-specific/linux/hdparm { };

  hibernate = callPackage ../os-specific/linux/hibernate { };

  hostapd = callPackage ../os-specific/linux/hostapd { };

  htop =
    if stdenv.isLinux then
      callPackage ../os-specific/linux/htop { }
    else if stdenv.isDarwin then
      callPackage ../os-specific/darwin/htop {
        inherit (darwin.apple_sdk.frameworks) IOKit;
      }
    else null;

  # GNU/Hurd core packages.
  gnu = recurseIntoAttrs (callPackage ../os-specific/gnu {
    inherit platform crossSystem;
  });

  hwdata = callPackage ../os-specific/linux/hwdata { };

  i7z = callPackage ../os-specific/linux/i7z { };

  ifplugd = callPackage ../os-specific/linux/ifplugd { };

  ima-evm-utils = callPackage ../os-specific/linux/ima-evm-utils { };

  iomelt = callPackage ../os-specific/linux/iomelt { };

  iotop = callPackage ../os-specific/linux/iotop { };

  iproute = callPackage ../os-specific/linux/iproute { };

  iputils = callPackage ../os-specific/linux/iputils {
    sp = spCompat;
    inherit (perlPackages) SGMLSpm;
  };

  iptables = callPackage ../os-specific/linux/iptables { };

  ipset = callPackage ../os-specific/linux/ipset { };

  iw = callPackage ../os-specific/linux/iw { };

  jfbview = callPackage ../os-specific/linux/jfbview { };

  jool-cli = callPackage ../os-specific/linux/jool/cli.nix { };

  jujuutils = callPackage ../os-specific/linux/jujuutils { };

  kbd = callPackage ../os-specific/linux/kbd { };

  kbdlight = callPackage ../os-specific/linux/kbdlight { };

  kmscon = callPackage ../os-specific/linux/kmscon { };

  latencytop = callPackage ../os-specific/linux/latencytop { };

  ldm = callPackage ../os-specific/linux/ldm { };

  libaio = callPackage ../os-specific/linux/libaio { };

  libatasmart = callPackage ../os-specific/linux/libatasmart { };

  libcgroup = callPackage ../os-specific/linux/libcgroup { };

  libnl = callPackage ../os-specific/linux/libnl { };

  linuxConsoleTools = callPackage ../os-specific/linux/consoletools { };

  openiscsi = callPackage ../os-specific/linux/open-iscsi { };

  tgt = callPackage ../tools/networking/tgt { };

  # -- Linux kernel expressions ------------------------------------------------

  linuxHeaders = linuxHeaders_3_12;

  linuxHeaders24Cross = forceNativeDrv (callPackage ../os-specific/linux/kernel-headers/2.4.nix {
    cross = assert crossSystem != null; crossSystem;
  });

  linuxHeaders26Cross = forceNativeDrv (callPackage ../os-specific/linux/kernel-headers/3.12.nix {
    cross = assert crossSystem != null; crossSystem;
  });

  linuxHeaders_3_12 = callPackage ../os-specific/linux/kernel-headers/3.12.nix { };

  linuxHeaders_3_14 = callPackage ../os-specific/linux/kernel-headers/3.14.nix { };

  # We can choose:
  linuxHeadersCrossChooser = ver : if ver == "2.4" then linuxHeaders24Cross
    else if ver == "2.6" then linuxHeaders26Cross
    else throw "Unknown linux kernel version";

  linuxHeadersCross = assert crossSystem != null;
    linuxHeadersCrossChooser crossSystem.platform.kernelMajor;

  kernelPatches = callPackage ../os-specific/linux/kernel/patches.nix { };

  linux_rpi = callPackage ../os-specific/linux/kernel/linux-rpi.nix {
    kernelPatches = [ kernelPatches.bridge_stp_helper ];
  };

  linux_3_10 = callPackage ../os-specific/linux/kernel/linux-3.10.nix {
    kernelPatches = [ kernelPatches.bridge_stp_helper ]
      ++ lib.optionals ((platform.kernelArch or null) == "mips")
      [ kernelPatches.mips_fpureg_emu
        kernelPatches.mips_fpu_sigill
        kernelPatches.mips_ext3_n32
      ];
  };

  linux_3_12 = callPackage ../os-specific/linux/kernel/linux-3.12.nix {
    kernelPatches = [ kernelPatches.bridge_stp_helper kernelPatches.crc_regression ]
      ++ lib.optionals ((platform.kernelArch or null) == "mips")
      [ kernelPatches.mips_fpureg_emu
        kernelPatches.mips_fpu_sigill
        kernelPatches.mips_ext3_n32
      ];
  };

  linux_3_14 = callPackage ../os-specific/linux/kernel/linux-3.14.nix {
    kernelPatches = [ kernelPatches.bridge_stp_helper ]
      ++ lib.optionals ((platform.kernelArch or null) == "mips")
      [ kernelPatches.mips_fpureg_emu
        kernelPatches.mips_fpu_sigill
        kernelPatches.mips_ext3_n32
      ];
  };

  linux_3_18 = callPackage ../os-specific/linux/kernel/linux-3.18.nix {
    kernelPatches = [ kernelPatches.bridge_stp_helper ]
      ++ lib.optionals ((platform.kernelArch or null) == "mips")
      [ kernelPatches.mips_fpureg_emu
        kernelPatches.mips_fpu_sigill
        kernelPatches.mips_ext3_n32
      ];
  };

  linux_4_1 = callPackage ../os-specific/linux/kernel/linux-4.1.nix {
    kernelPatches = [ kernelPatches.bridge_stp_helper ]
      ++ lib.optionals ((platform.kernelArch or null) == "mips")
      [ kernelPatches.mips_fpureg_emu
        kernelPatches.mips_fpu_sigill
        kernelPatches.mips_ext3_n32
      ];
  };

  linux_4_2 = callPackage ../os-specific/linux/kernel/linux-4.2.nix {
    kernelPatches = [ kernelPatches.bridge_stp_helper ]
      ++ lib.optionals ((platform.kernelArch or null) == "mips")
      [ kernelPatches.mips_fpureg_emu
        kernelPatches.mips_fpu_sigill
        kernelPatches.mips_ext3_n32
      ];
  };

  linux_4_3 = callPackage ../os-specific/linux/kernel/linux-4.3.nix {
    kernelPatches = [ kernelPatches.bridge_stp_helper ]
      ++ lib.optionals ((platform.kernelArch or null) == "mips")
      [ kernelPatches.mips_fpureg_emu
        kernelPatches.mips_fpu_sigill
        kernelPatches.mips_ext3_n32
      ];
  };

  linux_testing = callPackage ../os-specific/linux/kernel/linux-testing.nix {
    kernelPatches = [ kernelPatches.bridge_stp_helper ]
      ++ lib.optionals ((platform.kernelArch or null) == "mips")
      [ kernelPatches.mips_fpureg_emu
        kernelPatches.mips_fpu_sigill
        kernelPatches.mips_ext3_n32
      ];
  };

  /* grsec configuration

     We build several flavors of 'default' grsec kernels. These are
     built by default with Hydra. If the user selects a matching
     'default' flavor, then the pre-canned package set can be
     chosen. Typically, users will make very basic choices like
     'security' + 'server' or 'performance' + 'desktop' with
     virtualisation support. These will then be picked.

     Note: Xen guest kernels are included for e.g. NixOps deployments
     to EC2, where Xen is the Hypervisor.
  */

  grFlavors = import ../build-support/grsecurity/flavors.nix;

  mkGrsecurity = opts:
    (callPackage ../build-support/grsecurity {
      grsecOptions = opts;
    });

  grKernel  = opts: (mkGrsecurity opts).grsecKernel;
  grPackage = opts: recurseIntoAttrs (mkGrsecurity opts).grsecPackage;

  # Stable kernels
  # This is no longer supported. Please see the official announcement on the
  # grsecurity page. https://grsecurity.net/announce.php
  linux_grsec_stable_desktop    = throw "No longer supported due to https://grsecurity.net/announce.php. "
    + "Please use linux_grsec_testing_desktop.";
  linux_grsec_stable_server     = throw "No longer supported due to https://grsecurity.net/announce.php. "
    + "Please use linux_grsec_testing_server.";
  linux_grsec_stable_server_xen = throw "No longer supporteddue to https://grsecurity.net/announce.php. "
    + "Please use linux_grsec_testing_server_xen.";

  # Testing kernels
  linux_grsec_testing_desktop = grKernel grFlavors.linux_grsec_testing_desktop;
  linux_grsec_testing_server  = grKernel grFlavors.linux_grsec_testing_server;
  linux_grsec_testing_server_xen = grKernel grFlavors.linux_grsec_testing_server_xen;

  /* Linux kernel modules are inherently tied to a specific kernel.  So
     rather than provide specific instances of those packages for a
     specific kernel, we have a function that builds those packages
     for a specific kernel.  This function can then be called for
     whatever kernel you're using. */

  linuxPackagesFor = kernel: self: let callPackage = newScope self; in rec {
    inherit kernel;

    accelio = callPackage ../development/libraries/accelio { };

    acpi_call = callPackage ../os-specific/linux/acpi-call {};

    batman_adv = callPackage ../os-specific/linux/batman-adv {};

    bbswitch = callPackage ../os-specific/linux/bbswitch {};

    ati_drivers_x11 = callPackage ../os-specific/linux/ati-drivers { };

    blcr = callPackage ../os-specific/linux/blcr { };

    cryptodev = callPackage ../os-specific/linux/cryptodev { };

    cpupower = callPackage ../os-specific/linux/cpupower { };

    e1000e = callPackage ../os-specific/linux/e1000e {};

    v4l2loopback = callPackage ../os-specific/linux/v4l2loopback { };

    frandom = callPackage ../os-specific/linux/frandom { };

    fusionio-vsl = callPackage ../os-specific/linux/fusionio/vsl.nix { };

    lttng-modules = callPackage ../os-specific/linux/lttng-modules { };

    broadcom_sta = callPackage ../os-specific/linux/broadcom-sta/default.nix { };

    nvidiabl = callPackage ../os-specific/linux/nvidiabl { };

    nvidia_x11_legacy173 = callPackage ../os-specific/linux/nvidia-x11/legacy173.nix { };
    nvidia_x11_legacy304 = callPackage ../os-specific/linux/nvidia-x11/legacy304.nix { };
    nvidia_x11_legacy340 = callPackage ../os-specific/linux/nvidia-x11/legacy340.nix { };
    nvidia_x11_beta      = callPackage ../os-specific/linux/nvidia-x11/beta.nix { };
    nvidia_x11           = callPackage ../os-specific/linux/nvidia-x11 { };

    rtl8812au = callPackage ../os-specific/linux/rtl8812au { };

    openafsClient = callPackage ../servers/openafs-client { };

    wis_go7007 = callPackage ../os-specific/linux/wis-go7007 { };

    kernelHeaders = callPackage ../os-specific/linux/kernel-headers { };

    klibc = callPackage ../os-specific/linux/klibc { };

    klibcShrunk = lowPrio (callPackage ../os-specific/linux/klibc/shrunk.nix { });

    jool = callPackage ../os-specific/linux/jool { };

    /* compiles but has to be integrated into the kernel somehow
       Let's have it uncommented and finish it..
    */
    ndiswrapper = callPackage ../os-specific/linux/ndiswrapper { };

    netatop = callPackage ../os-specific/linux/netatop { };

    perf = callPackage ../os-specific/linux/kernel/perf.nix { };

    phc-intel = callPackage ../os-specific/linux/phc-intel { };

    prl-tools = callPackage ../os-specific/linux/prl-tools { };

    psmouse_alps = callPackage ../os-specific/linux/psmouse-alps { };

    seturgent = callPackage ../os-specific/linux/seturgent { };

    spl = callPackage ../os-specific/linux/spl {
      configFile = "kernel";
      inherit kernel;
    };

    sysdig = callPackage ../os-specific/linux/sysdig {};

    tp_smapi = callPackage ../os-specific/linux/tp_smapi { };

    v86d = callPackage ../os-specific/linux/v86d { };

    vhba = callPackage ../misc/emulators/cdemu/vhba.nix { };

    virtualbox = callPackage ../applications/virtualization/virtualbox {
      stdenv = stdenv_32bit;
      inherit (gnome) libIDL;
      enableExtensionPack = config.virtualbox.enableExtensionPack or false;
      pulseSupport = config.pulseaudio or false;
    };

    virtualboxHardened = lowPrio (virtualbox.override {
      enableHardening = true;
    });

    virtualboxGuestAdditions = callPackage ../applications/virtualization/virtualbox/guest-additions { };

    zfs = callPackage ../os-specific/linux/zfs {
      configFile = "kernel";
      inherit kernel spl;
    };
  };

  # The current default kernel / kernel modules.
  linuxPackages = linuxPackages_4_1;
  linux = linuxPackages.kernel;

  # Update this when adding the newest kernel major version!
  linuxPackages_latest = pkgs.linuxPackages_4_3;
  linux_latest = linuxPackages_latest.kernel;

  # Build the kernel modules for the some of the kernels.
  linuxPackages_rpi = linuxPackagesFor pkgs.linux_rpi linuxPackages_rpi;
  linuxPackages_3_10 = recurseIntoAttrs (linuxPackagesFor pkgs.linux_3_10 linuxPackages_3_10);
  linuxPackages_3_10_tuxonice = linuxPackagesFor pkgs.linux_3_10_tuxonice linuxPackages_3_10_tuxonice;
  linuxPackages_3_12 = recurseIntoAttrs (linuxPackagesFor pkgs.linux_3_12 linuxPackages_3_12);
  linuxPackages_3_14 = recurseIntoAttrs (linuxPackagesFor pkgs.linux_3_14 linuxPackages_3_14);
  linuxPackages_3_18 = recurseIntoAttrs (linuxPackagesFor pkgs.linux_3_18 linuxPackages_3_18);
  linuxPackages_4_1 = recurseIntoAttrs (linuxPackagesFor pkgs.linux_4_1 linuxPackages_4_1);
  linuxPackages_4_2 = recurseIntoAttrs (linuxPackagesFor pkgs.linux_4_2 linuxPackages_4_2);
  linuxPackages_4_3 = recurseIntoAttrs (linuxPackagesFor pkgs.linux_4_3 linuxPackages_4_3);
  linuxPackages_testing = recurseIntoAttrs (linuxPackagesFor pkgs.linux_testing linuxPackages_testing);
  linuxPackages_custom = {version, src, configfile}:
                           let linuxPackages_self = (linuxPackagesFor (pkgs.linuxManualConfig {inherit version src configfile;
                                                                                               allowImportFromDerivation=true;})
                                                     linuxPackages_self);
                           in recurseIntoAttrs linuxPackages_self;

  # Build a kernel for Xen dom0
  linuxPackages_latest_xen_dom0 = recurseIntoAttrs (linuxPackagesFor (pkgs.linux_latest.override { features.xen_dom0=true; }) linuxPackages_latest);

  # grsecurity flavors
  # Stable kernels
  linuxPackages_grsec_stable_desktop    = grPackage grFlavors.linux_grsec_stable_desktop;
  linuxPackages_grsec_stable_server     = grPackage grFlavors.linux_grsec_stable_server;
  linuxPackages_grsec_stable_server_xen = grPackage grFlavors.linux_grsec_stable_server_xen;

  # Testing kernels
  linuxPackages_grsec_testing_desktop = grPackage grFlavors.linux_grsec_testing_desktop;
  linuxPackages_grsec_testing_server  = grPackage grFlavors.linux_grsec_testing_server;
  linuxPackages_grsec_testing_server_xen = grPackage grFlavors.linux_grsec_testing_server_xen;

  # A function to build a manually-configured kernel
  linuxManualConfig = pkgs.buildLinux;
  buildLinux = callPackage ../os-specific/linux/kernel/manual-config.nix {};

  keyutils = callPackage ../os-specific/linux/keyutils { };

  libselinux = callPackage ../os-specific/linux/libselinux { };

  libsemanage = callPackage ../os-specific/linux/libsemanage { };

  libraw = callPackage ../development/libraries/libraw { };

  libraw1394 = callPackage ../development/libraries/libraw1394 { };

  libsass = callPackage ../development/libraries/libsass { };

  libsexy = callPackage ../development/libraries/libsexy { };

  libsepol = callPackage ../os-specific/linux/libsepol { };

  libsmbios = callPackage ../os-specific/linux/libsmbios { };

  lm_sensors = callPackage ../os-specific/linux/lm-sensors { };

  lockdep = callPackage ../os-specific/linux/lockdep { };

  lsiutil = callPackage ../os-specific/linux/lsiutil { };

  kmod = callPackage ../os-specific/linux/kmod { };

  kmod-blacklist-ubuntu = callPackage ../os-specific/linux/kmod-blacklist-ubuntu { };

  kmod-debian-aliases = callPackage ../os-specific/linux/kmod-debian-aliases { };

  kvm = qemu_kvm;

  libcap = callPackage ../os-specific/linux/libcap { };

  libcap_progs = callPackage ../os-specific/linux/libcap/progs.nix { };

  libcap_pam = callPackage ../os-specific/linux/libcap/pam.nix { };

  libcap_manpages = callPackage ../os-specific/linux/libcap/man.nix { };

  libcap_ng = callPackage ../os-specific/linux/libcap-ng {
    swig = null; # Currently not using the python2/3 bindings
    python2 = null; # Currently not using the python2 bindings
    python3 = null; # Currently not using the python3 bindings
  };

  libnscd = callPackage ../os-specific/linux/libnscd { };

  libnotify = callPackage ../development/libraries/libnotify { };

  libvolume_id = callPackage ../os-specific/linux/libvolume_id { };

  lsscsi = callPackage ../os-specific/linux/lsscsi { };

  lvm2 = callPackage ../os-specific/linux/lvm2 { };

  mbpfan = callPackage ../os-specific/linux/mbpfan { };

  mdadm = callPackage ../os-specific/linux/mdadm { };

  mingetty = callPackage ../os-specific/linux/mingetty { };

  module_init_tools = callPackage ../os-specific/linux/module-init-tools { };

  aggregateModules = modules:
    callPackage ../os-specific/linux/kmod/aggregator.nix {
      inherit modules;
    };

  multipath_tools = callPackage ../os-specific/linux/multipath-tools { };

  musl = callPackage ../os-specific/linux/musl { };

  nettools = callPackage ../os-specific/linux/net-tools { };

  nftables = callPackage ../os-specific/linux/nftables { };

  numactl = callPackage ../os-specific/linux/numactl { };

  open-vm-tools = callPackage ../applications/virtualization/open-vm-tools {
    inherit (gnome) gtk gtkmm;
  };

  gocode = goPackages.gocode.bin // { outputs = [ "bin" ]; };

  gotags = goPackages.gotags.bin // { outputs = [ "bin" ]; };

  golint = goPackages.lint.bin // { outputs = [ "bin" ]; };

  godep = callPackage ../development/tools/godep { };

  goimports = goPackages.tools.bin // { outputs = [ "bin" ]; };

  gogoclient = callPackage ../os-specific/linux/gogoclient { };

  nss_ldap = callPackage ../os-specific/linux/nss_ldap { };

  pam = callPackage ../os-specific/linux/pam { };

  # pam_bioapi ( see http://www.thinkwiki.org/wiki/How_to_enable_the_fingerprint_reader )

  pam_ccreds = callPackage ../os-specific/linux/pam_ccreds { };

  pam_devperm = callPackage ../os-specific/linux/pam_devperm { };

  pam_krb5 = callPackage ../os-specific/linux/pam_krb5 { };

  pam_ldap = callPackage ../os-specific/linux/pam_ldap { };

  pam_mount = callPackage ../os-specific/linux/pam_mount { };

  pam_pgsql = callPackage ../os-specific/linux/pam_pgsql { };

  pam_ssh_agent_auth = callPackage ../os-specific/linux/pam_ssh_agent_auth { };

  pam_u2f = callPackage ../os-specific/linux/pam_u2f { };

  pam_usb = callPackage ../os-specific/linux/pam_usb { };

  paxctl = callPackage ../os-specific/linux/paxctl { };

  pax-utils = callPackage ../os-specific/linux/pax-utils { };

  pcmciaUtils = callPackage ../os-specific/linux/pcmciautils {
    firmware = config.pcmciaUtils.firmware or [];
    config = config.pcmciaUtils.config or null;
  };

  perf-tools = callPackage ../os-specific/linux/perf-tools { };

  pipes = callPackage ../misc/screensavers/pipes { };

  pipework = callPackage ../os-specific/linux/pipework { };

  plymouth = callPackage ../os-specific/linux/plymouth { };

  pmount = callPackage ../os-specific/linux/pmount { };

  pmutils = callPackage ../os-specific/linux/pm-utils { };

  pmtools = callPackage ../os-specific/linux/pmtools { };

  policycoreutils = callPackage ../os-specific/linux/policycoreutils { };

  powertop = callPackage ../os-specific/linux/powertop { };

  prayer = callPackage ../servers/prayer { };

  procps = procps-ng;

  procps-old = lowPrio (callPackage ../os-specific/linux/procps { });

  procps-ng = callPackage ../os-specific/linux/procps-ng { };

  watch = callPackage ../os-specific/linux/procps/watch.nix { };

  qemu_kvm = lowPrio (qemu.override { x86Only = true; });

  firmwareLinuxNonfree = callPackage ../os-specific/linux/firmware/firmware-linux-nonfree { };

  radeontools = callPackage ../os-specific/linux/radeontools { };

  radeontop = callPackage ../os-specific/linux/radeontop { };

  raspberrypifw = callPackage ../os-specific/linux/firmware/raspberrypi {};

  regionset = callPackage ../os-specific/linux/regionset { };

  rfkill = callPackage ../os-specific/linux/rfkill { };

  rfkill_udev = callPackage ../os-specific/linux/rfkill/udev.nix { };

  rtkit = callPackage ../os-specific/linux/rtkit { };

  s3ql = callPackage ../tools/backup/s3ql { };

  sassc = callPackage ../development/tools/sassc { };

  scanmem = callPackage ../tools/misc/scanmem { };

  schedtool = callPackage ../os-specific/linux/schedtool { };

  sdparm = callPackage ../os-specific/linux/sdparm { };

  sepolgen = callPackage ../os-specific/linux/sepolgen { };

  setools = callPackage ../os-specific/linux/setools { };

  shadow = callPackage ../os-specific/linux/shadow { };

  sinit = callPackage ../os-specific/linux/sinit {
    rcinit = "/etc/rc.d/rc.init";
    rcshutdown = "/etc/rc.d/rc.shutdown";
  };

  smem = callPackage ../os-specific/linux/smem { };

  statifier = callPackage ../os-specific/linux/statifier { };

  spl = callPackage ../os-specific/linux/spl {
    configFile = "user";
  };

  sysdig = callPackage ../os-specific/linux/sysdig {
    kernel = null;
  }; # pkgs.sysdig is a client, for a driver look at linuxPackagesFor

  sysfsutils = callPackage ../os-specific/linux/sysfsutils { };

  sysprof = callPackage ../development/tools/profiling/sysprof {
    inherit (gnome) libglade;
  };

  # Provided with sysfsutils.
  libsysfs = sysfsutils;
  systool = sysfsutils;

  sysklogd = callPackage ../os-specific/linux/sysklogd { };

  syslinux = callPackage ../os-specific/linux/syslinux { };

  sysstat = callPackage ../os-specific/linux/sysstat { };

  systemd = callPackage ../os-specific/linux/systemd {
    linuxHeaders = linuxHeaders_3_14;
  };

  systemtap = callPackage ../development/tools/profiling/systemtap {
    inherit (gnome) libglademm;
  };

  # In nixos, you can set systemd.package = pkgs.systemd_with_lvm2 to get
  # LVM2 working in systemd.
  systemd_with_lvm2 = pkgs.lib.overrideDerivation pkgs.systemd (p: {
      name = p.name + "-with-lvm2";
      postInstall = p.postInstall + ''
        cp "${pkgs.lvm2}/lib/systemd/system-generators/"* $out/lib/systemd/system-generators
      '';
  });

  sysvinit = callPackage ../os-specific/linux/sysvinit { };

  sysvtools = callPackage ../os-specific/linux/sysvinit {
    withoutInitTools = true;
  };

  # FIXME: `tcp-wrapper' is actually not OS-specific.
  tcp_wrappers = callPackage ../os-specific/linux/tcp-wrappers { };

  trinity = callPackage ../os-specific/linux/trinity { };

  tunctl = callPackage ../os-specific/linux/tunctl { };

  # TODO(dezgeg): either refactor & use ubootTools directly, or remove completely
  ubootChooser = name: ubootTools;

  # Upstream U-Boots:
  ubootTools = callPackage ../misc/uboot {
    toolsOnly = true;
    targetPlatforms = lib.platforms.linux;
    filesToInstall = ["tools/dumpimage" "tools/mkenvimage" "tools/mkimage"];
  };

  ubootJetsonTK1 = callPackage ../misc/uboot {
    defconfig = "jetson-tk1_defconfig";
    targetPlatforms = ["armv7l-linux"];
    filesToInstall = ["u-boot" "u-boot.dtb" "u-boot-dtb-tegra.bin" "u-boot-nodtb-tegra.bin"];
  };

  ubootPcduino3Nano = callPackage ../misc/uboot {
    defconfig = "Linksprite_pcDuino3_Nano_defconfig";
    targetPlatforms = ["armv7l-linux"];
    filesToInstall = ["u-boot-sunxi-with-spl.bin"];
  };

  ubootRaspberryPi = callPackage ../misc/uboot {
    defconfig = "rpi_defconfig";
    targetPlatforms = ["armv6l-linux"];
    filesToInstall = ["u-boot.bin"];
  };

  # Intended only for QEMU's vexpress-a9 emulation target!
  ubootVersatileExpressCA9 = callPackage ../misc/uboot {
    defconfig = "vexpress_ca9x4_defconfig";
    targetPlatforms = ["armv7l-linux"];
    filesToInstall = ["u-boot"];
  };

  # Non-upstream U-Boots:
  ubootSheevaplug = callPackage ../misc/uboot/sheevaplug.nix { };

  ubootNanonote = callPackage ../misc/uboot/nanonote.nix { };

  ubootGuruplug = callPackage ../misc/uboot/guruplug.nix { };

  uclibc = callPackage ../os-specific/linux/uclibc { };

  uclibcCross = lowPrio (callPackage ../os-specific/linux/uclibc {
    linuxHeaders = linuxHeadersCross;
    gccCross = gccCrossStageStatic;
    cross = assert crossSystem != null; crossSystem;
  });

  udev = pkgs.systemd;
  eudev = callPackage ../os-specific/linux/eudev {};

  # libudev.so.0
  udev182 = callPackage ../os-specific/linux/udev/182.nix { };

  udisks1 = callPackage ../os-specific/linux/udisks/1-default.nix { };
  udisks2 = callPackage ../os-specific/linux/udisks/2-default.nix { };
  udisks = udisks1;

  udisks_glue = callPackage ../os-specific/linux/udisks-glue { };

  untie = callPackage ../os-specific/linux/untie { };

  upower = callPackage ../os-specific/linux/upower { };

  upstart = callPackage ../os-specific/linux/upstart { };

  usbutils = callPackage ../os-specific/linux/usbutils { };

  usermount = callPackage ../os-specific/linux/usermount { };

  utillinux = callPackage ../os-specific/linux/util-linux {
    ncurses = null;
    perl = null;
  };

  utillinuxCurses = appendToName "curses" (utillinux.override {
    inherit ncurses perl;
  });

  v4l_utils = callPackage ../os-specific/linux/v4l-utils {
    qt5 = null;
  };

  windows = rec {
    cygwinSetup = callPackage ../os-specific/windows/cygwin-setup { };

    jom = callPackage ../os-specific/windows/jom { };

    w32api = callPackage ../os-specific/windows/w32api {
      gccCross = gccCrossStageStatic;
      binutilsCross = binutilsCross;
    };

    w32api_headers = w32api.override {
      onlyHeaders = true;
    };

    mingw_runtime = callPackage ../os-specific/windows/mingwrt {
      gccCross = gccCrossMingw2;
      binutilsCross = binutilsCross;
    };

    mingw_runtime_headers = mingw_runtime.override {
      onlyHeaders = true;
    };

    mingw_headers1 = buildEnv {
      name = "mingw-headers-1";
      paths = [ w32api_headers mingw_runtime_headers ];
    };

    mingw_headers2 = buildEnv {
      name = "mingw-headers-2";
      paths = [ w32api mingw_runtime_headers ];
    };

    mingw_headers3 = buildEnv {
      name = "mingw-headers-3";
      paths = [ w32api mingw_runtime ];
    };

    mingw_w64 = callPackage ../os-specific/windows/mingw-w64 {
      gccCross = gccCrossStageStatic;
      binutilsCross = binutilsCross;
    };

    mingw_w64_headers = callPackage ../os-specific/windows/mingw-w64 {
      onlyHeaders = true;
    };

    mingw_w64_pthreads = callPackage ../os-specific/windows/mingw-w64 {
      onlyPthreads = true;
    };

    pthreads = callPackage ../os-specific/windows/pthread-w32 {
      mingw_headers = mingw_headers3;
    };

    wxMSW = callPackage ../os-specific/windows/wxMSW-2.8 { };
  };

  wirelesstools = callPackage ../os-specific/linux/wireless-tools { };

  wpa_supplicant = callPackage ../os-specific/linux/wpa_supplicant { };

  wpa_supplicant_gui = callPackage ../os-specific/linux/wpa_supplicant/gui.nix { };

  xf86_input_mtrack = callPackage ../os-specific/linux/xf86-input-mtrack { };

  xf86_input_multitouch =
    callPackage ../os-specific/linux/xf86-input-multitouch { };

  xf86_input_wacom = callPackage ../os-specific/linux/xf86-input-wacom { };

  xf86_video_nested = callPackage ../os-specific/linux/xf86-video-nested { };

  xorg_sys_opengl = callPackage ../os-specific/linux/opengl/xorg-sys { };

  zd1211fw = callPackage ../os-specific/linux/firmware/zd1211 { };

  zfs = callPackage ../os-specific/linux/zfs {
    configFile = "user";
  };

  ### DATA

  andagii = callPackage ../data/fonts/andagii { };

  android-udev-rules = callPackage ../os-specific/linux/android-udev-rules { };

  anonymousPro = callPackage ../data/fonts/anonymous-pro { };

  arkpandora_ttf = builderDefsPackage (callPackage ../data/fonts/arkpandora) { };

  aurulent-sans = callPackage ../data/fonts/aurulent-sans { };

  baekmuk-ttf = callPackage ../data/fonts/baekmuk-ttf { };

  bakoma_ttf = callPackage ../data/fonts/bakoma-ttf { };

  cacert = callPackage ../data/misc/cacert { };

  caladea = callPackage ../data/fonts/caladea {};

  cantarell_fonts = callPackage ../data/fonts/cantarell-fonts { };

  carlito = callPackage ../data/fonts/carlito {};

  comfortaa = callPackage ../data/fonts/comfortaa {};

  comic-neue = callPackage ../data/fonts/comic-neue { };

  comic-relief = callPackage ../data/fonts/comic-relief {};

  coreclr = callPackage ../development/compilers/coreclr { };

  corefonts = callPackage ../data/fonts/corefonts { };

  culmus = callPackage ../data/fonts/culmus { };

  wrapFonts = paths : (callPackage ../data/fonts/fontWrap { inherit paths; });

  clearlyU = callPackage ../data/fonts/clearlyU { };

  cm_unicode = callPackage ../data/fonts/cm-unicode {};

  crimson = callPackage ../data/fonts/crimson {};

  dejavu_fonts = callPackage ../data/fonts/dejavu-fonts {
    inherit (perlPackages) FontTTF;
  };

  dina-font = callPackage ../data/fonts/dina { };

  docbook5 = callPackage ../data/sgml+xml/schemas/docbook-5.0 { };

  docbook_sgml_dtd_31 = callPackage ../data/sgml+xml/schemas/sgml-dtd/docbook/3.1.nix { };

  docbook_sgml_dtd_41 = callPackage ../data/sgml+xml/schemas/sgml-dtd/docbook/4.1.nix { };

  docbook_xml_dtd_412 = callPackage ../data/sgml+xml/schemas/xml-dtd/docbook/4.1.2.nix { };

  docbook_xml_dtd_42 = callPackage ../data/sgml+xml/schemas/xml-dtd/docbook/4.2.nix { };

  docbook_xml_dtd_43 = callPackage ../data/sgml+xml/schemas/xml-dtd/docbook/4.3.nix { };

  docbook_xml_dtd_44 = callPackage ../data/sgml+xml/schemas/xml-dtd/docbook/4.4.nix { };

  docbook_xml_dtd_45 = callPackage ../data/sgml+xml/schemas/xml-dtd/docbook/4.5.nix { };

  docbook_xml_ebnf_dtd = callPackage ../data/sgml+xml/schemas/xml-dtd/docbook-ebnf { };

  inherit (callPackages ../data/sgml+xml/stylesheets/xslt/docbook-xsl { })
    docbook_xsl
    docbook_xsl_ns;

  docbook_xml_xslt = docbook_xsl;

  docbook5_xsl = docbook_xsl_ns;

  dosemu_fonts = callPackage ../data/fonts/dosemu-fonts { };

  eb-garamond = callPackage ../data/fonts/eb-garamond { };

  fantasque-sans-mono = callPackage ../data/fonts/fantasque-sans-mono {};

  fira = callPackage ../data/fonts/fira { };

  fira-code = callPackage ../data/fonts/fira-code { };

  fira-mono = callPackage ../data/fonts/fira-mono { };

  font-awesome-ttf = callPackage ../data/fonts/font-awesome-ttf { };

  freefont_ttf = callPackage ../data/fonts/freefont-ttf { };

  freepats = callPackage ../data/misc/freepats { };

  gentium = callPackage ../data/fonts/gentium {};

  geolite-legacy = callPackage ../data/misc/geolite-legacy { };

  gohufont = callPackage ../data/fonts/gohufont { };

  gnome_user_docs = callPackage ../data/documentation/gnome-user-docs { };

  inherit (gnome3) gsettings_desktop_schemas;

  gyre-fonts = callPackage ../data/fonts/gyre {};

  hack-font = callPackage ../data/fonts/hack { };

  hicolor_icon_theme = callPackage ../data/icons/hicolor-icon-theme { };

  hanazono = callPackage ../data/fonts/hanazono { };

  inconsolata = callPackage ../data/fonts/inconsolata {};
  inconsolata-lgc = callPackage ../data/fonts/inconsolata/lgc.nix {};

  ipafont = callPackage ../data/fonts/ipafont {};

  junicode = callPackage ../data/fonts/junicode { };

  kawkab-mono-font = callPackage ../data/fonts/kawkab-mono {};

  kochi-substitute = callPackage ../data/fonts/kochi-substitute {};

  kochi-substitute-naga10 = callPackage ../data/fonts/kochi-substitute-naga10 {};

  league-of-moveable-type = callPackage ../data/fonts/league-of-moveable-type {};

  liberation_ttf_from_source = callPackage ../data/fonts/redhat-liberation-fonts { };
  liberation_ttf_binary = callPackage ../data/fonts/redhat-liberation-fonts/binary.nix { };
  liberation_ttf = liberation_ttf_binary;

  libertine = builderDefsPackage (callPackage ../data/fonts/libertine) { };

  lmmath = callPackage ../data/fonts/lmodern/lmmath.nix {};

  lmodern = callPackage ../data/fonts/lmodern { };

  lobster-two = callPackage ../data/fonts/lobster-two {};

  # lohit-fonts.assamese lohit-fonts.bengali lohit-fonts.devanagari lohit-fonts.gujarati lohit-fonts.gurmukhi
  # lohit-fonts.kannada lohit-fonts.malayalam lohit-fonts.marathi lohit-fonts.nepali lohit-fonts.odia
  # lohit-fonts.tamil-classical lohit-fonts.tamil lohit-fonts.telugu
  # lohit-fonts.kashmiri lohit-fonts.konkani lohit-fonts.maithili lohit-fonts.sindhi
  lohit-fonts = recurseIntoAttrs ( callPackages ../data/fonts/lohit-fonts { } );

  marathi-cursive = callPackage ../data/fonts/marathi-cursive { };

  manpages = callPackage ../data/documentation/man-pages { };

  meslo-lg = callPackage ../data/fonts/meslo-lg {};

  miscfiles = callPackage ../data/misc/miscfiles { };

  media-player-info = callPackage ../data/misc/media-player-info {};

  mobile_broadband_provider_info = callPackage ../data/misc/mobile-broadband-provider-info { };

  mph_2b_damase = callPackage ../data/fonts/mph-2b-damase { };

  mplus-outline-fonts = callPackage ../data/fonts/mplus-outline-fonts { };

  mro-unicode = callPackage ../data/fonts/mro-unicode { };

  nafees = callPackage ../data/fonts/nafees { };

  inherit (callPackages ../data/fonts/noto-fonts {})
    noto-fonts noto-fonts-cjk noto-fonts-emoji;

  numix-icon-theme = callPackage ../data/icons/numix-icon-theme { };

  numix-icon-theme-circle = callPackage ../data/icons/numix-icon-theme-circle { };

  oldstandard = callPackage ../data/fonts/oldstandard { };

  oldsindhi = callPackage ../data/fonts/oldsindhi { };

  open-dyslexic = callPackage ../data/fonts/open-dyslexic { };

  opensans-ttf = callPackage ../data/fonts/opensans-ttf { };

  pecita = callPackage ../data/fonts/pecita {};

  paratype-pt-mono = callPackage ../data/fonts/paratype-pt/mono.nix {};
  paratype-pt-sans = callPackage ../data/fonts/paratype-pt/sans.nix {};
  paratype-pt-serif = callPackage ../data/fonts/paratype-pt/serif.nix {};

  poly = callPackage ../data/fonts/poly { };

  posix_man_pages = callPackage ../data/documentation/man-pages-posix { };

  powerline-fonts = callPackage ../data/fonts/powerline-fonts { };

  proggyfonts = callPackage ../data/fonts/proggyfonts { };

  pthreadmanpages = callPackage ../data/documentation/pthread-man-pages {
    perl = perl516; # syntax error at troffprepro line 49, near "do subst("
  };

  sampradaya = callPackage ../data/fonts/sampradaya { };

  shared_mime_info = callPackage ../data/misc/shared-mime-info { };

  shared_desktop_ontologies = callPackage ../data/misc/shared-desktop-ontologies { };

  signwriting = callPackage ../data/fonts/signwriting { };

  stdmanpages = callPackage ../data/documentation/std-man-pages { };

  stix-otf = callPackage ../data/fonts/stix-otf { };

  inherit (callPackages ../data/fonts/gdouros { })
    aegean textfonts symbola aegyptus akkadian anatolian maya unidings musica analecta;

  iana_etc = callPackage ../data/misc/iana-etc { };

  poppler_data = callPackage ../data/misc/poppler-data { };

  quattrocento = callPackage ../data/fonts/quattrocento {};

  quattrocento-sans = callPackage ../data/fonts/quattrocento-sans {};

  r3rs = callPackage ../data/documentation/rnrs/r3rs.nix { };

  r4rs = callPackage ../data/documentation/rnrs/r4rs.nix { };

  r5rs = callPackage ../data/documentation/rnrs/r5rs.nix { };

  hasklig = callPackage ../data/fonts/hasklig {};

  sound-theme-freedesktop = callPackage ../data/misc/sound-theme-freedesktop { };

  source-code-pro = callPackage ../data/fonts/source-code-pro {};

  source-sans-pro = callPackage ../data/fonts/source-sans-pro { };

  source-serif-pro = callPackage ../data/fonts/source-serif-pro { };

  sourceHanSansPackages = callPackage ../data/fonts/source-han-sans { };
  source-han-sans-japanese = sourceHanSansPackages.japanese;
  source-han-sans-korean = sourceHanSansPackages.korean;
  source-han-sans-simplified-chinese = sourceHanSansPackages.simplified-chinese;
  source-han-sans-traditional-chinese = sourceHanSansPackages.traditional-chinese;

  inherit (callPackages ../data/fonts/tai-languages { }) tai-ahom;

  tango-icon-theme = callPackage ../data/icons/tango-icon-theme { };

  themes = name: callPackage (../data/misc/themes + ("/" + name + ".nix")) {};

  theano = callPackage ../data/fonts/theano { };

  tempora_lgc = callPackage ../data/fonts/tempora-lgc { };

  terminus_font = callPackage ../data/fonts/terminus-font { };

  tipa = callPackage ../data/fonts/tipa { };

  ttf_bitstream_vera = callPackage ../data/fonts/ttf-bitstream-vera { };

  tzdata = callPackage ../data/misc/tzdata { };

  ubuntu_font_family = callPackage ../data/fonts/ubuntu-font-family { };

  ucsFonts = callPackage ../data/fonts/ucs-fonts { };

  uni-vga = callPackage ../data/fonts/uni-vga { };

  unifont = callPackage ../data/fonts/unifont { };

  unifont_upper = callPackage ../data/fonts/unifont_upper { };

  vistafonts = callPackage ../data/fonts/vista-fonts { };

  wqy_microhei = callPackage ../data/fonts/wqy-microhei { };

  wqy_zenhei = callPackage ../data/fonts/wqy-zenhei { };

  xhtml1 = callPackage ../data/sgml+xml/schemas/xml-dtd/xhtml1 { };

  xkeyboard_config = xorg.xkeyboardconfig;

  xlsx2csv = pythonPackages.xlsx2csv;

  zeal = callPackage ../data/documentation/zeal { };


  ### APPLICATIONS

  a2jmidid = callPackage ../applications/audio/a2jmidid { };

  aacgain = callPackage ../applications/audio/aacgain { };

  aangifte2006 = callPackage_i686 ../applications/taxes/aangifte-2006 { };

  aangifte2007 = callPackage_i686 ../applications/taxes/aangifte-2007 { };

  aangifte2008 = callPackage_i686 ../applications/taxes/aangifte-2008 { };

  aangifte2009 = callPackage_i686 ../applications/taxes/aangifte-2009 { };

  aangifte2010 = callPackage_i686 ../applications/taxes/aangifte-2010 { };

  aangifte2011 = callPackage_i686 ../applications/taxes/aangifte-2011 { };

  aangifte2012 = callPackage_i686 ../applications/taxes/aangifte-2012 { };

  aangifte2013 = callPackage_i686 ../applications/taxes/aangifte-2013 { };

  aangifte2014 = callPackage_i686 ../applications/taxes/aangifte-2014 { };

  aangifte2013wa = callPackage_i686 ../applications/taxes/aangifte-2013-wa { };

  aangifte2014wa = callPackage_i686 ../applications/taxes/aangifte-2014-wa { };

  abcde = callPackage ../applications/audio/abcde {
    inherit (perlPackages) DigestSHA MusicBrainz MusicBrainzDiscID;
    inherit (pythonPackages) eyeD3;
    libcdio = libcdio082;
  };

  abiword = callPackage ../applications/office/abiword {
    inherit (gnome) libglade libgnomecanvas;
    iconTheme = gnome3.defaultIconTheme;
  };

  abook = callPackage ../applications/misc/abook { };

  adobe-reader = callPackage_i686 ../applications/misc/adobe-reader { };

  aewan = callPackage ../applications/editors/aewan { };

  afterstep = callPackage ../applications/window-managers/afterstep {
    fltk = fltk13;
    gtk = gtk2;
  };

  alchemy = callPackage ../applications/graphics/alchemy { };

  alock = callPackage ../misc/screensavers/alock { };

  alpine = callPackage ../applications/networking/mailreaders/alpine {
    tcl = tcl-8_5;
  };
  realpine = callPackage ../applications/networking/mailreaders/realpine {
    tcl = tcl-8_5;
  };

  AMB-plugins = callPackage ../applications/audio/AMB-plugins { };

  ams-lv2 = callPackage ../applications/audio/ams-lv2 { };

  amsn = callPackage ../applications/networking/instant-messengers/amsn { };

  antimony = callPackage ../applications/graphics/antimony {};

  antiword = callPackage ../applications/office/antiword {};

  ardour = ardour4;

  ardour3 =  callPackage ../applications/audio/ardour/ardour3.nix {
    inherit (gnome) libgnomecanvas libgnomecanvasmm;
    inherit (vamp) vampSDK;
  };

  ardour4 =  callPackage ../applications/audio/ardour {
    inherit (gnome) libgnomecanvas libgnomecanvasmm;
    inherit (vamp) vampSDK;
  };

  ario = callPackage ../applications/audio/ario { };

  arora = callPackage ../applications/networking/browsers/arora { };

  artha = callPackage ../applications/misc/artha { };

  atom = callPackage ../applications/editors/atom {
    gconf = gnome.GConf;
  };

  aseprite = callPackage ../applications/editors/aseprite {
    giflib = giflib_4_1;
  };

  audacious = callPackage ../applications/audio/audacious { };

  audacity = callPackage ../applications/audio/audacity {
    ffmpeg = ffmpeg_0;
  };

  milkytracker = callPackage ../applications/audio/milkytracker { };

  schismtracker = callPackage ../applications/audio/schismtracker { };

  altcoins = recurseIntoAttrs ( callPackage ../applications/altcoins {
    callPackage = newScope { boost = boost155; };
  } );
  bitcoin = altcoins.bitcoin;
  bitcoin-xt = altcoins.bitcoin-xt;

  aumix = callPackage ../applications/audio/aumix {
    gtkGUI = false;
  };

  autopanosiftc = callPackage ../applications/graphics/autopanosiftc { };

  avidemux = callPackage ../applications/video/avidemux { };

  avogadro = callPackage ../applications/science/chemistry/avogadro {
    eigen = eigen2;
  };

  avrdudess = callPackage ../applications/misc/avrdudess { };

  avxsynth = callPackage ../applications/video/avxsynth {
    libjpeg = libjpeg_original; # error: 'JCOPYRIGHT_SHORT' was not declared in this scope
  };

  awesome-3-4 = callPackage ../applications/window-managers/awesome/3.4.nix {
    cairo = cairo.override { xcbSupport = true; };
    lua = lua5_1;
  };
  awesome-3-5 = callPackage ../applications/window-managers/awesome {
    cairo = cairo.override { xcbSupport = true; };
    luaPackages = luaPackages.override { inherit lua; };
  };
  awesome = awesome-3-5;

  inherit (gnome3) baobab;

  backintime-common = callPackage ../applications/networking/sync/backintime/common.nix { };

  backintime-qt4 = callPackage ../applications/networking/sync/backintime/qt4.nix { };

  backintime = backintime-qt4;

  bandwidth = callPackage ../tools/misc/bandwidth { };

  bar = callPackage ../applications/window-managers/bar { };

  bar-xft = callPackage ../applications/window-managers/bar/xft.nix { };

  baresip = callPackage ../applications/networking/instant-messengers/baresip {
    ffmpeg = ffmpeg_1;
  };

  batik = callPackage ../applications/graphics/batik { };

  batti = callPackage ../applications/misc/batti { };

  baudline = callPackage ../applications/audio/baudline {
    jack = jack1;
  };

  cbatticon = callPackage ../applications/misc/cbatticon { };

  bazaar = callPackage ../applications/version-management/bazaar { };

  bazaarTools = callPackage ../applications/version-management/bazaar/tools.nix { };

  beast = callPackage ../applications/audio/beast {
    inherit (gnome) libgnomecanvas libart_lgpl;
    guile = guile_1_8;
  };

  bibletime = callPackage ../applications/misc/bibletime { };

  bitlbee = callPackage ../applications/networking/instant-messengers/bitlbee { };
  bitlbee-plugins = callPackage ../applications/networking/instant-messengers/bitlbee/plugins.nix { };

  bitlbee-facebook = callPackage ../applications/networking/instant-messengers/bitlbee-facebook { };

  bitmeter = callPackage ../applications/audio/bitmeter { };

  bleachbit = callPackage ../applications/misc/bleachbit { };

  blender = callPackage  ../applications/misc/blender {
    cudatoolkit = cudatoolkit7;
    python = python34;
  };

  bluefish = callPackage ../applications/editors/bluefish {
    gtk = gtk3;
  };

  bluejeans = callPackage ../applications/networking/browsers/mozilla-plugins/bluejeans { };

  bristol = callPackage ../applications/audio/bristol { };

  bs1770gain = callPackage ../applications/audio/bs1770gain { };

  bspwm = callPackage ../applications/window-managers/bspwm { };

  bvi = callPackage ../applications/editors/bvi { };

  bviplus = callPackage ../applications/editors/bviplus { };

  calf = callPackage ../applications/audio/calf {
      inherit (gnome) libglade;
  };

  calcurse = callPackage ../applications/misc/calcurse { };

  calibre = callPackage ../applications/misc/calibre {
    inherit (pythonPackages) pyqt5 sip_4_16;
  };

  camlistore = callPackage ../applications/misc/camlistore { };

  canto-curses = callPackage ../applications/networking/feedreaders/canto-curses { };

  canto-daemon = callPackage ../applications/networking/feedreaders/canto-daemon { };

  carddav-util = callPackage ../tools/networking/carddav-util { };

  carrier = builderDefsPackage (callPackage ../applications/networking/instant-messengers/carrier/2.5.0.nix) {
    inherit (gnome) startupnotification GConf ;
  };
  funpidgin = carrier;

  cava = callPackage ../applications/audio/cava { };

  cbc = callPackage ../applications/science/math/cbc { };

  cc1394 = callPackage ../applications/video/cc1394 { };

  cddiscid = callPackage ../applications/audio/cd-discid { };

  cdparanoia = cdparanoiaIII;

  cdparanoiaIII = callPackage ../applications/audio/cdparanoia { };

  cdrtools = callPackage ../applications/misc/cdrtools { };

  centerim = callPackage ../applications/networking/instant-messengers/centerim { };

  cgit = callPackage ../applications/version-management/git-and-tools/cgit { };

  cgminer = callPackage ../applications/misc/cgminer {
    amdappsdk = amdappsdk28;
  };

  CharacterCompressor = callPackage ../applications/audio/CharacterCompressor { };

  chatzilla = callPackage ../applications/networking/irc/chatzilla { };

  chirp = callPackage ../applications/misc/chirp {
    inherit (pythonPackages) pyserial pygtk;
  };

  chromium = callPackage ../applications/networking/browsers/chromium {
    channel = "stable";
    pulseSupport = config.pulseaudio or true;
    enablePepperFlash = config.chromium.enablePepperFlash or false;
    enableWideVine = config.chromium.enableWideVine or false;
    hiDPISupport = config.chromium.hiDPISupport or false;
  };

  chronos = callPackage ../applications/networking/cluster/chronos { };

  chromiumBeta = lowPrio (chromium.override { channel = "beta"; });

  chromiumDev = lowPrio (chromium.override { channel = "dev"; });

  chuck = callPackage ../applications/audio/chuck { };

  cinelerra = callPackage ../applications/video/cinelerra { };

  clawsMail = callPackage ../applications/networking/mailreaders/claws-mail {
    enableNetworkManager = config.networking.networkmanager.enable or false;
  };

  clipgrab = callPackage ../applications/video/clipgrab { };

  clipit = callPackage ../applications/misc/clipit { };

  cmatrix = callPackage ../applications/misc/cmatrix { };

  bomi = callPackage ../applications/video/bomi {
    youtube-dl = pythonPackages.youtube-dl;
    pulseSupport = config.pulseaudio or true;
  };

  cmus = callPackage ../applications/audio/cmus { };

  CompBus = callPackage ../applications/audio/CompBus { };

  compiz = callPackage ../applications/window-managers/compiz {
    inherit (gnome) GConf ORBit2 metacity;
  };

  constant-detune-chorus = callPackage ../applications/audio/constant-detune-chorus { };

  coriander = callPackage ../applications/video/coriander {
    inherit (gnome) libgnomeui GConf;
  };

  cortex = callPackage ../applications/misc/cortex { };

  csound = callPackage ../applications/audio/csound { };

  cinepaint = callPackage ../applications/graphics/cinepaint {
    fltk = fltk13;
    libpng = libpng12;
    cmake = cmake-2_8;
  };

  codeblocks = callPackage ../applications/editors/codeblocks { };
  codeblocksFull = callPackage ../applications/editors/codeblocks { contribPlugins = true; };

  comical = callPackage ../applications/graphics/comical { };

  conkeror = callPackage ../applications/networking/browsers/conkeror { };

  conkerorWrapper = wrapFirefox {
    browser = conkeror;
    browserName = "conkeror";
    desktopName = "Conkeror";
  };

  csdp = callPackage ../applications/science/math/csdp { };

  cuneiform = builderDefsPackage (callPackage ../tools/graphics/cuneiform) {};

  cutecom = callPackage ../tools/misc/cutecom { };

  cvs = callPackage ../applications/version-management/cvs { };

  cvsps = callPackage ../applications/version-management/cvsps { };

  cvs2svn = callPackage ../applications/version-management/cvs2svn { };

  cyclone = callPackage ../applications/audio/pd-plugins/cyclone  { };

  d4x = callPackage ../applications/misc/d4x { };

  darcs = haskell.lib.overrideCabal haskellPackages.darcs (drv: {
    configureFlags = (stdenv.lib.remove "-flibrary" drv.configureFlags or []) ++ ["-f-library"];
    enableSharedExecutables = false;
    enableSharedLibraries = false;
    isLibrary = false;
    doHaddock = false;
    postFixup = "rm -rf $out/lib $out/nix-support $out/share";
  });

  darktable = callPackage ../applications/graphics/darktable {
    inherit (gnome) GConf libglade;
  };

  das_watchdog = callPackage ../tools/system/das_watchdog { };

  dbvisualizer = callPackage ../applications/misc/dbvisualizer {};

  dd-agent = callPackage ../tools/networking/dd-agent { inherit (pythonPackages) tornado; };

  deadbeef = callPackage ../applications/audio/deadbeef {
    pulseSupport = config.pulseaudio or true;
  };

  deadbeef-mpris2-plugin = callPackage ../applications/audio/deadbeef/plugins/mpris2.nix { };

  deadbeef-with-plugins = callPackage ../applications/audio/deadbeef/wrapper.nix {
    plugins = [];
  };

  dfasma = qt5Libs.callPackage ../applications/audio/dfasma { };

  dia = callPackage ../applications/graphics/dia {
    inherit (pkgs.gnome) libart_lgpl libgnomeui;
  };

  diffuse = callPackage ../applications/version-management/diffuse { };

  direwolf = callPackage ../applications/misc/direwolf { };

  dirt = callPackage ../applications/audio/dirt {};

  distrho = callPackage ../applications/audio/distrho {};

  djvulibre = callPackage ../applications/misc/djvulibre { };

  djvu2pdf = callPackage ../tools/typesetting/djvu2pdf { };

  djview = callPackage ../applications/graphics/djview { };
  djview4 = pkgs.djview;

  dmenu = callPackage ../applications/misc/dmenu {
    enableXft = true;
  };

  dmenu2 = callPackage ../applications/misc/dmenu2 { };

  dmtx = dmtx-utils;

  dmtx-utils = callPackage (callPackage ../tools/graphics/dmtx-utils) {
  };

  docker = callPackage ../applications/virtualization/docker { go = go_1_4; };

  doodle = callPackage ../applications/search/doodle { };

  drumgizmo = callPackage ../applications/audio/drumgizmo { };

  dunst = callPackage ../applications/misc/dunst { };

  devede = callPackage ../applications/video/devede { };

  dvb_apps  = callPackage ../applications/video/dvb-apps { };

  dvdauthor = callPackage ../applications/video/dvdauthor { };

  dvd-slideshow = callPackage ../applications/video/dvd-slideshow { };

  dwb = callPackage ../applications/networking/browsers/dwb { dconf = gnome3.dconf; };

  dwbWrapper = wrapFirefox
    { browser = dwb; browserName = "dwb"; desktopName = "dwb";
    };

  dwm = callPackage ../applications/window-managers/dwm {
    patches = config.dwm.patches or [];
  };

  dzen2 = callPackage ../applications/window-managers/dzen2 { };

  eaglemode = callPackage ../applications/misc/eaglemode { };

  eclipses = recurseIntoAttrs (callPackage ../applications/editors/eclipse { });

  ed = callPackage ../applications/editors/ed { };

  edbrowse = callPackage ../applications/editors/edbrowse { };

  ekho = callPackage ../applications/audio/ekho { };

  electrum = callPackage ../applications/misc/electrum { };

  elinks = callPackage ../applications/networking/browsers/elinks { };

  elvis = callPackage ../applications/editors/elvis { };

  emacs = emacs24;
  emacsPackages = emacs24Packages;
  emacsPackagesNg = emacs24PackagesNg;
  emacsMelpa = emacs24PackagesNg; # for backward compatibility

  emacs24 = callPackage ../applications/editors/emacs-24 {
    # use override to enable additional features
    libXaw = xorg.libXaw;
    Xaw3d = null;
    gconf = null;
    alsaLib = null;
    imagemagick = null;
    acl = null;
    gpm = null;
    inherit (darwin.apple_sdk.frameworks) AppKit;
  };

  emacs24-nox = lowPrio (appendToName "nox" (emacs24.override {
    withX = false;
    withGTK2 = false;
    withGTK3 = false;
  }));

  emacs24Macport_24_3 = lowPrio (callPackage ../applications/editors/emacs-24/macport-24.3.nix {
    stdenv = pkgs.clangStdenv;
  });
  emacs24Macport_24_4 = lowPrio (callPackage ../applications/editors/emacs-24/macport-24.4.nix {
    stdenv = pkgs.clangStdenv;
  });
  emacs24Macport_24_5 = lowPrio (newScope darwin.apple_sdk.frameworks ../applications/editors/emacs-24/macport-24.5.nix {
    stdenv = pkgs.clangStdenv;
  });
  emacs24Macport = self.emacs24Macport_24_5;

  emacsPackagesGen = emacs: self: let callPackage = newScope self; in rec {
    inherit emacs;

    autoComplete = callPackage ../applications/editors/emacs-modes/auto-complete { };

    bbdb = callPackage ../applications/editors/emacs-modes/bbdb { };

    bbdb3 = callPackage ../applications/editors/emacs-modes/bbdb/3.nix {};

    cedet = callPackage ../applications/editors/emacs-modes/cedet { };

    calfw = callPackage ../applications/editors/emacs-modes/calfw { };

    coffee = callPackage ../applications/editors/emacs-modes/coffee { };

    colorTheme = callPackage ../applications/editors/emacs-modes/color-theme { };

    colorThemeSolarized = callPackage ../applications/editors/emacs-modes/color-theme-solarized { };

    cryptol = callPackage ../applications/editors/emacs-modes/cryptol { };

    cua = callPackage ../applications/editors/emacs-modes/cua { };

    d = callPackage ../applications/editors/emacs-modes/d { };

    darcsum = callPackage ../applications/editors/emacs-modes/darcsum { };

    dash = callPackage ../applications/editors/emacs-modes/dash { };

    # ecb = callPackage ../applications/editors/emacs-modes/ecb { };

    emacsClangCompleteAsync = callPackage ../applications/editors/emacs-modes/emacs-clang-complete-async { };

    emacsSessionManagement = callPackage ../applications/editors/emacs-modes/session-management-for-emacs { };

    emacsw3m = callPackage ../applications/editors/emacs-modes/emacs-w3m { };

    emms = callPackage ../applications/editors/emacs-modes/emms { };

    ensime = callPackage ../applications/editors/emacs-modes/ensime { };

    erlangMode = callPackage ../applications/editors/emacs-modes/erlang { };

    ess = callPackage ../applications/editors/emacs-modes/ess { };

    flycheck = callPackage ../applications/editors/emacs-modes/flycheck { };

    flymakeCursor = callPackage ../applications/editors/emacs-modes/flymake-cursor { };

    gh = callPackage ../applications/editors/emacs-modes/gh { };

    graphvizDot = callPackage ../applications/editors/emacs-modes/graphviz-dot { };

    gist = callPackage ../applications/editors/emacs-modes/gist { };

    gitModes = callPackage ../applications/editors/emacs-modes/git-modes { };

    haskellMode = callPackage ../applications/editors/emacs-modes/haskell { };

    hsc3Mode = callPackage ../applications/editors/emacs-modes/hsc3 { };

    hol_light_mode = callPackage ../applications/editors/emacs-modes/hol_light { };

    htmlize = callPackage ../applications/editors/emacs-modes/htmlize { };

    ido-ubiquitous = callPackage ../applications/editors/emacs-modes/ido-ubiquitous { };

    icicles = callPackage ../applications/editors/emacs-modes/icicles { };

    idris = callPackage ../applications/editors/emacs-modes/idris { };

    jabber = callPackage ../applications/editors/emacs-modes/jabber { };

    jade = callPackage ../applications/editors/emacs-modes/jade { };

    jdee = callPackage ../applications/editors/emacs-modes/jdee { };

    js2 = callPackage ../applications/editors/emacs-modes/js2 { };

    let-alist = callPackage ../applications/editors/emacs-modes/let-alist { };

    logito = callPackage ../applications/editors/emacs-modes/logito { };

    loremIpsum = callPackage ../applications/editors/emacs-modes/lorem-ipsum { };

    magit = callPackage ../applications/editors/emacs-modes/magit { };

    markdownMode = callPackage ../applications/editors/emacs-modes/markdown-mode { };

    maudeMode = callPackage ../applications/editors/emacs-modes/maude { };

    metaweblog = callPackage ../applications/editors/emacs-modes/metaweblog { };

    monky = callPackage ../applications/editors/emacs-modes/monky { };

    notmuch = lowPrio (pkgs.notmuch.override { inherit emacs; });

    ocamlMode = callPackage ../applications/editors/emacs-modes/ocaml { };

    offlineimap = callPackage ../applications/editors/emacs-modes/offlineimap {};

    # This is usually a newer version of Org-Mode than that found in GNU Emacs, so
    # we want it to have higher precedence.
    org = hiPrio (callPackage ../applications/editors/emacs-modes/org { });

    org2blog = callPackage ../applications/editors/emacs-modes/org2blog { };

    pcache = callPackage ../applications/editors/emacs-modes/pcache { };

    phpMode = callPackage ../applications/editors/emacs-modes/php { };

    prologMode = callPackage ../applications/editors/emacs-modes/prolog { };

    proofgeneral_4_2 = callPackage ../applications/editors/emacs-modes/proofgeneral/4.2.nix {
      texinfo = texinfo4 ;
      texLive = texlive.combine { inherit (texlive) scheme-basic cm-super ec; };
    };
    proofgeneral_4_3_pre = callPackage ../applications/editors/emacs-modes/proofgeneral/4.3pre.nix {
      texinfo = texinfo4 ;
      texLive = texlive.combine { inherit (texlive) scheme-basic cm-super ec; };
    };
    proofgeneral = self.proofgeneral_4_2;

    quack = callPackage ../applications/editors/emacs-modes/quack { };

    rainbowDelimiters = callPackage ../applications/editors/emacs-modes/rainbow-delimiters { };

    rectMark = callPackage ../applications/editors/emacs-modes/rect-mark { };

    remember = callPackage ../applications/editors/emacs-modes/remember { };

    rudel = callPackage ../applications/editors/emacs-modes/rudel { };

    s = callPackage ../applications/editors/emacs-modes/s { };

    sbtMode = callPackage ../applications/editors/emacs-modes/sbt-mode { };

    scalaMode1 = callPackage ../applications/editors/emacs-modes/scala-mode/v1.nix { };
    scalaMode2 = callPackage ../applications/editors/emacs-modes/scala-mode/v2.nix { };

    stratego = callPackage ../applications/editors/emacs-modes/stratego { };

    structuredHaskellMode = haskellPackages.structured-haskell-mode;

    sunriseCommander = callPackage ../applications/editors/emacs-modes/sunrise-commander { };

    tuaregMode = callPackage ../applications/editors/emacs-modes/tuareg { };

    writeGood = callPackage ../applications/editors/emacs-modes/writegood { };

    xmlRpc = callPackage ../applications/editors/emacs-modes/xml-rpc { };

    cask = callPackage ../applications/editors/emacs-modes/cask { };
  };

  emacs24Packages = recurseIntoAttrs (emacsPackagesGen emacs24 pkgs.emacs24Packages);

  emacsPackagesNgGen = emacs: callPackage ./emacs-packages.nix {
    overrides = (config.emacsPackageOverrides or (p: {})) pkgs;

    inherit emacs;

    trivialBuild = callPackage ../build-support/emacs/trivial.nix {
      inherit emacs;
    };

    melpaBuild = callPackage ../build-support/emacs/melpa.nix {
      inherit emacs;
    };

    external = {
      inherit (haskellPackages) ghc-mod structured-haskell-mode Agda;
      inherit (pythonPackages) elpy;
      inherit rtags;
    };
  };

  emacs24PackagesNg = recurseIntoAttrs (emacsPackagesNgGen emacs24);

  emacsWithPackages = callPackage ../build-support/emacs/wrapper.nix { };
  emacs24WithPackages = emacsWithPackages.override { emacs = emacs24; };

  inherit (gnome3) empathy;

  enhanced-ctorrent = callPackage ../applications/networking/enhanced-ctorrent { };

  epdfview = callPackage ../applications/misc/epdfview { };

  inherit (gnome3) epiphany;

  eq10q = callPackage ../applications/audio/eq10q { };

  espeak = callPackage ../applications/audio/espeak { };

  espeakedit = callPackage ../applications/audio/espeak/edit.nix { };

  esniper = callPackage ../applications/networking/esniper { };

  etherape = callPackage ../applications/networking/sniffers/etherape {
    inherit (gnome) gnomedocutils libgnome libglade libgnomeui scrollkeeper;
  };

  evilvte = callPackage ../applications/misc/evilvte {
    configH = config.evilvte.config or "";
  };

  evopedia = callPackage ../applications/misc/evopedia { };

  keepassx = callPackage ../applications/misc/keepassx { };
  keepassx2 = callPackage ../applications/misc/keepassx/2.0.nix { };

  inherit (gnome3) evince;
  evolution_data_server = gnome3.evolution_data_server;

  keepass = callPackage ../applications/misc/keepass { };

  exrdisplay = callPackage ../applications/graphics/exrdisplay {
    fltk = fltk20;
  };

  fbpanel = callPackage ../applications/window-managers/fbpanel { };

  fbreader = callPackage ../applications/misc/fbreader { };

  fetchmail = callPackage ../applications/misc/fetchmail { };

  fldigi = callPackage ../applications/audio/fldigi { };

  fluidsynth = callPackage ../applications/audio/fluidsynth { };

  fmit = qt5Libs.callPackage ../applications/audio/fmit { };

  focuswriter = callPackage ../applications/editors/focuswriter { };

  foo-yc20 = callPackage ../applications/audio/foo-yc20 { };

  fossil = callPackage ../applications/version-management/fossil { };

  freewheeling = callPackage ../applications/audio/freewheeling { };

  fribid = callPackage ../applications/networking/browsers/mozilla-plugins/fribid { };

  fritzing = callPackage ../applications/science/electronics/fritzing { };

  fvwm = callPackage ../applications/window-managers/fvwm { };

  geany = callPackage ../applications/editors/geany { };
  geany-with-vte = callPackage ../applications/editors/geany/with-vte.nix { };

  gksu = callPackage ../applications/misc/gksu { };

  gnuradio = callPackage ../applications/misc/gnuradio {
    inherit (pythonPackages) lxml numpy scipy matplotlib pyopengl;
    fftw = fftwFloat;
  };

  gnuradio-with-packages = callPackage ../applications/misc/gnuradio/wrapper.nix {
    extraPackages = [ gnuradio-osmosdr ];
  };

  gnuradio-osmosdr = callPackage ../applications/misc/gnuradio-osmosdr { };

  goldendict = callPackage ../applications/misc/goldendict { };

  google-drive-ocamlfuse = callPackage ../applications/networking/google-drive-ocamlfuse { };

  google-musicmanager = callPackage ../applications/audio/google-musicmanager { };

  gpa = callPackage ../applications/misc/gpa { };

  gpicview = callPackage ../applications/graphics/gpicview { };

  gqrx = callPackage ../applications/misc/gqrx { };

  grass = callPackage ../applications/misc/grass {
    fftw = fftwSinglePrec;
    ffmpeg = ffmpeg_0;
    motif = lesstif;
    opendwg = libdwg;
    wxPython = wxPython28;
  };

  grip = callPackage ../applications/misc/grip {
    inherit (gnome) libgnome libgnomeui vte;
  };

  gtimelog = pythonPackages.gtimelog;

  inherit (gnome3) gucharmap;

  guitarix = callPackage ../applications/audio/guitarix {
    fftw = fftwSinglePrec;
  };

  gjay = callPackage ../applications/audio/gjay { };

  photivo = callPackage ../applications/graphics/photivo { };

  wavesurfer = callPackage ../applications/misc/audio/wavesurfer { };

  wireshark-cli = callPackage ../applications/networking/sniffers/wireshark {
    withQt = false;
    withGtk = false;
  };
  wireshark-gtk = wireshark-cli.override { withGtk = true; };
  wireshark-qt = wireshark-cli.override { withQt = true; };
  wireshark = wireshark-gtk;

  wvdial = callPackage ../os-specific/linux/wvdial { };

  fbida = callPackage ../applications/graphics/fbida { };

  fdupes = callPackage ../tools/misc/fdupes { };

  feh = callPackage ../applications/graphics/feh { };

  filezilla = callPackage ../applications/networking/ftp/filezilla { };

  inherit (callPackages ../applications/networking/browsers/firefox {
    inherit (gnome) libIDL;
    inherit (pythonPackages) pysqlite;
    libpng = libpng_apng;
    enableGTK3 = false;
  }) firefox firefox-esr;

  firefox-wrapper = wrapFirefox { browser = pkgs.firefox; };
  firefox-esr-wrapper = wrapFirefox { browser = pkgs.firefox-esr; };

  firefox-bin = callPackage ../applications/networking/browsers/firefox-bin {
    gconf = pkgs.gnome.GConf;
    inherit (pkgs.gnome) libgnome libgnomeui;
  };

  firestr = callPackage ../applications/networking/p2p/firestr
    { boost = boost155;
    };

  flac = callPackage ../applications/audio/flac { };

  flashplayer = callPackage ../applications/networking/browsers/mozilla-plugins/flashplayer-11 {
    debug = config.flashplayer.debug or false;
  };

  fluxbox = callPackage ../applications/window-managers/fluxbox { };

  fme = callPackage ../applications/misc/fme {
    inherit (gnome) libglademm;
  };

  fomp = callPackage ../applications/audio/fomp { };

  freecad = callPackage ../applications/graphics/freecad {
    boost = boost155;
    opencascade = opencascade_6_5;
    inherit (pythonPackages) matplotlib pycollada;
  };

  freemind = callPackage ../applications/misc/freemind { };

  freenet = callPackage ../applications/networking/p2p/freenet { };

  freepv = callPackage ../applications/graphics/freepv { };

  xfontsel = callPackage ../applications/misc/xfontsel { };
  inherit (xorg) xlsfonts;

  freerdp = callPackage ../applications/networking/remote/freerdp {
    ffmpeg = ffmpeg_1;
  };

  freerdpUnstable = callPackage ../applications/networking/remote/freerdp/unstable.nix {
    cmake = cmake-2_8;
  };

  freicoin = callPackage ../applications/misc/freicoin {
    boost = boost155;
  };

  fuze = callPackage ../applications/networking/instant-messengers/fuze {};

  game-music-emu = callPackage ../applications/audio/game-music-emu { };

  gcolor2 = callPackage ../applications/graphics/gcolor2 { };

  get_iplayer = callPackage ../applications/misc/get_iplayer {};

  gimp_2_8 = callPackage ../applications/graphics/gimp/2.8.nix {
    inherit (gnome) libart_lgpl;
    webkit = null;
    lcms = lcms2;
    wrapPython = pythonPackages.wrapPython;
  };

  gimp = gimp_2_8;

  gimpPlugins = recurseIntoAttrs (callPackage ../applications/graphics/gimp/plugins {});

  gitAndTools = recurseIntoAttrs (callPackage ../applications/version-management/git-and-tools {});

  inherit (gitAndTools) git gitFull gitSVN git-cola svn2git git-radar transcrypt;

  gitMinimal = git.override {
    withManual = false;
    pythonSupport = false;
  };

  gitRepo = callPackage ../applications/version-management/git-repo {
    python = python27;
  };

  gitolite = callPackage ../applications/version-management/gitolite { };

  inherit (gnome3) gitg;

  giv = callPackage ../applications/graphics/giv {
    pcre = pcre.override { unicodeSupport = true; };
  };

  gmrun = callPackage ../applications/misc/gmrun {};

  gnucash = callPackage ../applications/office/gnucash {
    inherit (gnome2) libgnomeui libgtkhtml gtkhtml libbonoboui libgnomeprint libglade libart_lgpl;
    gconf = gnome2.GConf;
    guile = guile_1_8;
    slibGuile = slibGuile.override { scheme = guile_1_8; };
    goffice = goffice_0_8;
  };

  goffice = callPackage ../development/libraries/goffice { };

  goffice_0_8 = callPackage ../development/libraries/goffice/0.8.nix {
    inherit (pkgs.gnome2) libglade libgnomeui;
    gconf = pkgs.gnome2.GConf;
    libart = pkgs.gnome2.libart_lgpl;
  };

  idea = recurseIntoAttrs (callPackages ../applications/editors/idea { androidsdk = androidsdk_4_4; });

  libquvi = callPackage ../applications/video/quvi/library.nix { };

  linssid = callPackage ../applications/networking/linssid { };

  mi2ly = callPackage ../applications/audio/mi2ly {};

  praat = callPackage ../applications/audio/praat { };

  quvi = callPackage ../applications/video/quvi/tool.nix {
    lua5_sockets = lua5_1_sockets;
    lua5 = lua5_1;
  };

  quvi_scripts = callPackage ../applications/video/quvi/scripts.nix { };

  gkrellm = callPackage ../applications/misc/gkrellm { };

  gmu = callPackage ../applications/audio/gmu { };

  gnash = callPackage ../applications/video/gnash {
    inherit (gnome) gtkglext;
  };

  gnome_mplayer = callPackage ../applications/video/gnome-mplayer {
    inherit (gnome) GConf;
  };

  gnumeric = callPackage ../applications/office/gnumeric { };

  gnunet = callPackage ../applications/networking/p2p/gnunet { };

  gnunet_svn = lowPrio (callPackage ../applications/networking/p2p/gnunet/svn.nix { });

  gocr = callPackage ../applications/graphics/gocr { };

  gobby5 = callPackage ../applications/editors/gobby {
    inherit (gnome) gtksourceview;
  };

  gphoto2 = callPackage ../applications/misc/gphoto2 { };

  gphoto2fs = builderDefsPackage (callPackage ../applications/misc/gphoto2/gphotofs.nix) {};

  gramps = callPackage ../applications/misc/gramps { };

  graphicsmagick = callPackage ../applications/graphics/graphicsmagick { };
  graphicsmagick_q16 = callPackage ../applications/graphics/graphicsmagick { quantumdepth = 16; };

  graphicsmagick137 = callPackage ../applications/graphics/graphicsmagick/1.3.7.nix {
    libpng = libpng12;
  };

  gtkpod = callPackage ../applications/audio/gtkpod {
    gnome = gnome3;
    inherit (gnome) libglade;
  };

  jbidwatcher = callPackage ../applications/misc/jbidwatcher {
    java = if stdenv.isLinux then jre else jdk;
  };

  qrdecode = builderDefsPackage (callPackage ../tools/graphics/qrdecode) {
    libpng = libpng12;
    opencv = opencv_2_1;
  };

  qrencode = callPackage ../tools/graphics/qrencode { };

  gecko_mediaplayer = callPackage ../applications/networking/browsers/mozilla-plugins/gecko-mediaplayer {
    inherit (gnome) GConf;
    browser = firefox;
  };

  geeqie = callPackage ../applications/graphics/geeqie { };

  gigedit = callPackage ../applications/audio/gigedit { };

  gqview = callPackage ../applications/graphics/gqview { };

  gmpc = callPackage ../applications/audio/gmpc {};

  gmtk = callPackage ../applications/networking/browsers/mozilla-plugins/gmtk {
    inherit (gnome) GConf;
  };

  googleearth = callPackage_i686 ../applications/misc/googleearth { };

  google_talk_plugin = callPackage ../applications/networking/browsers/mozilla-plugins/google-talk-plugin {
    libpng = libpng12;
  };

  gosmore = callPackage ../applications/misc/gosmore { };

  gpsbabel = callPackage ../applications/misc/gpsbabel { };

  gpscorrelate = callPackage ../applications/misc/gpscorrelate { };

  gpsd = callPackage ../servers/gpsd { };

  gtk2fontsel = callPackage ../applications/misc/gtk2fontsel {
    inherit (gnome2) gtk;
  };

  guitone = callPackage ../applications/version-management/guitone {
    graphviz = graphviz_2_32;
  };

  gv = callPackage ../applications/misc/gv { };

  guvcview = callPackage ../os-specific/linux/guvcview { };

  gxmessage = callPackage ../applications/misc/gxmessage { };

  hackrf = callPackage ../applications/misc/hackrf { };

  hamster-time-tracker = callPackage ../applications/misc/hamster-time-tracker {
    inherit (pythonPackages) pyxdg pygtk dbus sqlite3;
    inherit (gnome) gnome_python;
  };

  hello = callPackage ../applications/misc/hello { };

  helmholtz = callPackage ../applications/audio/pd-plugins/helmholtz { };

  heme = callPackage ../applications/editors/heme { };

  herbstluftwm = callPackage ../applications/window-managers/herbstluftwm { };

  hexchat = callPackage ../applications/networking/irc/hexchat { };

  hexcurse = callPackage ../applications/editors/hexcurse { };

  hexedit = callPackage ../applications/editors/hexedit { };

  hipchat = callPackage ../applications/networking/instant-messengers/hipchat { };

  homebank = callPackage ../applications/office/homebank {
    gtk = gtk3;
  };

  ht = callPackage ../applications/editors/ht { };

  htmldoc = callPackage ../applications/misc/htmldoc {
    fltk = fltk13;
  };

  hugin = callPackage ../applications/graphics/hugin {
    boost = boost155;
  };

  hydrogen = callPackage ../applications/audio/hydrogen { };

  spectrwm = callPackage ../applications/window-managers/spectrwm { };

  i3 = callPackage ../applications/window-managers/i3 {
    xcb-util-cursor = if stdenv.isDarwin then xcb-util-cursor-HEAD else xcb-util-cursor;
  };

  i3lock = callPackage ../applications/window-managers/i3/lock.nix {
    cairo = cairo.override { xcbSupport = true; };
  };

  i3minator = callPackage ../tools/misc/i3minator { };

  i3status = callPackage ../applications/window-managers/i3/status.nix { };

  i810switch = callPackage ../os-specific/linux/i810switch { };

  icewm = callPackage ../applications/window-managers/icewm {};

  id3v2 = callPackage ../applications/audio/id3v2 { };

  ifenslave = callPackage ../os-specific/linux/ifenslave { };

  ii = callPackage ../applications/networking/irc/ii { };

  ike = callPackage ../applications/networking/ike { };

  ikiwiki = callPackage ../applications/misc/ikiwiki {
    inherit (perlPackages) TextMarkdown URI HTMLParser HTMLScrubber
      HTMLTemplate TimeDate CGISession DBFile CGIFormBuilder LocaleGettext
      RpcXML XMLSimple YAML YAMLLibYAML HTMLTree Filechdir
      AuthenPassphrase NetOpenIDConsumer LWPxParanoidAgent CryptSSLeay;
    inherit (perlPackages.override { pkgs = pkgs // { imagemagick = imagemagickBig;}; }) PerlMagick;
  };

  imagemagick_light = imagemagick.override {
    bzip2 = null;
    zlib = null;
    libX11 = null;
    libXext = null;
    libXt = null;
    fontconfig = null;
    freetype = null;
    ghostscript = null;
    libjpeg = null;
    lcms2 = null;
    openexr = null;
    libpng = null;
    librsvg = null;
    libtiff = null;
    libxml2 = null;
  };

  imagemagick = imagemagickBig.override {
    ghostscript = null;
  };

  imagemagickBig = callPackage ../applications/graphics/ImageMagick { };

  # Impressive, formerly known as "KeyJNote".
  impressive = callPackage ../applications/office/impressive {
    # XXX These are the PyOpenGL dependencies, which we need here.
    inherit (pythonPackages) pyopengl;
  };

  inferno = callPackage_i686 ../applications/inferno { };

  inkscape = callPackage ../applications/graphics/inkscape {
    inherit (pythonPackages) lxml;
    lcms = lcms2;
  };

  ion3 = callPackage ../applications/window-managers/ion-3 {
    lua = lua5;
  };

  ipe = callPackage ../applications/graphics/ipe { };

  iptraf = callPackage ../applications/networking/iptraf { };

  irssi = callPackage ../applications/networking/irc/irssi { };

  irssi_fish = callPackage ../applications/networking/irc/irssi/fish { };

  irssi_otr = callPackage ../applications/networking/irc/irssi/otr { };

  ir.lv2 = callPackage ../applications/audio/ir.lv2 { };

  bip = callPackage ../applications/networking/irc/bip { };

  jabref = callPackage ../applications/office/jabref/default.nix { };

  jack_capture = callPackage ../applications/audio/jack-capture { };

  jack_oscrolloscope = callPackage ../applications/audio/jack-oscrolloscope { };

  jack_rack = callPackage ../applications/audio/jack-rack { };

  jackmeter = callPackage ../applications/audio/jackmeter { };

  jalv = callPackage ../applications/audio/jalv { };

  jedit = callPackage ../applications/editors/jedit { };

  jigdo = callPackage ../applications/misc/jigdo { };

  jitsi = callPackage ../applications/networking/instant-messengers/jitsi { };

  joe = callPackage ../applications/editors/joe { };

  jbrout = callPackage ../applications/graphics/jbrout {
    inherit (pythonPackages) lxml;
  };

  jumanji = callPackage ../applications/networking/browsers/jumanji {
    webkitgtk = webkitgtk24x;
    gtk = gtk3;
  };

  jwm = callPackage ../applications/window-managers/jwm { };

  k3d = callPackage ../applications/graphics/k3d {
    inherit (pkgs.gnome2) gtkglext;
    boost = boost155;
  };

  kdeApps_15_04 = recurseIntoAttrs (callPackage ../applications/kde-apps-15.04 {});
  kdeApps_stable = kdeApps_15_04;
  kdeApps_latest = kdeApps_15_04;
  kdeApps_15_08 = recurseIntoAttrs (import ../applications/kde-apps-15.08 { inherit pkgs; });

  keepnote = callPackage ../applications/office/keepnote {
    pygtk = pyGtkGlade;
  };

  kermit = callPackage ../tools/misc/kermit { };

  keyfinder = qt5Libs.callPackage ../applications/audio/keyfinder { };

  keyfinder-cli = qt5Libs.callPackage ../applications/audio/keyfinder-cli { };

  keymon = callPackage ../applications/video/key-mon { };

  khal = callPackage ../applications/misc/khal { };

  khard = callPackage ../applications/misc/khard { };

  kid3 = callPackage ../applications/audio/kid3 {
    qt = qt4;
  };

  kino = callPackage ../applications/video/kino {
    inherit (gnome) libglade;
  };

  kiwix = callPackage ../applications/misc/kiwix { };

  koji = callPackage ../tools/package-management/koji { };

  ksuperkey = callPackage ../tools/X11/ksuperkey { };

  kubernetes = callPackage ../applications/networking/cluster/kubernetes {
    go = go_1_4;
  };

  lame = callPackage ../development/libraries/lame { };

  larswm = callPackage ../applications/window-managers/larswm { };

  lash = callPackage ../applications/audio/lash { };

  ladspaH = callPackage ../applications/audio/ladspa-sdk/ladspah.nix { };

  ladspaPlugins = callPackage ../applications/audio/ladspa-plugins {
    fftw = fftwSinglePrec;
  };

  ladspaPlugins-git = callPackage ../applications/audio/ladspa-plugins/git.nix {
    fftw = fftwSinglePrec;
  };

  ladspa-sdk = callPackage ../applications/audio/ladspa-sdk { };

  caps = callPackage ../applications/audio/caps { };

  LazyLimiter = callPackage ../applications/audio/LazyLimiter { };

  lastwatch = callPackage ../applications/audio/lastwatch { };

  lastfmsubmitd = callPackage ../applications/audio/lastfmsubmitd { };

  lbdb = callPackage ../tools/misc/lbdb { };

  lbzip2 = callPackage ../tools/compression/lbzip2 { };

  lci = callPackage ../applications/science/logic/lci {};

  ldcpp = callPackage ../applications/networking/p2p/ldcpp {
    inherit (gnome) libglade;
  };

  leo-editor = callPackage ../applications/editors/leo-editor { };

  libowfat = callPackage ../development/libraries/libowfat { };

  librecad = callPackage ../applications/misc/librecad { };
  librecad2 = librecad;  # backwards compatibility alias, added 2015-10

  libreoffice = callPackage ../applications/office/libreoffice {
    inherit (perlPackages) ArchiveZip CompressZlib;
    inherit (gnome) GConf ORBit2 gnome_vfs;
    zip = zip.override { enableNLS = false; };
    #glm = glm_0954;
    bluez5 = bluez5_28;
    fontsConf = makeFontsConf {
      fontDirectories = [
        freefont_ttf xorg.fontmiscmisc xorg.fontbhttf
      ];
    };
    clucene_core = clucene_core_2;
    lcms = lcms2;
    harfbuzz = harfbuzz.override {
      withIcu = true; withGraphite2 = true;
    };
  };

  liferea = callPackage ../applications/networking/newsreaders/liferea {
    webkitgtk = webkitgtk24x;
  };

  lingot = callPackage ../applications/audio/lingot {
    inherit (gnome) libglade;
  };

  links = callPackage ../applications/networking/browsers/links { };

  ledger2 = callPackage ../applications/office/ledger/2.6.3.nix { };
  ledger3 = callPackage ../applications/office/ledger {
    boost = boost155;
  };
  ledger = ledger3;

  lighttable = callPackage ../applications/editors/lighttable {};

  links2 = callPackage ../applications/networking/browsers/links2 { };

  linphone = callPackage ../applications/networking/instant-messengers/linphone rec { };

  linuxsampler = callPackage ../applications/audio/linuxsampler {
    bison = bison2;
  };

  llpp = callPackage ../applications/misc/llpp {
    inherit (ocamlPackages_4_02) lablgl findlib;
    ocaml = ocaml_4_02;
  };

  lmms = callPackage ../applications/audio/lmms { };

  loxodo = callPackage ../applications/misc/loxodo { };

  lrzsz = callPackage ../tools/misc/lrzsz { };

  luakit = callPackage ../applications/networking/browsers/luakit {
      inherit (lua51Packages) luafilesystem luasqlite3;
      lua5 = lua5_1;
      gtk = gtk3;
      webkit = webkitgtk2;
  };

  luminanceHDR = callPackage ../applications/graphics/luminance-hdr { };

  lxdvdrip = callPackage ../applications/video/lxdvdrip { };

  handbrake = callPackage ../applications/video/handbrake {
    webkitgtk = webkitgtk24x;
  };

  lilyterm = callPackage ../applications/misc/lilyterm {
    inherit (gnome) vte;
    gtk = gtk2;
  };

  lynx = callPackage ../applications/networking/browsers/lynx { };

  lyx = callPackage ../applications/misc/lyx { };

  makeself = callPackage ../applications/misc/makeself { };

  marathon = callPackage ../applications/networking/cluster/marathon { };

  matchbox = callPackage ../applications/window-managers/matchbox { };

  MBdistortion = callPackage ../applications/audio/MBdistortion { };

  mcpp = callPackage ../development/compilers/mcpp { };

  mda_lv2 = callPackage ../applications/audio/mda-lv2 { };

  mediainfo = callPackage ../applications/misc/mediainfo { };

  mediainfo-gui = callPackage ../applications/misc/mediainfo-gui { };

  mediathekview = callPackage ../applications/video/mediathekview { };

  meld = callPackage ../applications/version-management/meld { };

  mcomix = callPackage ../applications/graphics/mcomix { };

  mendeley = callPackage ../applications/office/mendeley { };

  mercurial = callPackage ../applications/version-management/mercurial {
    inherit (pythonPackages) curses docutils hg-git dulwich;
    inherit (darwin.apple_sdk.frameworks) ApplicationServices;
    inherit (darwin) cf-private;
    guiSupport = false; # use mercurialFull to get hgk GUI
  };

  mercurialFull = appendToName "full" (pkgs.mercurial.override { inherit (pythonPackages) hg-crecord; guiSupport = true; });

  merkaartor = callPackage ../applications/misc/merkaartor { };

  meshlab = callPackage ../applications/graphics/meshlab { };

  metersLv2 = callPackage ../applications/audio/meters_lv2 { };

  mhwaveedit = callPackage ../applications/audio/mhwaveedit {};

  mid2key = callPackage ../applications/audio/mid2key { };

  midori = callPackage ../applications/networking/browsers/midori {
    webkitgtk = webkitgtk24x;
  };

  midoriWrapper = wrapFirefox
    { browser = midori; browserName = "midori"; desktopName = "Midori"; };

  mikmod = callPackage ../applications/audio/mikmod { };

  minicom = callPackage ../tools/misc/minicom { };

  minimodem = callPackage ../applications/audio/minimodem { };

  minidjvu = callPackage ../applications/graphics/minidjvu { };

  minitube = callPackage ../applications/video/minitube { };

  mimms = callPackage ../applications/audio/mimms {};

  mirage = callPackage ../applications/graphics/mirage {};

  mixxx = callPackage ../applications/audio/mixxx {
    inherit (vamp) vampSDK;
  };

  mjpg-streamer = callPackage ../applications/video/mjpg-streamer { };

  mldonkey = callPackage ../applications/networking/p2p/mldonkey { };

  mmex = callPackage ../applications/office/mmex { };

  moc = callPackage ../applications/audio/moc { };

  mod-distortion = callPackage ../applications/audio/mod-distortion { };

  monero = callPackage ../applications/misc/monero { };

  monkeysAudio = callPackage ../applications/audio/monkeys-audio { };

  monkeysphere = callPackage ../tools/security/monkeysphere { };

  monodevelop = callPackage ../applications/editors/monodevelop {};

  monotone = callPackage ../applications/version-management/monotone {
    lua = lua5;
  };

  monotoneViz = builderDefsPackage (callPackage ../applications/version-management/monotone-viz/mtn-head.nix) {
    inherit (ocamlPackages_4_01_0) lablgtk ocaml;
    inherit (gnome) libgnomecanvas;
  };

  mopidy = callPackage ../applications/audio/mopidy { };

  mopidy-spotify = callPackage ../applications/audio/mopidy-spotify { };

  mopidy-moped = callPackage ../applications/audio/mopidy-moped { };

  mopidy-mopify = callPackage ../applications/audio/mopidy-mopify { };

  mozplugger = callPackage ../applications/networking/browsers/mozilla-plugins/mozplugger {};

  easytag = callPackage ../applications/audio/easytag { };

  mp3gain = callPackage ../applications/audio/mp3gain { };

  mp3info = callPackage ../applications/audio/mp3info { };

  mp3splt = callPackage ../applications/audio/mp3splt { };

  mp3val = callPackage ../applications/audio/mp3val { };

  mpc123 = callPackage ../applications/audio/mpc123 { };

  mpg123 = callPackage ../applications/audio/mpg123 { };

  mpg321 = callPackage ../applications/audio/mpg321 { };

  mpc_cli = callPackage ../applications/audio/mpc { };

  ncmpc = callPackage ../applications/audio/ncmpc { };

  ncmpcpp = callPackage ../applications/audio/ncmpcpp { };

  nload = callPackage ../applications/networking/nload { };

  normalize = callPackage ../applications/audio/normalize { };

  mplayer = callPackage ../applications/video/mplayer ({
    pulseSupport = config.pulseaudio or false;
    libdvdnav = libdvdnav_4_2_1;
  } // (config.mplayer or {}));

  MPlayerPlugin = browser:
    callPackage ../applications/networking/browsers/mozilla-plugins/mplayerplug-in {
      inherit browser;
      # !!! should depend on MPlayer
    };

  mpv = callPackage ../applications/video/mpv rec {
    lua = lua5_1;
    lua5_sockets = lua5_1_sockets;
    youtube-dl = pythonPackages.youtube-dl;
    bs2bSupport = config.mpv.bs2bSupport or true;
    youtubeSupport = config.mpv.youtubeSupport or true;
    cacaSupport = config.mpv.cacaSupport or true;
    vaapiSupport = config.mpv.vaapiSupport or false;
  };

  mrpeach = callPackage ../applications/audio/pd-plugins/mrpeach { };

  mrxvt = callPackage ../applications/misc/mrxvt { };

  multimarkdown = callPackage ../tools/typesetting/multimarkdown { };

  multimon-ng = callPackage ../applications/misc/multimon-ng { };

  multisync = callPackage ../applications/misc/multisync {
    inherit (gnome) ORBit2 libbonobo libgnomeui GConf;
  };

  inherit (callPackages ../applications/networking/mumble {
      avahi = avahi.override {
        withLibdnssdCompat = true;
      };
      qt5 = qt54; # Mumble is not compatible with qt55 yet
      jackSupport = config.mumble.jackSupport or false;
      speechdSupport = config.mumble.speechdSupport or false;
      pulseSupport = config.pulseaudio or false;
      iceSupport = config.murmur.iceSupport or true;
    }) mumble mumble_git murmur murmur_git;

  musescore = qt5Libs.callPackage ../applications/audio/musescore { };

  mutt = callPackage ../applications/networking/mailreaders/mutt { };
  mutt-with-sidebar = callPackage ../applications/networking/mailreaders/mutt {
    withSidebar = true;
  };

  mutt-kz = callPackage ../applications/networking/mailreaders/mutt-kz { };

  notion = callPackage ../applications/window-managers/notion { };

  openshift = callPackage ../applications/networking/cluster/openshift { };

  oroborus = callPackage ../applications/window-managers/oroborus {};

  panamax_api = callPackage ../applications/networking/cluster/panamax/api {
    ruby = ruby_2_1;
  };
  panamax_ui = callPackage ../applications/networking/cluster/panamax/ui {
    ruby = ruby_2_1;
  };

  pcmanfm = callPackage ../applications/misc/pcmanfm { };

  pig = callPackage ../applications/networking/cluster/pig { };

  pijul = callPackage ../applications/version-management/pijul {
    inherit (ocamlPackages) findlib cryptokit yojson;
  };

  playonlinux = callPackage ../applications/misc/playonlinux { };

  shotcut = callPackage ../applications/video/shotcut { mlt = mlt-qt5; };

  smplayer = callPackage ../applications/video/smplayer { };

  smtube = callPackage ../applications/video/smtube {};

  sup = callPackage ../applications/networking/mailreaders/sup {
    ruby = ruby_1_9_3.override { cursesSupport = true; };
  };

  synapse = callPackage ../applications/misc/synapse {
    inherit (gnome3) libgee;
  };

  synfigstudio = callPackage ../applications/graphics/synfigstudio {
    fontsConf = makeFontsConf { fontDirectories = [ freefont_ttf ]; };
  };

  librep = callPackage ../development/libraries/librep { };

  rep-gtk = callPackage ../development/libraries/rep-gtk { };

  sawfish = callPackage ../applications/window-managers/sawfish { };

  sxhkd = callPackage ../applications/window-managers/sxhkd { };

  msmtp = callPackage ../applications/networking/msmtp { };

  imapfilter = callPackage ../applications/networking/mailreaders/imapfilter.nix {
    lua = lua5;
 };

  maxlib = callPackage ../applications/audio/pd-plugins/maxlib { };

  pdfdiff = callPackage ../applications/misc/pdfdiff { };

  mupdf = callPackage ../applications/misc/mupdf {
    openjpeg = openjpeg_2_0;
  };

  diffpdf = callPackage ../applications/misc/diffpdf { };

  mypaint = callPackage ../applications/graphics/mypaint { };

  mythtv = callPackage ../applications/video/mythtv { };

  tvtime = callPackage ../applications/video/tvtime {
    kernel = linux;
  };

  nano = callPackage ../applications/editors/nano { };

  nanoblogger = callPackage ../applications/misc/nanoblogger { };

  navipowm = callPackage ../applications/misc/navipowm { };

  navit = callPackage ../applications/misc/navit { };

  netbeans = callPackage ../applications/editors/netbeans { };

  ncdu = callPackage ../tools/misc/ncdu { };

  ncdc = callPackage ../applications/networking/p2p/ncdc { };

  ne = callPackage ../applications/editors/ne { };

  nedit = callPackage ../applications/editors/nedit {
    motif = lesstif;
  };

  netsurfBrowser = netsurf.browser;
  netsurf = recurseIntoAttrs (callPackage ../applications/networking/browsers/netsurf {});

  notmuch = callPackage ../applications/networking/mailreaders/notmuch {
    # No need to build Emacs - notmuch.el works just fine without
    # byte-compilation. Use emacs24Packages.notmuch if you want to
    # byte-compiled files
    emacs = null;
    sphinx = pythonPackages.sphinx;
  };

  # Open Stack
  nova = callPackage ../applications/virtualization/openstack/nova.nix { };
  keystone = callPackage ../applications/virtualization/openstack/keystone.nix { };
  neutron = callPackage ../applications/virtualization/openstack/neutron.nix { };
  glance = callPackage ../applications/virtualization/openstack/glance.nix { };

  nova-filters =  callPackage ../applications/audio/nova-filters { };

  nspluginwrapper = callPackage ../applications/networking/browsers/mozilla-plugins/nspluginwrapper {};

  nvi = callPackage ../applications/editors/nvi { };

  nvpy = callPackage ../applications/editors/nvpy { };

  obconf = callPackage ../tools/X11/obconf {
    inherit (gnome) libglade;
  };

  obs-studio = callPackage ../applications/video/obs-studio {
    pulseaudioSupport = config.pulseaudio or true;
  };

  ocrad = callPackage ../applications/graphics/ocrad { };

  offrss = callPackage ../applications/networking/offrss { };

  ogmtools = callPackage ../applications/video/ogmtools { };

  omxplayer = callPackage ../applications/video/omxplayer { };

  oneteam = callPackage ../applications/networking/instant-messengers/oneteam {};

  openbox = callPackage ../applications/window-managers/openbox { };

  openbox-menu = callPackage ../applications/misc/openbox-menu { };

  openimageio = callPackage ../applications/graphics/openimageio { };

  openjump = callPackage ../applications/misc/openjump { };

  openscad = callPackage ../applications/graphics/openscad {};

  opera = callPackage ../applications/networking/browsers/opera {
    inherit (pkgs.kde4) kdelibs;
  };

  opusfile = callPackage ../applications/audio/opusfile { };

  opusTools = callPackage ../applications/audio/opus-tools { };

  orpie = callPackage ../applications/misc/orpie { };

  osmo = callPackage ../applications/office/osmo { };

  pamixer = callPackage ../applications/audio/pamixer { };

  pan = callPackage ../applications/networking/newsreaders/pan {
    spellChecking = false;
  };

  panotools = callPackage ../applications/graphics/panotools { };

  paprefs = callPackage ../applications/audio/paprefs {
    inherit (gnome) libglademm gconfmm;
  };

  pavucontrol = callPackage ../applications/audio/pavucontrol { };

  paraview = callPackage ../applications/graphics/paraview { };

  pencil = callPackage ../applications/graphics/pencil { };

  perseus = callPackage ../applications/science/math/perseus {};

  petrifoo = callPackage ../applications/audio/petrifoo {
    inherit (gnome) libgnomecanvas;
  };

  pdftk = callPackage ../tools/typesetting/pdftk { };
  pdfgrep  = callPackage ../tools/typesetting/pdfgrep { };

  pdfpc = callPackage ../applications/misc/pdfpc {
    vala = vala_0_26;
    inherit (gnome3) libgee;
    inherit (gst_all_1) gstreamer gst-plugins-base;
  };

  photoqt = callPackage ../applications/graphics/photoqt { };

  pianobar = callPackage ../applications/audio/pianobar { };

  pianobooster = callPackage ../applications/audio/pianobooster { };

  picard = callPackage ../applications/audio/picard {
    python-libdiscid = pythonPackages.discid;
    mutagen = pythonPackages.mutagen;
  };

  picocom = callPackage ../tools/misc/picocom { };

  pidgin = callPackage ../applications/networking/instant-messengers/pidgin {
    openssl = if config.pidgin.openssl or true then openssl else null;
    gnutls = if config.pidgin.gnutls or false then gnutls else null;
    libgcrypt = if config.pidgin.gnutls or false then libgcrypt else null;
    startupnotification = libstartup_notification;
  };

  pidgin-with-plugins = callPackage ../applications/networking/instant-messengers/pidgin/wrapper.nix {
    plugins = [];
  };

  pidginlatex = callPackage ../applications/networking/instant-messengers/pidgin-plugins/pidgin-latex {
    texLive = texlive.combined.scheme-basic;
  };

  pidginmsnpecan = callPackage ../applications/networking/instant-messengers/pidgin-plugins/msn-pecan { };

  pidgin-mra = callPackage ../applications/networking/instant-messengers/pidgin-plugins/pidgin-mra { };

  pidgin-skypeweb = callPackage ../applications/networking/instant-messengers/pidgin-plugins/pidgin-skypeweb { };

  pidginotr = callPackage ../applications/networking/instant-messengers/pidgin-plugins/otr { };

  pidginsipe = callPackage ../applications/networking/instant-messengers/pidgin-plugins/sipe { };

  pidginwindowmerge = callPackage ../applications/networking/instant-messengers/pidgin-plugins/window-merge { };

  purple-plugin-pack = callPackage ../applications/networking/instant-messengers/pidgin-plugins/purple-plugin-pack { };

  purple-vk-plugin = callPackage ../applications/networking/instant-messengers/pidgin-plugins/purple-vk-plugin { };

  toxprpl = callPackage ../applications/networking/instant-messengers/pidgin-plugins/tox-prpl { };

  pidgin-opensteamworks = callPackage ../applications/networking/instant-messengers/pidgin-plugins/pidgin-opensteamworks { };

  pithos = callPackage ../applications/audio/pithos {
    pythonPackages = python34Packages;
  };

  pinfo = callPackage ../applications/misc/pinfo { };

  pinpoint = callPackage ../applications/office/pinpoint {};

  pinta = callPackage ../applications/graphics/pinta {
    gtksharp = gtk-sharp;
  };

  plugin-torture = callPackage ../applications/audio/plugin-torture { };

  poezio = python3Packages.poezio;

  pommed = callPackage ../os-specific/linux/pommed {};

  pond = goPackages.pond.bin // { outputs = [ "bin" ]; };

  ponymix = callPackage ../applications/audio/ponymix { };

  potrace = callPackage ../applications/graphics/potrace {};

  posterazor = callPackage ../applications/misc/posterazor { };

  pqiv = callPackage ../applications/graphics/pqiv { };

  qiv = callPackage ../applications/graphics/qiv { };

  processing = callPackage ../applications/graphics/processing {
    jdk = jdk7;
  };

  # perhaps there are better apps for this task? It's how I had configured my preivous system.
  # And I don't want to rewrite all rules
  procmail = callPackage ../applications/misc/procmail { };

  profanity = callPackage ../applications/networking/instant-messengers/profanity {
    notifySupport   = config.profanity.notifySupport   or true;
    autoAwaySupport = config.profanity.autoAwaySupport or true;
  };

  pstree = callPackage ../applications/misc/pstree { };

  pulseview = callPackage ../applications/science/electronics/pulseview { };

  puredata = callPackage ../applications/audio/puredata { };
  puredata-with-plugins = plugins: callPackage ../applications/audio/puredata/wrapper.nix { inherit plugins; };

  puremapping = callPackage ../applications/audio/pd-plugins/puremapping { };

  pythonmagick = callPackage ../applications/graphics/PythonMagick { };

  qbittorrent = callPackage ../applications/networking/p2p/qbittorrent {
    boost = boost;
    libtorrentRasterbar = libtorrentRasterbar;
  };

  eiskaltdcpp = callPackage ../applications/networking/p2p/eiskaltdcpp { lua5 = lua5_1; };

  qemu = callPackage ../applications/virtualization/qemu { };

  qjackctl = callPackage ../applications/audio/qjackctl { };

  QmidiNet = callPackage ../applications/audio/QmidiNet { };

  qmidiroute = callPackage ../applications/audio/qmidiroute { };

  qmmp = callPackage ../applications/audio/qmmp { };

  qrcode = callPackage ../tools/graphics/qrcode {};

  qsampler = callPackage ../applications/audio/qsampler { };

  qsynth = callPackage ../applications/audio/qsynth { };

  qtox = callPackage ../applications/networking/instant-messengers/qtox { };

  qtpass = callPackage ../applications/misc/qtpass { };

  qtpfsgui = callPackage ../applications/graphics/qtpfsgui { };

  qtractor = callPackage ../applications/audio/qtractor { };

  quirc = callPackage ../tools/graphics/quirc {};

  quodlibet = callPackage ../applications/audio/quodlibet {
    inherit (pythonPackages) mutagen;
  };

  quodlibet-with-gst-plugins = callPackage ../applications/audio/quodlibet {
    inherit (pythonPackages) mutagen;
    withGstPlugins = true;
    gst_plugins_bad = null;
  };

  qutebrowser = callPackage ../applications/networking/browsers/qutebrowser {
    inherit (python34Packages) buildPythonPackage python pyqt5 jinja2 pygments pyyaml pypeg2;
  };

  rabbitvcs = callPackage ../applications/version-management/rabbitvcs {};

  rakarrack = callPackage ../applications/audio/rakarrack {
    fltk = fltk13;
  };

  renoise = callPackage ../applications/audio/renoise {
    demo = false;
  };

  rapcad = callPackage ../applications/graphics/rapcad {};

  rapidsvn = callPackage ../applications/version-management/rapidsvn { };

  ratmen = callPackage ../tools/X11/ratmen {};

  ratox = callPackage ../applications/networking/instant-messengers/ratox { };

  ratpoison = callPackage ../applications/window-managers/ratpoison { };

  rawtherapee = callPackage ../applications/graphics/rawtherapee {
    fftw = fftwSinglePrec;
  };

  rcs = callPackage ../applications/version-management/rcs { };

  rdesktop = callPackage ../applications/networking/remote/rdesktop { };

  recode = callPackage ../tools/text/recode { };

  remotebox = callPackage ../applications/virtualization/remotebox { };

  retroshare = callPackage ../applications/networking/p2p/retroshare {
    qt = qt4;
  };

  retroshare06 = lowPrio (callPackage ../applications/networking/p2p/retroshare/0.6.nix {
    qt = qt4;
  });

  RhythmDelay = callPackage ../applications/audio/RhythmDelay { };

  rkt = callPackage ../applications/virtualization/rkt { };

  rofi = callPackage ../applications/misc/rofi {
    automake = automake114x;
  };

  rofi-pass = callPackage ../applications/misc/rofi/pass.nix { };

  rstudio = callPackage ../applications/editors/rstudio { };

  rsync = callPackage ../applications/networking/sync/rsync {
    enableACLs = !(stdenv.isDarwin || stdenv.isSunOS || stdenv.isFreeBSD);
    enableCopyDevicesPatch = (config.rsync.enableCopyDevicesPatch or false);
  };

  rtl-sdr = callPackage ../applications/misc/rtl-sdr { };

  rtv = callPackage ../applications/misc/rtv { };

  rubyripper = callPackage ../applications/audio/rubyripper {};

  rxvt = callPackage ../applications/misc/rxvt { };

  # = urxvt
  rxvt_unicode = callPackage ../applications/misc/rxvt_unicode {
    perlSupport = true;
    gdkPixbufSupport = true;
    unicode3Support = true;
  };

  udevil = callPackage ../applications/misc/udevil {};

  # urxvt plugins
  urxvt_perl = callPackage ../applications/misc/rxvt_unicode-plugins/urxvt-perl { };
  urxvt_perls = callPackage ../applications/misc/rxvt_unicode-plugins/urxvt-perls { };
  urxvt_tabbedex = callPackage ../applications/misc/rxvt_unicode-plugins/urxvt-tabbedex { };
  urxvt_font_size = callPackage ../applications/misc/rxvt_unicode-plugins/urxvt-font-size { };

  rxvt_unicode-with-plugins = callPackage ../applications/misc/rxvt_unicode/wrapper.nix {
    plugins = [ urxvt_perl urxvt_perls urxvt_tabbedex urxvt_font_size ];
  };

  sakura = callPackage ../applications/misc/sakura {
    vte = gnome3.vte_290;
  };

  sbagen = callPackage ../applications/misc/sbagen { };

  scantailor = callPackage ../applications/graphics/scantailor {
    boost = boost155;
  };

  scim = callPackage ../applications/misc/scim { };

  scite = callPackage ../applications/editors/scite { };

  scribus = callPackage ../applications/office/scribus {
    inherit (gnome) libart_lgpl;
  };

  seafile-client = callPackage ../applications/networking/seafile-client { };

  seeks = callPackage ../tools/networking/p2p/seeks {
    protobuf = protobuf2_5;
  };

  seg3d = callPackage ../applications/graphics/seg3d {
    wxGTK = wxGTK28.override { unicode = false; };
  };

  seq24 = callPackage ../applications/audio/seq24 { };

  setbfree = callPackage ../applications/audio/setbfree { };

  sflphone = callPackage ../applications/networking/instant-messengers/sflphone {
    gtk = gtk3;
  };

  simple-scan = callPackage ../applications/graphics/simple-scan { };

  siproxd = callPackage ../applications/networking/siproxd { };

  skype = callPackage_i686 ../applications/networking/instant-messengers/skype { };

  skype4pidgin = callPackage ../applications/networking/instant-messengers/pidgin-plugins/skype4pidgin { };

  skype_call_recorder = callPackage ../applications/networking/instant-messengers/skype-call-recorder { };

  slmenu = callPackage ../applications/misc/slmenu {};

  slop = callPackage ../tools/misc/slop {};

  slrn = callPackage ../applications/networking/newsreaders/slrn { };

  sooperlooper = callPackage ../applications/audio/sooperlooper { };

  sorcer = callPackage ../applications/audio/sorcer { };

  sound-juicer = callPackage ../applications/audio/sound-juicer { };

  spideroak = callPackage ../applications/networking/spideroak { };

  ssvnc = callPackage ../applications/networking/remote/ssvnc { };

  viber = callPackage ../applications/networking/instant-messengers/viber { };

  st = callPackage ../applications/misc/st {
    conf = config.st.conf or null;
  };

  stag = callPackage ../applications/misc/stag {
    curses = ncurses;
  };

  stella = callPackage ../misc/emulators/stella { };

  linuxstopmotion = callPackage ../applications/video/linuxstopmotion { };

  sweethome3d = recurseIntoAttrs (  (callPackage ../applications/misc/sweethome3d { })
                                 // (callPackage ../applications/misc/sweethome3d/editors.nix {
                                      sweethome3dApp = sweethome3d.application;
                                    })
                                 );

  sxiv = callPackage ../applications/graphics/sxiv { };

  bittorrentSync = bittorrentSync14;
  bittorrentSync14 = callPackage ../applications/networking/bittorrentsync/1.4.x.nix { };
  bittorrentSync20 = callPackage ../applications/networking/bittorrentsync/2.0.x.nix { };

  copy-com = callPackage ../applications/networking/copy-com { };

  dropbox = callPackage ../applications/networking/dropbox {
    qtbase = qt5.base;
    qtdeclarative = qt5.declarative;
    qtwebkit = qt5.webkit;
  };

  dropbox-cli = callPackage ../applications/networking/dropbox-cli { };

  lightdm = qt5Libs.callPackage ../applications/display-managers/lightdm {
    qt4 = null;
    withQt5 = false;
  };

  lightdm_qt = lightdm.override { withQt5 = true; };

  lightdm_gtk_greeter = callPackage ../applications/display-managers/lightdm-gtk-greeter { };

  slic3r = callPackage ../applications/misc/slic3r { };

  curaengine = callPackage ../applications/misc/curaengine { };

  cura = callPackage ../applications/misc/cura { };

  curaLulzbot = callPackage ../applications/misc/cura/lulzbot.nix { };

  peru = callPackage ../applications/version-management/peru {};

  printrun = callPackage ../applications/misc/printrun { };

  sddm = qt5Libs.callPackage ../applications/display-managers/sddm { };

  slim = callPackage ../applications/display-managers/slim {
    libpng = libpng12;
  };

  smartgithg = callPackage ../applications/version-management/smartgithg { };

  slimThemes = recurseIntoAttrs (callPackage ../applications/display-managers/slim/themes.nix {});

  smartdeblur = callPackage ../applications/graphics/smartdeblur { };

  snapper = callPackage ../tools/misc/snapper { };

  snd = callPackage ../applications/audio/snd { };

  shntool = callPackage ../applications/audio/shntool { };

  sipp = callPackage ../development/tools/misc/sipp { };

  sonic-visualiser = qt5Libs.callPackage ../applications/audio/sonic-visualiser {
    inherit (pkgs.vamp) vampSDK;
  };

  sox = callPackage ../applications/misc/audio/sox { };

  soxr = callPackage ../applications/misc/audio/soxr { };

  spek = callPackage ../applications/audio/spek { };

  spotify = callPackage ../applications/audio/spotify {
    inherit (gnome) GConf;
    libgcrypt = libgcrypt_1_5;
    libpng = libpng12;
  };

  libspotify = callPackage ../development/libraries/libspotify {
    apiKey = config.libspotify.apiKey or null;
  };

  src = callPackage ../applications/version-management/src/default.nix {
    git = gitMinimal;
  };

  stalonetray = callPackage ../applications/window-managers/stalonetray {};

  stp = callPackage ../applications/science/logic/stp {};

  stumpwm = callPackage ../applications/window-managers/stumpwm {
    sbcl = sbcl_1_2_5;
    lispPackages = lispPackagesFor (wrapLisp sbcl_1_2_5);
  };

  sublime = callPackage ../applications/editors/sublime { };

  sublime3 = lowPrio (callPackage ../applications/editors/sublime3 { });

  subversion = callPackage ../applications/version-management/subversion/default.nix {
    bdbSupport = true;
    httpServer = false;
    httpSupport = true;
    pythonBindings = false;
    perlBindings = false;
    javahlBindings = false;
    saslSupport = false;
    sasl = cyrus_sasl;
  };

  subversionClient = appendToName "client" (subversion.override {
    bdbSupport = false;
    perlBindings = true;
    pythonBindings = true;
  });

  subunit = callPackage ../development/libraries/subunit { };

  surf = callPackage ../applications/misc/surf {
    webkit = webkitgtk2;
  };

  swh_lv2 = callPackage ../applications/audio/swh-lv2 { };

  sylpheed = callPackage ../applications/networking/mailreaders/sylpheed { };

  symlinks = callPackage ../tools/system/symlinks { };

  # syncthing is pinned to go1.4 until https://github.com/golang/go/issues/12301 is resolved
  syncthing = go14Packages.syncthing.bin // { outputs = [ "bin" ]; };

  # linux only by now
  synergy = callPackage ../applications/misc/synergy { };

  tabbed = callPackage ../applications/window-managers/tabbed {
    enableXft = true;
  };

  taffybar = callPackage ../applications/window-managers/taffybar {
    inherit (haskellPackages) ghcWithPackages;
  };

  tagainijisho = callPackage ../applications/office/tagainijisho {};

  tahoelafs = callPackage ../tools/networking/p2p/tahoe-lafs {
    inherit (pythonPackages) twisted foolscap simplejson nevow zfec
      pycryptopp sqlite3 darcsver setuptoolsTrial setuptoolsDarcs
      numpy pyasn1 mock;
  };

  tailor = builderDefsPackage (callPackage ../applications/version-management/tailor) {};

  tangogps = callPackage ../applications/misc/tangogps {
    gconf = gnome.GConf;
  };

  teamspeak_client = callPackage ../applications/networking/instant-messengers/teamspeak/client.nix { };
  teamspeak_server = callPackage ../applications/networking/instant-messengers/teamspeak/server.nix { };

  taskjuggler = callPackage ../applications/misc/taskjuggler { };

  tasknc = callPackage ../applications/misc/tasknc { };

  taskwarrior = callPackage ../applications/misc/taskwarrior { };

  taskserver = callPackage ../servers/misc/taskserver { };

  telegram-cli = callPackage ../applications/networking/instant-messengers/telegram-cli/default.nix { };

  telepathy_gabble = callPackage ../applications/networking/instant-messengers/telepathy/gabble { };

  telepathy_haze = callPackage ../applications/networking/instant-messengers/telepathy/haze {};

  telepathy_logger = callPackage ../applications/networking/instant-messengers/telepathy/logger {};

  telepathy_mission_control = callPackage ../applications/networking/instant-messengers/telepathy/mission-control { };

  telepathy_rakia = callPackage ../applications/networking/instant-messengers/telepathy/rakia { };

  telepathy_salut = callPackage ../applications/networking/instant-messengers/telepathy/salut {};

  telepathy_idle = callPackage ../applications/networking/instant-messengers/telepathy/idle {};

  terminal-notifier = callPackage ../applications/misc/terminal-notifier {};

  terminator = callPackage ../applications/misc/terminator {
    vte = gnome.vte.override { pythonSupport = true; };
    inherit (pythonPackages) notify;
  };

  termite = callPackage ../applications/misc/termite {
    gtk = gtk3;
    vte = gnome3.vte-select-text;
   };

  tesseract = callPackage ../applications/graphics/tesseract { };

  tetraproc = callPackage ../applications/audio/tetraproc { };

  thinkingRock = callPackage ../applications/misc/thinking-rock { };

  thunderbird = callPackage ../applications/networking/mailreaders/thunderbird {
    inherit (gnome) libIDL;
    inherit (pythonPackages) pysqlite;
    libpng = libpng_apng;
  };

  thunderbird-bin = callPackage ../applications/networking/mailreaders/thunderbird-bin {
    gconf = pkgs.gnome.GConf;
    inherit (pkgs.gnome) libgnome libgnomeui;
  };

  tig = gitAndTools.tig;

  tilda = callPackage ../applications/misc/tilda {
    vte = gnome3.vte_290;
    gtk = gtk3;
  };

  timbreid = callPackage ../applications/audio/pd-plugins/timbreid { };

  timidity = callPackage ../tools/misc/timidity { };

  tint2 = callPackage ../applications/misc/tint2 { };

  tkcvs = callPackage ../applications/version-management/tkcvs { };

  tla = callPackage ../applications/version-management/arch { };

  tlp = callPackage ../tools/misc/tlp {
    enableRDW = config.networking.networkmanager.enable or false;
  };

  todo-txt-cli = callPackage ../applications/office/todo.txt-cli { };

  tomahawk = callPackage ../applications/audio/tomahawk {
    inherit (pkgs.kde4) kdelibs;
    enableXMPP      = config.tomahawk.enableXMPP      or true;
    enableKDE       = config.tomahawk.enableKDE       or false;
    enableTelepathy = config.tomahawk.enableTelepathy or false;
  };

  torchat = callPackage ../applications/networking/instant-messengers/torchat {
    wrapPython = pythonPackages.wrapPython;
  };

  tortoisehg = callPackage ../applications/version-management/tortoisehg { };

  toxic = callPackage ../applications/networking/instant-messengers/toxic { };

  transcode = callPackage ../applications/audio/transcode { };

  transmission = callPackage ../applications/networking/p2p/transmission { };
  transmission_gtk = transmission.override { enableGTK3 = true; };

  transmission_remote_gtk = callPackage ../applications/networking/p2p/transmission-remote-gtk {};

  trayer = callPackage ../applications/window-managers/trayer { };

  tree = callPackage ../tools/system/tree {};

  trezor-bridge = callPackage ../applications/networking/browsers/mozilla-plugins/trezor { };

  tribler = callPackage ../applications/networking/p2p/tribler { };

  github-release = callPackage ../development/tools/github/github-release { };

  tuxguitar = callPackage ../applications/editors/music/tuxguitar { };

  twister = callPackage ../applications/networking/p2p/twister { };

  twmn = callPackage ../applications/misc/twmn { };

  twinkle = callPackage ../applications/networking/instant-messengers/twinkle { };

  umurmur = callPackage ../applications/networking/umurmur { };

  unison = callPackage ../applications/networking/sync/unison {
    inherit (ocamlPackages) lablgtk;
    enableX11 = config.unison.enableX11 or true;
  };

  unpaper = callPackage ../tools/graphics/unpaper { };

  uucp = callPackage ../tools/misc/uucp { };

  uvccapture = callPackage ../applications/video/uvccapture { };

  uwimap = callPackage ../tools/networking/uwimap { };

  uzbl = callPackage ../applications/networking/browsers/uzbl {
    webkit = webkitgtk2;
  };

  utox = callPackage ../applications/networking/instant-messengers/utox { };

  vanitygen = callPackage ../applications/misc/vanitygen { };

  vanubi = callPackage ../applications/editors/vanubi {
    vala = vala_0_26;
  };

  vbindiff = callPackage ../applications/editors/vbindiff { };

  vcprompt = callPackage ../applications/version-management/vcprompt { };

  vdirsyncer = callPackage ../tools/misc/vdirsyncer { };

  vdpauinfo = callPackage ../tools/X11/vdpauinfo { };

  veracity = callPackage ../applications/version-management/veracity {};

  viewMtn = builderDefsPackage (callPackage ../applications/version-management/viewmtn/0.10.nix)
  {
    flup = pythonPackages.flup;
  };

  vim = callPackage ../applications/editors/vim {
    inherit (darwin.apple_sdk.frameworks) Carbon Cocoa;
  };

  macvim = callPackage ../applications/editors/vim/macvim.nix { stdenv = clangStdenv; };

  vimHugeX = vim_configurable;

  vim_configurable = vimUtils.makeCustomizable (callPackage ../applications/editors/vim/configurable.nix {
    inherit (darwin.apple_sdk.frameworks) CoreServices Cocoa Foundation CoreData;
    inherit (darwin) libobjc cf-private;

    features = "huge"; # one of  tiny, small, normal, big or huge
    lua = pkgs.lua5_1;
    gui = config.vim.gui or "auto";

    # optional features by flags
    flags = [ "python" "X11" ]; # only flag "X11" by now
  });

  vimNox = lowPrio (vim_configurable.override { source = "vim-nox"; });

  qpdfview = callPackage ../applications/misc/qpdfview {};

  qtile = callPackage ../applications/window-managers/qtile { };

  qvim = lowPrio (callPackage ../applications/editors/vim/qvim.nix {
    features = "huge"; # one of  tiny, small, normal, big or huge
    lua = pkgs.lua5;
    flags = [ "python" "X11" ]; # only flag "X11" by now
  });

  vimpc = callPackage ../applications/audio/vimpc { };

  neovim = callPackage ../applications/editors/neovim {
    inherit (lua52Packages) lpeg luaMessagePack luabitop;
  };

  virtviewer = callPackage ../applications/virtualization/virt-viewer {
    gtkvnc = gtkvnc.override { enableGTK3 = true; };
    spice_gtk = spice_gtk.override { enableGTK3 = true; };
  };
  virtmanager = callPackage ../applications/virtualization/virt-manager {
    inherit (gnome) gnome_python;
    vte = gnome3.vte;
    dconf = gnome3.dconf;
    gtkvnc = gtkvnc.override { enableGTK3 = true; };
    spice_gtk = spice_gtk.override { enableGTK3 = true; };
    system-libvirt = libvirt;
  };

  virtinst = callPackage ../applications/virtualization/virtinst {};

  virtualgl = callPackage ../tools/X11/virtualgl { };

  primus = callPackage ../tools/X11/primus {
    primusLib = callPackage ../tools/X11/primus/lib.nix {
      nvidia = linuxPackages.nvidia_x11;
    };

    primusLib_i686 = if system == "x86_64-linux"
      then callPackage_i686 ../tools/X11/primus/lib.nix {
             nvidia = pkgsi686Linux.linuxPackages.nvidia_x11.override { libsOnly = true; };
           }
      else null;
  };

  bumblebee = callPackage ../tools/X11/bumblebee {
    nvidia_x11 = linuxPackages.nvidia_x11;
    nvidia_x11_i686 = if system == "x86_64-linux"
      then pkgsi686Linux.linuxPackages.nvidia_x11.override { libsOnly = true; }
      else null;
    virtualgl = virtualgl;
    virtualgl_i686 = if system == "x86_64-linux"
      then pkgsi686Linux.virtualgl
      else null;
  };

  # use if you intend to connect the nvidia card to a monitor
  bumblebee_display = bumblebee.override {
    useDisplayDevice = true;
  };

  vkeybd = callPackage ../applications/audio/vkeybd {};

  vlc = callPackage ../applications/video/vlc {
    ffmpeg = ffmpeg_2;
  };

  vlc_qt5 = qt5Libs.vlc;

  vmpk = callPackage ../applications/audio/vmpk { };

  vnstat = callPackage ../applications/networking/vnstat { };

  VoiceOfFaust = callPackage ../applications/audio/VoiceOfFaust { };

  vorbisTools = callPackage ../applications/audio/vorbis-tools { };

  vue = callPackage ../applications/misc/vue { };

  vwm = callPackage ../applications/window-managers/vwm { };

  vym = callPackage ../applications/misc/vym { };

  w3m = callPackage ../applications/networking/browsers/w3m {
    graphicsSupport = false;
  };

  weechat = callPackage ../applications/networking/irc/weechat {
    inherit (darwin) libobjc;
  };

  westonLite = callPackage ../applications/window-managers/weston {
    pango = null;
    freerdp = null;
    libunwind = null;
    vaapi = null;
    libva = null;
    libwebp = null;
    xwayland = null;
  };

  weston = callPackage ../applications/window-managers/weston {
    freerdp = freerdpUnstable;
  };

  windowmaker = callPackage ../applications/window-managers/windowmaker { };

  alsamixer.app = callPackage ../applications/window-managers/windowmaker/dockapps/alsamixer.app.nix { };

  wmcalclock = callPackage ../applications/window-managers/windowmaker/dockapps/wmcalclock.nix { };

  wmsm.app = callPackage ../applications/window-managers/windowmaker/dockapps/wmsm.app.nix { };

  wmsystemtray = callPackage ../applications/window-managers/windowmaker/dockapps/wmsystemtray.nix { };

  winswitch = callPackage ../tools/X11/winswitch { };

  wings = callPackage ../applications/graphics/wings {
    erlang = erlangR14;
    esdl = esdl.override { erlang = erlangR14; };
  };

  wmname = callPackage ../applications/misc/wmname { };

  wmctrl = callPackage ../tools/X11/wmctrl { };

  wmii_hg = callPackage ../applications/window-managers/wmii-hg { };

  wordnet = callPackage ../applications/misc/wordnet { };

  workrave = callPackage ../applications/misc/workrave {
    inherit (gnome) GConf gconfmm;
    inherit (python27Packages) cheetah;
  };

  wrapFirefox =
    { browser, browserName ? "firefox", desktopName ? "Firefox", nameSuffix ? ""
    , icon ? browserName }:
    let
      cfg = stdenv.lib.attrByPath [ browserName ] {} config;
      enableAdobeFlash = cfg.enableAdobeFlash or false;
      enableGnash = cfg.enableGnash or false;
      jre = cfg.jre or false;
      icedtea = cfg.icedtea or false;
    in
    callPackage ../applications/networking/browsers/firefox/wrapper.nix {
      inherit browser browserName desktopName nameSuffix icon;
      libtrick = true;
      plugins =
         assert !(enableGnash && enableAdobeFlash);
         assert !(jre && icedtea);
         ([ ]
          ++ lib.optional enableGnash gnash
          ++ lib.optional enableAdobeFlash flashplayer
          ++ lib.optional (cfg.enableDjvu or false) (djview4)
          ++ lib.optional (cfg.enableMPlayer or false) (MPlayerPlugin browser)
          ++ lib.optional (cfg.enableGeckoMediaPlayer or false) gecko_mediaplayer
          ++ lib.optional (supportsJDK && jre && jrePlugin ? mozillaPlugin) jrePlugin
          ++ lib.optional icedtea icedtea_web
          ++ lib.optional (cfg.enableGoogleTalkPlugin or false) google_talk_plugin
          ++ lib.optional (cfg.enableFriBIDPlugin or false) fribid
          ++ lib.optional (cfg.enableGnomeExtensions or false) gnome3.gnome_shell
          ++ lib.optional (cfg.enableTrezor or false) trezor-bridge
          ++ lib.optional (cfg.enableBluejeans or false) bluejeans
         );
      libs = [ gstreamer gst_plugins_base ] ++ lib.optionals (cfg.enableQuakeLive or false)
             (with xorg; [ stdenv.cc libX11 libXxf86dga libXxf86vm libXext libXt alsaLib zlib ])
             ++ lib.optional (enableAdobeFlash && (cfg.enableAdobeFlashDRM or false)) hal-flash
             ++ lib.optional (config.pulseaudio or false) libpulseaudio;
      gst_plugins = [ gst_plugins_base gst_plugins_good gst_plugins_bad gst_plugins_ugly gst_ffmpeg ];
      gtk_modules = [ libcanberra ];
    };

  retroArchCores =
    let
      cfg = config.retroarch or {};
      inherit (lib) optional;
    in with libretro;
      ([ ]
      ++ optional (cfg.enable4do or false) _4do
      ++ optional (cfg.enableBsnesMercury or false) bsnes-mercury
      ++ optional (cfg.enableDesmume or false) desmume
      ++ optional (cfg.enableFBA or false) fba
      ++ optional (cfg.enableFceumm or false) fceumm
      ++ optional (cfg.enableGambatte or false) gambatte
      ++ optional (cfg.enableGenesisPlusGX or false) genesis-plus-gx
      ++ optional (cfg.enableMednafenPCEFast or false) mednafen-pce-fast
      ++ optional (cfg.enableMupen64Plus or false) mupen64plus
      ++ optional (cfg.enableNestopia or false) nestopia
      ++ optional (cfg.enablePicodrive or false) picodrive
      ++ optional (cfg.enablePrboom or false) prboom
      ++ optional (cfg.enablePPSSPP or false) ppsspp
      ++ optional (cfg.enableQuickNES or false) quicknes
      ++ optional (cfg.enableScummVM or false) scummvm
      ++ optional (cfg.enableSnes9x or false) snes9x
      ++ optional (cfg.enableSnes9xNext or false) snes9x-next
      ++ optional (cfg.enableStella or false) stella
      ++ optional (cfg.enableVbaNext or false) vba-next
      ++ optional (cfg.enableVbaM or false) vba-m
      );

  wrapRetroArch = { retroarch }: callPackage ../misc/emulators/retroarch/wrapper.nix {
    inherit retroarch;
    cores = retroArchCores;
  };

  wrapKodi = { kodi }: callPackage ../applications/video/kodi/wrapper.nix {
    inherit kodi;
    plugins = let inherit (lib) optional; in with kodiPlugins;
      ([]
      ++ optional (config.kodi.enableAdvancedLauncher or false) advanced-launcher
      ++ optional (config.kodi.enableGenesis or false) genesis
      ++ optional (config.kodi.enableSVTPlay or false) svtplay
      );
  };

  wxhexeditor = callPackage ../applications/editors/wxhexeditor { };

  wxcam = callPackage ../applications/video/wxcam {
    inherit (gnome) libglade;
    wxGTK = wxGTK28;
    gtk = gtk2;
  };

  x11vnc = callPackage ../tools/X11/x11vnc { };

  x2goclient = callPackage ../applications/networking/remote/x2goclient { };

  x2vnc = callPackage ../tools/X11/x2vnc { };

  x42-plugins = callPackage ../applications/audio/x42-plugins { };

  xaos = builderDefsPackage (callPackage ../applications/graphics/xaos) {
    libpng = libpng12;
  };

  xara = callPackage ../applications/graphics/xara { };

  xawtv = callPackage ../applications/video/xawtv { };

  xbindkeys = callPackage ../tools/X11/xbindkeys { };

  xbindkeys-config = callPackage ../tools/X11/xbindkeys-config/default.nix {
    gtk = gtk2;
  };

  kodiPlain = callPackage ../applications/video/kodi { };
  xbmcPlain = kodiPlain;

  kodiPlugins = recurseIntoAttrs (callPackage ../applications/video/kodi/plugins.nix {
    kodi = kodiPlain;
  });
  xbmcPlugins = kodiPlugins;

  kodi = wrapKodi {
    kodi = kodiPlain;
  };
  xbmc = kodi;

  kodi-retroarch-advanced-launchers =
    callPackage ../misc/emulators/retroarch/kodi-advanced-launchers.nix {
      cores = retroArchCores;
  };
  xbmc-retroarch-advanced-launchers = kodi-retroarch-advanced-launchers;

  xca = callPackage ../applications/misc/xca { };

  xcalib = callPackage ../tools/X11/xcalib { };

  xcape = callPackage ../tools/X11/xcape { };

  xchainkeys = callPackage ../tools/X11/xchainkeys { };

  xchat = callPackage ../applications/networking/irc/xchat { };

  xchm = callPackage ../applications/misc/xchm { };

  inherit (xorg) xcompmgr;

  compton = callPackage ../applications/window-managers/compton { };

  compton-git = callPackage ../applications/window-managers/compton/git.nix { };

  xdaliclock = callPackage ../tools/misc/xdaliclock {};

  xdg-user-dirs = callPackage ../tools/X11/xdg-user-dirs { };

  xdg_utils = callPackage ../tools/X11/xdg-utils { };

  xdotool = callPackage ../tools/X11/xdotool { };

  xen_4_5_0 = callPackage ../applications/virtualization/xen/4.5.0.nix { };
  xen_4_5_1 = callPackage ../applications/virtualization/xen/4.5.1.nix { };
  xen_xenServer = callPackage ../applications/virtualization/xen/4.5.0.nix { xenserverPatched = true; };
  xen = xen_4_5_1;

  win-spice = callPackage ../applications/virtualization/driver/win-spice { };
  win-virtio = callPackage ../applications/virtualization/driver/win-virtio { };
  win-qemu = callPackage ../applications/virtualization/driver/win-qemu { };
  win-pvdrivers = callPackage ../applications/virtualization/driver/win-pvdrivers { };
  win-signed-gplpv-drivers = callPackage ../applications/virtualization/driver/win-signed-gplpv-drivers { };

  xfe = callPackage ../applications/misc/xfe {
    fox = fox_1_6;
  };

  xfig = callPackage ../applications/graphics/xfig { };

  xineUI = callPackage ../applications/video/xine-ui { };

  xneur_0_13 = callPackage ../applications/misc/xneur { };

  xneur_0_8 = callPackage ../applications/misc/xneur/0.8.nix { };

  xneur = xneur_0_13;

  gxneur = callPackage ../applications/misc/gxneur  {
    inherit (gnome) libglade GConf;
  };

  xiphos = callPackage ../applications/misc/xiphos {
    gconf = gnome2.GConf;
    inherit (gnome2) gtkhtml libgtkhtml libglade scrollkeeper;
    python = python27;
    webkitgtk = webkitgtk2;
  };

  xournal = callPackage ../applications/graphics/xournal {
    inherit (gnome) libgnomeprint libgnomeprintui libgnomecanvas;
  };

  apvlv = callPackage ../applications/misc/apvlv { };

  xpdf = callPackage ../applications/misc/xpdf {
    motif = lesstif;
    base14Fonts = "${ghostscript}/share/ghostscript/fonts";
  };

  xkb_switch = callPackage ../tools/X11/xkb-switch { };

  xkblayout-state = callPackage ../applications/misc/xkblayout-state { };

  xmonad-with-packages = callPackage ../applications/window-managers/xmonad/wrapper.nix {
    inherit (haskellPackages) ghcWithPackages;
    packages = self: [];
  };

  xmonad_log_applet_gnome2 = callPackage ../applications/window-managers/xmonad-log-applet {
    desktopSupport = "gnome2";
    inherit (xfce) libxfce4util xfce4panel;
    gnome2_panel = gnome2.gnome_panel;
    GConf2 = gnome2.GConf;
  };

  xmonad_log_applet_gnome3 = callPackage ../applications/window-managers/xmonad-log-applet {
    desktopSupport = "gnome3";
    inherit (xfce) libxfce4util xfce4panel;
    gnome2_panel = gnome2.gnome_panel;
    GConf2 = gnome2.GConf;
  };

  xmonad_log_applet_xfce = callPackage ../applications/window-managers/xmonad-log-applet {
    desktopSupport = "xfce4";
    inherit (xfce) libxfce4util xfce4panel;
    gnome2_panel = gnome2.gnome_panel;
    GConf2 = gnome2.GConf;
  };

  libxpdf = callPackage ../applications/misc/xpdf/libxpdf.nix { };

  xpra = callPackage ../tools/X11/xpra { inherit (texFunctions) fontsConf; };
  libfakeXinerama = callPackage ../tools/X11/xpra/libfakeXinerama.nix { };
  #TODO: 'pil' is not available for python3, yet
  xpraGtk3 = callPackage ../tools/X11/xpra/gtk3.nix { inherit (texFunctions) fontsConf; inherit (python3Packages) buildPythonPackage python cython pygobject3 pycairo; };

  xrestop = callPackage ../tools/X11/xrestop { };

  xscreensaver = callPackage ../misc/screensavers/xscreensaver {
    inherit (gnome) libglade;
  };

  xss-lock = callPackage ../misc/screensavers/xss-lock { };

  xsynth_dssi = callPackage ../applications/audio/xsynth-dssi { };

  xterm = callPackage ../applications/misc/xterm { };

  finalterm = callPackage ../applications/misc/finalterm { };

  roxterm = callPackage ../applications/misc/roxterm {
    inherit (pythonPackages) lockfile;
    inherit (gnome3) gsettings_desktop_schemas;
    vte = gnome3.vte_290;
  };

  xtrace = callPackage ../tools/X11/xtrace { };

  xlaunch = callPackage ../tools/X11/xlaunch { };

  xmacro = callPackage ../tools/X11/xmacro { };

  xmove = callPackage ../applications/misc/xmove { };

  xmp = callPackage ../applications/audio/xmp { };

  xnee = callPackage ../tools/X11/xnee { };

  xvidcap = callPackage ../applications/video/xvidcap {
    inherit (gnome) scrollkeeper libglade;
  };

  yate = callPackage ../applications/misc/yate { };

  inherit (gnome3) yelp;

  qgis = callPackage ../applications/gis/qgis {};

  qtbitcointrader = callPackage ../applications/misc/qtbitcointrader {
    qt = qt4;
  };

  pahole = callPackage ../development/tools/misc/pahole {};

  yed = callPackage ../applications/graphics/yed {};

  ykpers = callPackage ../applications/misc/ykpers {};

  yoshimi = callPackage ../applications/audio/yoshimi {
    fltk = fltk13.override { cfg.xftSupport = true; };
  };

  zam-plugins = callPackage ../applications/audio/zam-plugins { };

  zathuraCollection = recurseIntoAttrs
    (callPackage ../applications/misc/zathura {
        callPackage = newScope pkgs.zathuraCollection;
        useMupdf = config.zathura.useMupdf or false;
      });

  zathura = zathuraCollection.zathuraWrapper;

  zed = callPackage ../applications/editors/zed { };

  zeroc_ice = callPackage ../development/libraries/zeroc-ice { };

  zexy = callPackage ../applications/audio/pd-plugins/zexy  { };

  girara = callPackage ../applications/misc/girara {
    gtk = gtk3;
  };

  girara-light = callPackage ../applications/misc/girara {
    gtk = gtk3;
    withBuildColors = false;
    ncurses = null;
  };

  zgrviewer = callPackage ../applications/graphics/zgrviewer {};

  zim = callPackage ../applications/office/zim {
    pygtk = pyGtkGlade;
  };

  zotero = callPackage ../applications/office/zotero {};

  zynaddsubfx = callPackage ../applications/audio/zynaddsubfx { };

  ### GAMES

  "2048-in-terminal" = callPackage ../games/2048-in-terminal { };

  adom = callPackage ../games/adom { };

  airstrike = callPackage ../games/airstrike { };

  alienarena = callPackage ../games/alienarena { };

  andyetitmoves = if stdenv.isLinux then callPackage ../games/andyetitmoves {} else null;

  anki = callPackage ../games/anki { };

  armagetronad = callPackage ../games/armagetronad { };

  asc = callPackage ../games/asc {
    lua = lua5_1;
    libsigcxx = libsigcxx12;
  };

  astromenace = callPackage ../games/astromenace { };

  atanks = callPackage ../games/atanks {};

  ballAndPaddle = callPackage ../games/ball-and-paddle {
    guile = guile_1_8;
  };

  banner = callPackage ../games/banner {};

  bastet = callPackage ../games/bastet {};

  beret = callPackage ../games/beret { };

  bitsnbots = callPackage ../games/bitsnbots {
    lua = lua5;
  };

  blackshades = callPackage ../games/blackshades { };

  blackshadeselite = callPackage ../games/blackshadeselite { };

  blobby = callPackage ../games/blobby { };

  bsdgames = callPackage ../games/bsdgames { };

  btanks = callPackage ../games/btanks { };

  bzflag = callPackage ../games/bzflag { };

  castle_combat = callPackage ../games/castle-combat { };

  cataclysm-dda = callPackage ../games/cataclysm-dda { };

  chessdb = callPackage ../games/chessdb { };

  chocolateDoom = callPackage ../games/chocolate-doom { };

  cockatrice = qt5Libs.callPackage ../games/cockatrice {  };

  confd = goPackages.confd.bin // { outputs = [ "bin" ]; };

  construoBase = lowPrio (callPackage ../games/construo {
    mesa = null;
    freeglut = null;
  });

  construo = construoBase.override {
    inherit mesa freeglut;
  };

  crack_attack = callPackage ../games/crack-attack { };

  crafty = callPackage ../games/crafty { };
  craftyFull = appendToName "full" (crafty.override { fullVariant = true; });

  crawlTiles = callPackage ../games/crawl { };

  crawl = callPackage ../games/crawl {
    tileMode = false;
  };

  crrcsim = callPackage ../games/crrcsim {};

  cuyo = callPackage ../games/cuyo { };

  dfhack = callPackage_i686 ../games/dfhack {
    inherit (pkgsi686Linux.perlPackages) XMLLibXML XMLLibXSLT;
  };

  dhewm3 = callPackage ../games/dhewm3 {};

  drumkv1 = callPackage ../applications/audio/drumkv1 { };

  dwarf_fortress = callPackage_i686 ../games/dwarf-fortress {
    SDL_image = pkgsi686Linux.SDL_image.override {
      libpng = pkgsi686Linux.libpng12;
    };
  };

  dwarf-therapist = callPackage ../games/dwarf-therapist { };

  d1x_rebirth = callPackage ../games/d1x-rebirth { };

  d2x_rebirth = callPackage ../games/d2x-rebirth { };

  eboard = callPackage ../games/eboard { };

  eduke32 = callPackage ../games/eduke32 { };

  egoboo = callPackage ../games/egoboo { };

  eternity = callPackage ../games/eternity-engine { };

  extremetuxracer = callPackage ../games/extremetuxracer {
    libpng = libpng12;
  };

  exult = callPackage ../games/exult { };

  fairymax = callPackage ../games/fairymax {};

  fish-fillets-ng = callPackage ../games/fish-fillets-ng {};

  flightgear = qt5Libs.callPackage ../games/flightgear { };

  freecell-solver = callPackage ../games/freecell-solver { };

  freeciv = callPackage ../games/freeciv { };

  freeciv_gtk = callPackage ../games/freeciv {
    gtkClient = true;
    sdlClient = false;
  };

  freedink = callPackage ../games/freedink { };

  fsg = callPackage ../games/fsg {
    wxGTK = wxGTK28.override { unicode = false; };
  };

  gav = callPackage ../games/gav { };

  gemrb = callPackage ../games/gemrb { };

  ghostOne = callPackage ../servers/games/ghost-one { };

  gl117 = callPackage ../games/gl-117 {};

  glestae = callPackage ../games/glestae {};

  globulation2 = callPackage ../games/globulation {
    boost = boost155;
  };

  gltron = callPackage ../games/gltron { };

  gnubg = callPackage ../games/gnubg { };

  gnuchess = callPackage ../games/gnuchess { };

  gnugo = callPackage ../games/gnugo { };

  gsb = callPackage ../games/gsb { };

  gtypist = callPackage ../games/gtypist { };

  gzdoom = callPackage ../games/gzdoom { };

  hawkthorne = callPackage ../games/hawkthorne { love = love_0_9; };

  hedgewars = callPackage ../games/hedgewars {
    inherit (haskellPackages) ghcWithPackages;
  };

  hexen = callPackage ../games/hexen { };

  icbm3d = callPackage ../games/icbm3d { };

  ingen = callPackage ../applications/audio/ingen {
    inherit (pythonPackages) rdflib;
  };

  instead = callPackage ../games/instead {
    lua = lua5;
  };

  jamp = builderDefsPackage (callPackage ../games/jamp) {};

  klavaro = callPackage ../games/klavaro {};

  kobodeluxe = callPackage ../games/kobodeluxe { };

  lgogdownloader = callPackage ../games/lgogdownloader { };

  lincity = builderDefsPackage (callPackage ../games/lincity) {};

  lincity_ng = callPackage ../games/lincity/ng.nix {};

  liquidwar = builderDefsPackage (callPackage ../games/liquidwar) {
    guile = guile_1_8;
  };

  mars = callPackage ../games/mars { };

  megaglest = callPackage ../games/megaglest {};

  micropolis = callPackage ../games/micropolis { };

  minecraft = callPackage ../games/minecraft {
    useAlsa = config.minecraft.alsa or false;
  };

  minecraft-server = callPackage ../games/minecraft-server { };

  minetest = callPackage ../games/minetest {
    libpng = libpng12;
  };

  mnemosyne = callPackage ../games/mnemosyne {
    inherit (pythonPackages) matplotlib cherrypy sqlite3;
  };

  mudlet = qt5Libs.callPackage ../games/mudlet {
    inherit (lua51Packages) luafilesystem lrexlib luazip luasqlite3;
  };

  n2048 = callPackage ../games/n2048 {};

  naev = callPackage ../games/naev { };

  nethack = callPackage ../games/nethack { };

  neverball = callPackage ../games/neverball { };

  nexuiz = callPackage ../games/nexuiz { };

  njam = callPackage ../games/njam { };

  newtonwars = callPackage ../games/newtonwars { };

  odamex = callPackage ../games/odamex { };

  oilrush = callPackage ../games/oilrush { };

  onscripter-en = callPackage ../games/onscripter-en { };

  openarena = callPackage ../games/openarena { };

  openlierox = callPackage ../games/openlierox { };

  openmw = callPackage ../games/openmw { };

  openra = callPackage ../games/openra { lua = lua5_1; };

  openspades = callPackage ../games/openspades {};

  openttd = callPackage ../games/openttd {
    zlib = zlibStatic;
  };

  opentyrian = callPackage ../games/opentyrian { };

  openxcom = callPackage ../games/openxcom { };

  performous = callPackage ../games/performous { };

  pingus = callPackage ../games/pingus {};

  pioneers = callPackage ../games/pioneers { };

  planetary_annihilation = callPackage ../games/planetaryannihilation { };

  pong3d = callPackage ../games/pong3d { };

  prboom = callPackage ../games/prboom { };

  privateer = callPackage ../games/privateer { };

  qqwing = callPackage ../games/qqwing { };

  quake3demo = callPackage ../games/quake3/wrapper {
    name = "quake3-demo-${quake3game.name}";
    description = "Demo of Quake 3 Arena, a classic first-person shooter";
    game = quake3game;
    paks = [quake3demodata];
  };

  quake3demodata = callPackage ../games/quake3/demo { };

  quake3game = callPackage ../games/quake3/game { };

  quantumminigolf = callPackage ../games/quantumminigolf {};

  racer = callPackage ../games/racer { };

  residualvm = callPackage ../games/residualvm {
    openglSupport = mesaSupported;
  };

  rigsofrods = callPackage ../games/rigsofrods {
    mygui = myguiSvn;
  };

  rili = callPackage ../games/rili { };

  rogue = callPackage ../games/rogue { };

  saga = callPackage ../applications/gis/saga { };

  samplv1 = callPackage ../applications/audio/samplv1 { };

  sauerbraten = callPackage ../games/sauerbraten {};

  scid = callPackage ../games/scid { };

  scummvm = callPackage ../games/scummvm { };

  scorched3d = callPackage ../games/scorched3d { };

  scrolls = callPackage ../games/scrolls { };

  sdlmame = callPackage ../games/sdlmame { };

  sgtpuzzles = callPackage (callPackage ../games/sgt-puzzles) { };

  simutrans = callPackage ../games/simutrans { };
  # get binaries without data built by Hydra
  simutrans_binaries = lowPrio simutrans.binaries;

  snake4 = callPackage ../games/snake4 { };

  soi = callPackage ../games/soi {};

  # You still can override by passing more arguments.
  spaceOrbit = callPackage ../games/orbit { };

  spring = callPackage ../games/spring {
    boost = boost155;
    cmake = cmake-2_8;
  };

  springLobby = callPackage ../games/spring/springlobby.nix { };

  stardust = callPackage ../games/stardust {};

  steamPackages = callPackage ../games/steam { };
  steam = steamPackages.steam-chrootenv.override {
    # DEPRECATED
    withJava = config.steam.java or false;
    withPrimus = config.steam.primus or false;
  };

  stepmania = callPackage ../games/stepmania {};

  stuntrally = callPackage ../games/stuntrally { };

  superTux = callPackage ../games/super-tux { };

  superTuxKart = callPackage ../games/super-tux-kart { };

  synthv1 = callPackage ../applications/audio/synthv1 { };

  tcl2048 = callPackage ../games/tcl2048 { };

  the-powder-toy = callPackage ../games/the-powder-toy {
    lua = lua5_1;
  };

  tbe = callPackage ../games/the-butterfly-effect { };

  teetertorture = callPackage ../games/teetertorture { };

  teeworlds = callPackage ../games/teeworlds { };

  tennix = callPackage ../games/tennix { };

  tibia = callPackage_i686 ../games/tibia { };

  tintin = callPackage ../games/tintin { };

  tome4 = callPackage ../games/tome4 { };

  tpm = callPackage ../games/thePenguinMachine { };

  trackballs = callPackage ../games/trackballs {
    debug = false;
    guile = guile_1_8;
  };

  tremulous = callPackage ../games/tremulous { };

  speed_dreams = callPackage ../games/speed-dreams {
    # Torcs wants to make shared libraries linked with plib libraries (it provides static).
    # i686 is the only platform I know than can do that linking without plib built with -fPIC
    plib = plib.override { enablePIC = !stdenv.isi686; };
    libpng = libpng12;
  };

  torcs = callPackage ../games/torcs {
    # Torcs wants to make shared libraries linked with plib libraries (it provides static).
    # i686 is the only platform I know than can do that linking without plib built with -fPIC
    plib = plib.override { enablePIC = !stdenv.isi686; };
  };

  trigger = callPackage ../games/trigger { };

  typespeed = callPackage ../games/typespeed { };

  ufoai = callPackage ../games/ufoai { };

  ultimatestunts = callPackage ../games/ultimatestunts { };

  ultrastardx = callPackage ../games/ultrastardx {
    ffmpeg = ffmpeg_0;
    lua = lua5;
  };

  unnethack = callPackage ../games/unnethack { };

  unvanquished = callPackage ../games/unvanquished { };

  uqm = callPackage ../games/uqm { };

  urbanterror = callPackage ../games/urbanterror { };

  ue4demos = recurseIntoAttrs (callPackage ../games/ue4demos { });

  ut2004demo = callPackage ../games/ut2004demo { };

  vdrift = callPackage ../games/vdrift { };

  vectoroids = callPackage ../games/vectoroids { };

  vessel = callPackage_i686 ../games/vessel { };

  voxelands = callPackage ../games/voxelands {
    libpng = libpng12;
  };

  warmux = callPackage ../games/warmux { };

  warsow = callPackage ../games/warsow {
    libjpeg = libjpeg62;
  };

  warzone2100 = callPackage ../games/warzone2100 { };

  wesnoth = callPackage ../games/wesnoth {
    lua = lua5;
  };

  widelands = callPackage ../games/widelands {
    lua = lua5_1;
  };

  worldofgoo_demo = callPackage ../games/worldofgoo {
    demo = true;
  };

  worldofgoo = callPackage ../games/worldofgoo { };

  xboard =  callPackage ../games/xboard { };

  xbomb = callPackage ../games/xbomb { };

  xconq = callPackage ../games/xconq {
    tcl = tcl-8_5;
    tk = tk-8_5;
  };

  # TODO: the corresponding nix file is missing
  # xracer = callPackage ../games/xracer { };

  xmoto = callPackage ../games/xmoto { };

  xonotic = callPackage ../games/xonotic { };

  xpilot-ng = callPackage ../games/xpilot { };
  bloodspilot-server = callPackage ../games/xpilot/bloodspilot-server.nix {};
  bloodspilot-client = callPackage ../games/xpilot/bloodspilot-client.nix {};

  xskat = callPackage ../games/xskat { };

  xsnow = callPackage ../games/xsnow { };

  xsokoban = builderDefsPackage (callPackage ../games/xsokoban) {};

  zandronum = callPackage ../games/zandronum { };
  zandronum-server = callPackage ../games/zandronum/server.nix { };
  zandronum-bin = callPackage ../games/zandronum/bin.nix { };

  zangband = builderDefsPackage (callPackage ../games/zangband) {};

  zdoom = callPackage ../games/zdoom { };

  zod = callPackage ../games/zod { };

  zoom = callPackage ../games/zoom { };

  keen4 = callPackage ../games/keen4 { };

  zeroad = callPackage ../games/0ad { };

  ### DESKTOP ENVIRONMENTS

  cinnamon = recurseIntoAttrs rec {
    callPackage = newScope pkgs.cinnamon;
    inherit (gnome3) gnome_common libgnomekbd gnome-menus zenity;

    muffin = callPackage ../desktops/cinnamon/muffin.nix { } ;

    cinnamon-control-center = callPackage ../desktops/cinnamon/cinnamon-control-center.nix{ };

    cinnamon-settings-daemon = callPackage ../desktops/cinnamon/cinnamon-settings-daemon.nix{ };

    cinnamon-session = callPackage ../desktops/cinnamon/cinnamon-session.nix{ } ;

    cinnamon-desktop = callPackage ../desktops/cinnamon/cinnamon-desktop.nix { };

    cinnamon-translations = callPackage ../desktops/cinnamon/cinnamon-translations.nix { };

    cjs = callPackage ../desktops/cinnamon/cjs.nix { };
  };

  clearlooks-phenix = callPackage ../misc/themes/gtk3/clearlooks-phenix { };

  enlightenment = callPackage ../desktops/enlightenment { };

  e19 = recurseIntoAttrs (callPackage ../desktops/e19 {
    callPackage = newScope pkgs.e19;
  });

  gnome2 = callPackage ../desktops/gnome-2 {
    callPackage = pkgs.newScope pkgs.gnome2;
    self = pkgs.gnome2;
  }  // pkgs.gtkLibs // {
    # Backwards compatibility;
    inherit (pkgs) libsoup libwnck gtk_doc gnome_doc_utils;
  };

  gnome3_16 = recurseIntoAttrs (callPackage ../desktops/gnome-3/3.16 { });

  gnome3_18 = recurseIntoAttrs (callPackage ../desktops/gnome-3/3.18 { });

  gnome3 = gnome3_16;

  gnome = recurseIntoAttrs gnome2;

  hsetroot = callPackage ../tools/X11/hsetroot { };

  kakasi = callPackage ../tools/text/kakasi { };

  kde4 = recurseIntoAttrs pkgs.kde414;

  kde414 =
    kdePackagesFor
      {
        libusb = libusb1;
        libcanberra = libcanberra_kde;
        boost = boost155;
        kdelibs = kdeApps_15_08.kdelibs;
      }
      ../desktops/kde-4.14;


  kdePackagesFor = extra: dir:
    let
      # list of extra packages not included in KDE
      # the real work in this function is done below this list
      extraPackages = callPackage:
        rec {
          amarok = callPackage ../applications/audio/amarok { };

          bangarang = callPackage ../applications/video/bangarang { };

          basket = callPackage ../applications/office/basket { };

          bluedevil = callPackage ../tools/bluetooth/bluedevil { };

          calligra = callPackage ../applications/office/calligra { eigen = eigen2; };

          choqok = callPackage ../applications/networking/instant-messengers/choqok { };

          colord-kde = callPackage ../tools/misc/colord-kde { };

          digikam = callPackage ../applications/graphics/digikam { };

          eventlist = callPackage ../applications/office/eventlist {};

          k3b = callPackage ../applications/misc/k3b {
            cdrtools = cdrkit;
          };

          kadu = callPackage ../applications/networking/instant-messengers/kadu { };

          kbibtex = callPackage ../applications/office/kbibtex { };

          kde_gtk_config = callPackage ../tools/misc/kde-gtk-config { };

          kde_wacomtablet = callPackage ../applications/misc/kde-wacomtablet { };

          kdeconnect = callPackage ../applications/misc/kdeconnect { };

          kdenlive = callPackage ../applications/video/kdenlive { mlt = mlt-qt4; };

          kdesvn = callPackage ../applications/version-management/kdesvn { };

          kdevelop = callPackage ../applications/editors/kdevelop { };

          kdevplatform = callPackage ../development/libraries/kdevplatform {
            boost = boost155;
          };

          kdiff3 = callPackage ../tools/text/kdiff3 { };

          kgraphviewer = callPackage ../applications/graphics/kgraphviewer { };

          kile = callPackage ../applications/editors/kile { };

          kmplayer = callPackage ../applications/video/kmplayer { };

          kmymoney = callPackage ../applications/office/kmymoney { };

          kipi_plugins = callPackage ../applications/graphics/kipi-plugins { };

          konversation = callPackage ../applications/networking/irc/konversation { };

          kvirc = callPackage ../applications/networking/irc/kvirc { };

          krename = callPackage ../applications/misc/krename { };

          krusader = callPackage ../applications/misc/krusader { };

          ksshaskpass = callPackage ../tools/security/ksshaskpass {};

          ktorrent = callPackage ../applications/networking/p2p/ktorrent { };

          kuickshow = callPackage ../applications/graphics/kuickshow { };

          libalkimia = callPackage ../development/libraries/libalkimia { };

          libktorrent = callPackage ../development/libraries/libktorrent {
            boost = boost155;
          };

          libkvkontakte = callPackage ../development/libraries/libkvkontakte { };

          liblikeback = callPackage ../development/libraries/liblikeback { };

          libmm-qt = callPackage ../development/libraries/libmm-qt { };

          libnm-qt = callPackage ../development/libraries/libnm-qt { };

          massif-visualizer = callPackage ../development/tools/analysis/massif-visualizer { };

          partitionManager = callPackage ../tools/misc/partition-manager { };

          plasma-nm = callPackage ../tools/networking/plasma-nm { };

          polkit_kde_agent = callPackage ../tools/security/polkit-kde-agent { };

          psi = callPackage ../applications/networking/instant-messengers/psi { };

          qtcurve = callPackage ../misc/themes/qtcurve { };

          quassel = callPackage ../applications/networking/irc/quassel rec {
            monolithic = true;
            daemon = false;
            client = false;
            withKDE = stdenv.isLinux;
            qt = if withKDE then qt4 else qt5; # KDE supported quassel cannot build with qt5 yet (maybe in 0.12.0)
            dconf = gnome3.dconf;
          };

          quasselWithoutKDE = (quassel.override {
            monolithic = true;
            daemon = false;
            client = false;
            withKDE = false;
            #qt = qt5;
            tag = "-without-kde";
          });

          quasselDaemon = (quassel.override {
            monolithic = false;
            daemon = true;
            client = false;
            withKDE = false;
            #qt = qt5;
            tag = "-daemon";
          });

          quasselClient = (quassel.override {
            monolithic = false;
            daemon = false;
            client = true;
            tag = "-client";
          });

          quasselClientWithoutKDE = (quasselClient.override {
            monolithic = false;
            daemon = false;
            client = true;
            withKDE = false;
            #qt = qt5;
            tag = "-client-without-kde";
          });

          rekonq = callPackage ../applications/networking/browsers/rekonq { };

          kwebkitpart = callPackage ../applications/networking/browsers/kwebkitpart { };

          rsibreak = callPackage ../applications/misc/rsibreak { };

          semnotes = callPackage ../applications/misc/semnotes { };

          skrooge = callPackage ../applications/office/skrooge { };

          telepathy = callPackage ../applications/networking/instant-messengers/telepathy/kde {};

          yakuake = callPackage ../applications/misc/yakuake { };

          zanshin = callPackage ../applications/office/zanshin { };

          kwooty = callPackage ../applications/networking/newsreaders/kwooty { };
        };

      callPackageOrig = newScope extra;

      makePackages = extra:
        let
          callPackage = newScope (extra // self);
          kde4 = callPackageOrig dir { inherit callPackage callPackageOrig; };
          self =
            kde4
            // extraPackages callPackage
            // {
              inherit kde4;
              wrapper = callPackage ../build-support/kdewrapper {};
              recurseForRelease = true;
            };
        in self;

    in makeOverridable makePackages extra;

  pantheon = recurseIntoAttrs rec {
    callPackage = newScope pkgs.pantheon;
    pantheon-terminal = callPackage ../desktops/pantheon/apps/pantheon-terminal { };
  };

  redshift = callPackage ../applications/misc/redshift {
    inherit (python3Packages) python pygobject3 pyxdg;
    geoclue = geoclue2;
  };

  orion = callPackage ../misc/themes/orion {};

  albatross = callPackage ../misc/themes/albatross { };

  oxygen-gtk2 = callPackage ../misc/themes/gtk2/oxygen-gtk { };

  oxygen-gtk3 = callPackage ../misc/themes/gtk3/oxygen-gtk3 { };

  oxygen_gtk = oxygen-gtk2; # backwards compatibility

  gtk_engines = callPackage ../misc/themes/gtk2/gtk-engines { };

  gtk-engine-murrine = callPackage ../misc/themes/gtk2/gtk-engine-murrine { };

  gnome_themes_standard = gnome3.gnome_themes_standard;

  mate-icon-theme = callPackage ../misc/themes/mate-icon-theme { };

  mate-themes = callPackage ../misc/themes/mate-themes { };

  numix-gtk-theme = callPackage ../misc/themes/gtk3/numix-gtk-theme { };

  plasma53 = recurseIntoAttrs (callPackage ../desktops/plasma-5.3 { });
  plasma5_latest = plasma53;
  plasma5_stable = plasma53;
  plasma54 = recurseIntoAttrs (callPackage ../desktops/plasma-5.4 { inherit pkgs; });

  kde5 = kf5_stable // plasma5_stable // kdeApps_stable;

  theme-vertex = callPackage ../misc/themes/vertex { };

  xfce = xfce4-12;
  xfce4-12 = recurseIntoAttrs (callPackage ../desktops/xfce { });

  xrandr-invert-colors = callPackage ../applications/misc/xrandr-invert-colors { };

  ### SCIENCE

  ### SCIENCE/GEOMETRY

  drgeo = builderDefsPackage (callPackage ../applications/science/geometry/drgeo) {
    inherit (gnome) libglade;
    guile = guile_1_8;
  };

  tetgen = callPackage ../applications/science/geometry/tetgen { }; # AGPL3+
  tetgen_1_4 = callPackage ../applications/science/geometry/tetgen/1.4.nix { }; # MIT

  ### SCIENCE/BIOLOGY

  alliance = callPackage ../applications/science/electronics/alliance {
    motif = lesstif;
  };

  archimedes = callPackage ../applications/science/electronics/archimedes { };

  emboss = callPackage ../applications/science/biology/emboss { };

  mrbayes = callPackage ../applications/science/biology/mrbayes { };

  ncbiCTools = builderDefsPackage (callPackage ../development/libraries/ncbi) {};

  ncbi_tools = callPackage ../applications/science/biology/ncbi-tools { };

  paml = callPackage ../applications/science/biology/paml { };

  pal2nal = callPackage ../applications/science/biology/pal2nal { };

  plink = callPackage ../applications/science/biology/plink/default.nix { };


  ### SCIENCE/MATH

  arpack = callPackage ../development/libraries/science/math/arpack { };

  atlas = callPackage ../development/libraries/science/math/atlas {
    # The build process measures CPU capabilities and optimizes the
    # library to perform best on that particular machine. That is a
    # great feature, but it's of limited use with pre-built binaries
    # coming from a central build farm.
    tolerateCpuTimingInaccuracy = true;
    liblapack = liblapack_3_5_0WithoutAtlas;
    withLapack = false;
  };

  atlasWithLapack = atlas.override { withLapack = true; };

  blas = callPackage ../development/libraries/science/math/blas { };

  content = builderDefsPackage (callPackage ../applications/science/math/content) {};

  jags = callPackage ../applications/science/math/jags { };


  # We have essentially 4 permutations of liblapack: version 3.4.1 or 3.5.0,
  # and with or without atlas as a dependency. The default `liblapack` is 3.4.1
  # with atlas. Atlas, when built with liblapack as a dependency, uses 3.5.0
  # without atlas. Etc.
  liblapackWithAtlas = callPackage ../development/libraries/science/math/liblapack {};
  liblapackWithoutAtlas = liblapackWithAtlas.override { atlas = null; };
  liblapack_3_5_0WithAtlas = callPackage ../development/libraries/science/math/liblapack/3.5.0.nix {};
  liblapack_3_5_0WithoutAtlas = liblapack_3_5_0WithAtlas.override { atlas = null; };
  liblapack = liblapackWithAtlas;
  liblapack_3_5_0 = liblapack_3_5_0WithAtlas;

  liblbfgs = callPackage ../development/libraries/science/math/liblbfgs { };

  openblas = callPackage ../development/libraries/science/math/openblas { };

  # A version of OpenBLAS using 32-bit integers on all platforms for compatibility with
  # standard BLAS and LAPACK.
  openblasCompat = openblas.override { blas64 = false; };

  openlibm = callPackage ../development/libraries/science/math/openlibm {};

  openspecfun = callPackage ../development/libraries/science/math/openspecfun {};

  mathematica = callPackage ../applications/science/math/mathematica { };
  mathematica9 = callPackage ../applications/science/math/mathematica/9.nix { };

  metis = callPackage ../development/libraries/science/math/metis {};

  sage = callPackage ../applications/science/math/sage { };

  suitesparse_4_2 = callPackage ../development/libraries/science/math/suitesparse/4.2.nix { };
  suitesparse_4_4 = callPackage ../development/libraries/science/math/suitesparse {};
  suitesparse = suitesparse_4_4;

  ipopt = callPackage ../development/libraries/science/math/ipopt { openblas = openblasCompat; };

  ### SCIENCE/MOLECULAR-DYNAMICS

  gromacs = callPackage ../applications/science/molecular-dynamics/gromacs {
    singlePrec = true;
    fftw = fftwSinglePrec;
    cmake = cmakeCurses;
  };

  gromacsDouble = lowPrio (callPackage ../applications/science/molecular-dynamics/gromacs {
    singlePrec = false;
    fftw = fftw;
    cmake = cmakeCurses;
  });

  ### SCIENCE/PROGRAMMING

  plm = callPackage ../applications/science/programming/plm { };

  ### SCIENCE/LOGIC

  abc-verifier = callPackage ../applications/science/logic/abc {};

  abella = callPackage ../applications/science/logic/abella {};

  alt-ergo = callPackage ../applications/science/logic/alt-ergo {};

  coq = callPackage ../applications/science/logic/coq {
    inherit (ocamlPackages_4_01_0) ocaml findlib lablgtk;
    camlp5 = ocamlPackages_4_01_0.camlp5_transitional;
  };

  coq_HEAD = callPackage ../applications/science/logic/coq/HEAD.nix {
    inherit (ocamlPackages) findlib lablgtk;
    camlp5 = ocamlPackages.camlp5_transitional;
  };

  coq_8_5 = callPackage ../applications/science/logic/coq/8.5.nix {
    inherit (ocamlPackages) findlib lablgtk;
    camlp5 = ocamlPackages.camlp5_transitional;
  };

  coq_8_3 = callPackage ../applications/science/logic/coq/8.3.nix {
    make = gnumake3;
    inherit (ocamlPackages_3_12_1) ocaml findlib;
    camlp5 = ocamlPackages_3_12_1.camlp5_transitional;
    lablgtk = ocamlPackages_3_12_1.lablgtk_2_14;
  };

  mkCoqPackages_8_4 = self: let callPackage = newScope self; in {

    inherit callPackage;

    bedrock = callPackage ../development/coq-modules/bedrock {};

    contribs =
      let contribs =
        import ../development/coq-modules/contribs
        contribs
        callPackage { };
      in
        recurseIntoAttrs contribs;

    coqExtLib = callPackage ../development/coq-modules/coq-ext-lib {};

    coqeal = callPackage ../development/coq-modules/coqeal {};

    domains = callPackage ../development/coq-modules/domains {};

    fiat = callPackage ../development/coq-modules/fiat {};

    flocq = callPackage ../development/coq-modules/flocq {};

    heq = callPackage ../development/coq-modules/heq {};

    interval = callPackage ../development/coq-modules/interval {};

    mathcomp = callPackage ../development/coq-modules/mathcomp {};

    paco = callPackage ../development/coq-modules/paco {};

    QuickChick = callPackage ../development/coq-modules/QuickChick {};

    ssreflect = callPackage ../development/coq-modules/ssreflect {};

    tlc = callPackage ../development/coq-modules/tlc {};

    unimath = callPackage ../development/coq-modules/unimath {};

    ynot = callPackage ../development/coq-modules/ynot {};

  };

  mkCoqPackages_8_5 = self: let callPackage = newScope self; in rec {

    inherit callPackage;

    coq = coq_8_5;

    coq-ext-lib = callPackage ../development/coq-modules/coq-ext-lib {};

    mathcomp = callPackage ../development/coq-modules/mathcomp { };

    ssreflect = callPackage ../development/coq-modules/ssreflect { };

  };

  coqPackages = recurseIntoAttrs (mkCoqPackages_8_4 coqPackages);
  coqPackages_8_5 = recurseIntoAttrs (mkCoqPackages_8_5 coqPackages_8_5);

  cvc3 = callPackage ../applications/science/logic/cvc3 {};
  cvc4 = callPackage ../applications/science/logic/cvc4 {};

  ekrhyper = callPackage ../applications/science/logic/ekrhyper {};

  eprover = callPackage ../applications/science/logic/eprover { };

  gappa = callPackage ../applications/science/logic/gappa { };

  ginac = callPackage ../applications/science/math/ginac { };

  hol = callPackage ../applications/science/logic/hol { };

  hol_light = callPackage ../applications/science/logic/hol_light {
    camlp5 = ocamlPackages.camlp5_strict;
  };

  hologram = goPackages.hologram.bin // { outputs = [ "bin" ]; };

  isabelle = callPackage ../applications/science/logic/isabelle {
    inherit (pkgs.emacs24Packages) proofgeneral;
    java = if stdenv.isLinux then jre else jdk;
  };

  iprover = callPackage ../applications/science/logic/iprover {};

  jonprl = callPackage ../applications/science/logic/jonprl {
    smlnj = if stdenv.isDarwin
      then smlnjBootstrap
      else smlnj;
  };

  lean = callPackage ../applications/science/logic/lean {};

  leo2 = callPackage ../applications/science/logic/leo2 {};

  logisim = callPackage ../applications/science/logic/logisim {};

  ltl2ba = callPackage ../applications/science/logic/ltl2ba {};

  matita = callPackage ../applications/science/logic/matita {
    ocaml = ocaml_3_11_2;
    inherit (ocamlPackages_3_11_2) findlib lablgtk ocaml_expat gmetadom ocaml_http
            lablgtkmathview ocaml_mysql ocaml_sqlite3 ocamlnet camlzip ocaml_pcre;
    ulex08 = ocamlPackages_3_11_2.ulex08.override { camlp5 = ocamlPackages_3_11_2.camlp5_old_transitional; };
  };

  matita_130312 = lowPrio (callPackage ../applications/science/logic/matita/130312.nix {
    inherit (ocamlPackages) findlib lablgtk ocaml_expat gmetadom ocaml_http
            ocaml_mysql ocamlnet ulex08 camlzip ocaml_pcre;
  });

  metis-prover = callPackage ../applications/science/logic/metis-prover { };

  minisat = callPackage ../applications/science/logic/minisat {};

  opensmt = callPackage ../applications/science/logic/opensmt { };

  ott = callPackage ../applications/science/logic/ott {
    camlp5 = ocamlPackages.camlp5_transitional;
  };

  otter = callPackage ../applications/science/logic/otter {};

  picosat = callPackage ../applications/science/logic/picosat {};

  prooftree = callPackage ../applications/science/logic/prooftree {
    inherit (ocamlPackages_4_01_0) ocaml findlib lablgtk;
    camlp5 = ocamlPackages_4_01_0.camlp5_transitional;
  };

  prover9 = callPackage ../applications/science/logic/prover9 { };

  satallax = callPackage ../applications/science/logic/satallax {};

  saw-tools = callPackage ../applications/science/logic/saw-tools {};

  spass = callPackage ../applications/science/logic/spass {};

  tptp = callPackage ../applications/science/logic/tptp {};

  twelf = callPackage ../applications/science/logic/twelf {
    smlnj = if stdenv.isDarwin
      then smlnjBootstrap
      else smlnj;
  };

  verifast = callPackage ../applications/science/logic/verifast {};

  veriT = callPackage ../applications/science/logic/verit {};

  why3 = callPackage ../applications/science/logic/why3 {};

  yices = callPackage ../applications/science/logic/yices {};

  z3 = callPackage ../applications/science/logic/z3 {};
  z3_opt = callPackage ../applications/science/logic/z3_opt {};

  boolector   = boolector15;
  boolector15 = callPackage ../applications/science/logic/boolector {};
  boolector16 = lowPrio (callPackage ../applications/science/logic/boolector {
    useV16 = true;
  });

  ### SCIENCE / ELECTRONICS

  eagle = callPackage_i686 ../applications/science/electronics/eagle { };

  caneda = callPackage ../applications/science/electronics/caneda { };

  geda = callPackage ../applications/science/electronics/geda { };

  gtkwave = callPackage ../applications/science/electronics/gtkwave { };

  kicad = callPackage ../applications/science/electronics/kicad {
    wxGTK = wxGTK29;
  };

  ngspice = callPackage ../applications/science/electronics/ngspice { };

  qucs = callPackage ../applications/science/electronics/qucs { };

  xoscope = callPackage ../applications/science/electronics/xoscope { };


  ### SCIENCE / MATH

  caffe = callPackage ../applications/science/math/caffe {
    cudaSupport = config.caffe.cudaSupport or config.cudaSupport or true;
  };

  ecm = callPackage ../applications/science/math/ecm { };

  eukleides = callPackage ../applications/science/math/eukleides {
    texinfo = texinfo4;
  };

  fricas = callPackage ../applications/science/math/fricas { };

  gap = callPackage ../applications/science/math/gap { };

  maxima = callPackage ../applications/science/math/maxima { };

  wxmaxima = callPackage ../applications/science/math/wxmaxima { wxGTK = wxGTK30; };

  pari = callPackage ../applications/science/math/pari {};

  pcalc = callPackage ../applications/science/math/pcalc { };

  pspp = callPackage ../applications/science/math/pssp {
    inherit (gnome) libglade gtksourceview;
  };

  singular = callPackage ../applications/science/math/singular {};

  scilab = callPackage ../applications/science/math/scilab {
    withXaw3d = false;
    withTk = true;
    withGtk = false;
    withOCaml = true;
    withX = true;
  };

  msieve = callPackage ../applications/science/math/msieve { };

  weka = callPackage ../applications/science/math/weka { };

  yad = callPackage ../tools/misc/yad { };

  yacas = callPackage ../applications/science/math/yacas { };

  speedcrunch = callPackage ../applications/science/math/speedcrunch {
    qt = qt4;
    cmake = cmakeCurses;
  };


  ### SCIENCE / MISC

  boinc = callPackage ../applications/science/misc/boinc { };

  celestia = callPackage ../applications/science/astronomy/celestia {
    lua = lua5_1;
    inherit (pkgs.gnome) gtkglext;
  };

  fityk = callPackage ../applications/science/misc/fityk { };

  gravit = callPackage ../applications/science/astronomy/gravit { };

  golly = callPackage ../applications/science/misc/golly { };

  megam = callPackage ../applications/science/misc/megam { };

  root = callPackage ../applications/science/misc/root { };

  simgrid = callPackage ../applications/science/misc/simgrid { };

  spyder = callPackage ../applications/science/spyder {
    inherit (pythonPackages) pyflakes rope sphinx numpy scipy matplotlib; # recommended
    inherit (pythonPackages) ipython pep8; # optional
  };

  stellarium = callPackage ../applications/science/astronomy/stellarium { };

  tulip = callPackage ../applications/science/misc/tulip {
    cmake = cmake-2_8;
  };

  vite = callPackage ../applications/science/misc/vite { };

  xplanet = callPackage ../applications/science/astronomy/xplanet { };

  ### SCIENCE / PHYSICS

  geant4 = callPackage ../development/libraries/physics/geant4 {
    enableMultiThreading = true;
    enableG3toG4         = false;
    enableInventor       = false;
    enableGDML           = false;
    enableQT             = false;
    enableXM             = false;
    enableOpenGLX11      = true;
    enableRaytracerX11   = false;

    # Optional system packages, otherwise internal GEANT4 packages are used.
    clhep = null;
    zlib  = null;

    # For enableGDML.
    xercesc = null;

    # For enableQT.
    qt = null; # qt4SDK or qt5SDK

    # For enableXM.
    motif = null; # motif or lesstif
  };

  g4py = callPackage ../development/libraries/physics/geant4/g4py { };

  ### MISC

  antimicro = callPackage ../tools/misc/antimicro { };

  atari800 = callPackage ../misc/emulators/atari800 { };

  ataripp = callPackage ../misc/emulators/atari++ { };

  auctex = callPackage ../tools/typesetting/tex/auctex { };

  beep = callPackage ../misc/beep { };

  cups = callPackage ../misc/cups {
    libusb = libusb1;
  };

  cups_filters = callPackage ../misc/cups/filters.nix { };

  crashplan = callPackage ../applications/backup/crashplan { };

  gutenprint = callPackage ../misc/drivers/gutenprint { };

  gutenprintBin = callPackage ../misc/drivers/gutenprint/bin.nix { };

  cupsBjnp = callPackage ../misc/cups/drivers/cups-bjnp { };

  darcnes = callPackage ../misc/emulators/darcnes { };

  desmume = callPackage ../misc/emulators/desmume { inherit (pkgs.gnome) gtkglext libglade; };

  dbacl = callPackage ../tools/misc/dbacl { };

  dblatex = callPackage ../tools/typesetting/tex/dblatex {
    enableAllFeatures = false;
  };

  dblatexFull = appendToName "full" (dblatex.override {
    enableAllFeatures = true;
  });

  dosbox = callPackage ../misc/emulators/dosbox { };

  dpkg = callPackage ../tools/package-management/dpkg { };

  ekiga = newScope pkgs.gnome ../applications/networking/instant-messengers/ekiga { };

  emulationstation = callPackage ../misc/emulators/emulationstation { };

  electricsheep = callPackage ../misc/screensavers/electricsheep { };

  fakenes = callPackage ../misc/emulators/fakenes { };

  faust = callPackage ../applications/audio/faust { };

  faust2alqt = callPackage ../applications/audio/faust/faust2alqt.nix { };

  faust2alsa = callPackage ../applications/audio/faust/faust2alsa.nix { };

  faust2csound = callPackage ../applications/audio/faust/faust2csound.nix { };

  faust2firefox = callPackage ../applications/audio/faust/faust2firefox.nix { };

  faust2jack = callPackage ../applications/audio/faust/faust2jack.nix { };

  faust2jaqt = callPackage ../applications/audio/faust/faust2jaqt.nix { };

  faust2lv2 = callPackage ../applications/audio/faust/faust2lv2.nix { };

  fceux = callPackage ../misc/emulators/fceux { };

  foldingathome = callPackage ../misc/foldingathome { };

  foo2zjs = callPackage ../misc/drivers/foo2zjs {};

  foomatic_filters = callPackage ../misc/drivers/foomatic-filters {};

  freestyle = callPackage ../misc/freestyle { };

  gajim = callPackage ../applications/networking/instant-messengers/gajim { };

  gammu = callPackage ../applications/misc/gammu { };

  gensgs = callPackage_i686 ../misc/emulators/gens-gs { };

  ghostscript = callPackage ../misc/ghostscript {
    x11Support = false;
    cupsSupport = config.ghostscript.cups or (!stdenv.isDarwin);
  };

  ghostscriptX = appendToName "with-X" (ghostscript.override {
    x11Support = true;
  });

  gnuk = callPackage ../misc/gnuk { };
  gnuk-unstable = callPackage ../misc/gnuk/unstable.nix { };
  gnuk-git = callPackage ../misc/gnuk/git.nix { };

  guix = callPackage ../tools/package-management/guix {
    libgcrypt = libgcrypt_1_5;
  };

  gxemul = callPackage ../misc/emulators/gxemul { };

  hatari = callPackage ../misc/emulators/hatari { };

  hplip = callPackage ../misc/drivers/hplip { };

  hplipWithPlugin = hplip.override { withPlugin = true; };

  # using the new configuration style proposal which is unstable
  jack1 = callPackage ../misc/jackaudio/jack1.nix { };

  jack2Full = callPackage ../misc/jackaudio {
    libopus = libopus.override { withCustomModes = true; };
  };
  libjack2 = jack2Full.override { prefix = "lib"; };
  libjack2-git = callPackage ../misc/jackaudio/git.nix { };

  keynav = callPackage ../tools/X11/keynav { };

  lilypond = callPackage ../misc/lilypond { guile = guile_1_8; };

  mailcore2 = callPackage ../development/libraries/mailcore2 { };

  martyr = callPackage ../development/libraries/martyr { };

  mess = callPackage ../misc/emulators/mess {
    inherit (pkgs.gnome) GConf;
  };

  mongoc = callPackage ../development/libraries/mongoc { };

  mupen64plus = callPackage ../misc/emulators/mupen64plus { };

  mupen64plus1_5 = callPackage ../misc/emulators/mupen64plus/1.5.nix { };

  inherit (callPackages ../tools/package-management/nix {
      storeDir = config.nix.storeDir or "/nix/store";
      stateDir = config.nix.stateDir or "/nix/var";
      })
    nix
    nixStable
    nixUnstable;

  nixops = callPackage ../tools/package-management/nixops { };

  nixopsUnstable = nixops;

  nixui = callPackage ../tools/package-management/nixui { node_webkit = node_webkit_0_11; };

  nix-prefetch-scripts = callPackage ../tools/package-management/nix-prefetch-scripts { };

  nix-template-rpm = callPackage ../build-support/templaterpm { inherit (pythonPackages) python toposort; };

  nix-repl = callPackage ../tools/package-management/nix-repl { };

  nix-serve = callPackage ../tools/package-management/nix-serve { };

  nixos-artwork = callPackage ../data/misc/nixos-artwork { };

  nut = callPackage ../applications/misc/nut { };

  solfege = callPackage ../misc/solfege {
      pysqlite = pkgs.pythonPackages.sqlite3;
  };

  disnix = callPackage ../tools/package-management/disnix { };

  dysnomia = callPackage ../tools/package-management/disnix/dysnomia {
    enableApacheWebApplication = config.disnix.enableApacheWebApplication or false;
    enableAxis2WebService = config.disnix.enableAxis2WebService or false;
    enableEjabberdDump = config.disnix.enableEjabberdDump or false;
    enableMySQLDatabase = config.disnix.enableMySQLDatabase or false;
    enablePostgreSQLDatabase = config.disnix.enablePostgreSQLDatabase or false;
    enableSubversionRepository = config.disnix.enableSubversionRepository or false;
    enableTomcatWebApplication = config.disnix.enableTomcatWebApplication or false;
  };

  disnixos = callPackage ../tools/package-management/disnix/disnixos { };

  DisnixWebService = callPackage ../tools/package-management/disnix/DisnixWebService { };

  latex2html = callPackage ../tools/typesetting/tex/latex2html/default.nix {
    tex = tetex;
  };

  lkproof = callPackage ../tools/typesetting/tex/lkproof { };

  mysqlWorkbench = newScope gnome ../applications/misc/mysql-workbench {
    lua = lua5_1;
    libctemplate = libctemplate_2_2;
    inherit (pythonPackages) pexpect paramiko;
  };

  robomongo = callPackage ../applications/misc/robomongo { };

  rucksack = callPackage ../development/tools/rucksack { };

  opkg = callPackage ../tools/package-management/opkg { };

  opkg-utils = callPackage ../tools/package-management/opkg-utils { };

  pgadmin = callPackage ../applications/misc/pgadmin { };

  pgf = pgf2;

  # Keep the old PGF since some documents don't render properly with
  # the new one.
  pgf1 = callPackage ../tools/typesetting/tex/pgf/1.x.nix { };

  pgf2 = callPackage ../tools/typesetting/tex/pgf/2.x.nix { };

  pgf3 = callPackage ../tools/typesetting/tex/pgf/3.x.nix { };

  pgfplots = callPackage ../tools/typesetting/tex/pgfplots { };

  phabricator = callPackage ../misc/phabricator { };

  physlock = callPackage ../misc/screensavers/physlock { };

  pjsip = callPackage ../applications/networking/pjsip { };

  PPSSPP = callPackage ../misc/emulators/ppsspp { SDL = SDL2; };

  uae = callPackage ../misc/emulators/uae { };

  fsuae = callPackage ../misc/emulators/fs-uae { };

  putty = callPackage ../applications/networking/remote/putty { };

  retroarchBare = callPackage ../misc/emulators/retroarch { };

  retroarch = wrapRetroArch { retroarch = retroarchBare; };

  libretro = recurseIntoAttrs (callPackage ../misc/emulators/retroarch/cores.nix {
    retroarch = retroarchBare;
  });

  rss-glx = callPackage ../misc/screensavers/rss-glx { };

  runit = callPackage ../tools/system/runit { };

  refind = callPackage ../tools/bootloaders/refind { };

  xlockmore = callPackage ../misc/screensavers/xlockmore { };

  xtrlock-pam = callPackage ../misc/screensavers/xtrlock-pam { };

  sails = callPackage ../misc/sails { };

  canon-cups-ufr2 = callPackage ../misc/cups/drivers/canon { };

  mfcj470dw = callPackage_i686 ../misc/cups/drivers/mfcj470dw { };

  samsungUnifiedLinuxDriver = callPackage ../misc/cups/drivers/samsung {
    gcc = import ../development/compilers/gcc/4.4 {
      inherit stdenv fetchurl gmp mpfr noSysDirs gettext which;
      texinfo = texinfo4;
      profiledCompiler = true;
    };
  };

  saneBackends = callPackage ../applications/graphics/sane/backends.nix {
    gt68xxFirmware = config.sane.gt68xxFirmware or null;
    snapscanFirmware = config.sane.snapscanFirmware or null;
    hotplugSupport = config.sane.hotplugSupport or true;
    libusb = libusb1;
  };

  saneBackendsGit = callPackage ../applications/graphics/sane/backends-git.nix {
    gt68xxFirmware = config.sane.gt68xxFirmware or null;
    snapscanFirmware = config.sane.snapscanFirmware or null;
    hotplugSupport = config.sane.hotplugSupport or true;
  };

  mkSaneConfig = callPackage ../applications/graphics/sane/config.nix { };

  saneFrontends = callPackage ../applications/graphics/sane/frontends.nix { };

  seafile-shared = callPackage ../misc/seafile-shared { };

  slock = callPackage ../misc/screensavers/slock { };

  soundOfSorting = callPackage ../misc/sound-of-sorting { };

  sourceAndTags = callPackage ../misc/source-and-tags {
    hasktags = haskellPackages.hasktags;
  };

  splix = callPackage ../misc/cups/drivers/splix { };

  streamripper = callPackage ../applications/audio/streamripper { };

  sqsh = callPackage ../development/tools/sqsh { };

  tetex = callPackage ../tools/typesetting/tex/tetex { libpng = libpng12; };

  tewi-font = callPackage ../data/fonts/tewi  {};

  tex4ht = callPackage ../tools/typesetting/tex/tex4ht { };

  texFunctions = callPackage ../tools/typesetting/tex/nix pkgs;

  # All the new TeX Live is inside. See description in default.nix.
  texlive = recurseIntoAttrs
    (callPackage ../tools/typesetting/tex/texlive-new { });

  texLive = builderDefsPackage (callPackage ../tools/typesetting/tex/texlive) {
    ghostscript = ghostscriptX;
    harfbuzz = harfbuzz.override {
      withIcu = true; withGraphite2 = true;
    };
  };

  texLiveFull = lib.setName "texlive-full" (texLiveAggregationFun {
    paths = [ texLive texLiveExtra lmodern texLiveCMSuper texLiveLatexXColor
              texLivePGF texLiveBeamer texLiveModerncv tipa tex4ht texinfo
              texLiveModerntimeline texLiveContext ];
  });

  /* Look in configurations/misc/raskin.nix for usage example (around revisions
  where TeXLive was added)

  (texLiveAggregationFun {
    paths = [texLive texLiveExtra texLiveCMSuper
      texLiveBeamer
    ];
  })

  You need to use texLiveAggregationFun to regenerate, say, ls-R (TeX-related file list)
  Just installing a few packages doesn't work.
  */
  texLiveAggregationFun = params:
    builderDefsPackage (callPackage ../tools/typesetting/tex/texlive/aggregate.nix) params;

  texDisser = callPackage ../tools/typesetting/tex/disser {};

  texLiveContext = builderDefsPackage (callPackage ../tools/typesetting/tex/texlive/context.nix) {};

  texLiveExtra = builderDefsPackage (callPackage ../tools/typesetting/tex/texlive/extra.nix) {};

  texLiveCMSuper = builderDefsPackage (callPackage ../tools/typesetting/tex/texlive/cm-super.nix) {};

  texLiveLatexXColor = builderDefsPackage (callPackage ../tools/typesetting/tex/texlive/xcolor.nix) {};

  texLivePGF = pgf3;

  texLiveBeamer = builderDefsPackage (callPackage ../tools/typesetting/tex/texlive/beamer.nix) {};

  texLiveModerncv = builderDefsPackage (callPackage ../tools/typesetting/tex/texlive/moderncv.nix) {};

  texLiveModerntimeline = builderDefsPackage (callPackage ../tools/typesetting/tex/texlive/moderntimeline.nix) {};

  thermald = callPackage ../tools/system/thermald { };

  thinkfan = callPackage ../tools/system/thinkfan { };

  tup = callPackage ../development/tools/build-managers/tup { };

  tvheadend = callPackage ../servers/tvheadend { };

  utf8proc = callPackage ../development/libraries/utf8proc { };

  vault = goPackages.vault.bin // { outputs = [ "bin" ]; };

  vbam = callPackage ../misc/emulators/vbam {};

  vice = callPackage ../misc/emulators/vice {
    libX11 = xorg.libX11;
    giflib = giflib_4_1;
  };

  viewnior = callPackage ../applications/graphics/viewnior { };

  vimUtils = callPackage ../misc/vim-plugins/vim-utils.nix { };

  vimPlugins = recurseIntoAttrs (callPackage ../misc/vim-plugins { });

  vimprobable2 = callPackage ../applications/networking/browsers/vimprobable2 {
    webkit = webkitgtk2;
  };

  vimprobable2Wrapper = wrapFirefox
    { browser = vimprobable2; browserName = "vimprobable2"; desktopName = "Vimprobable2";
    };

  rekonqWrapper = wrapFirefox {
    browser = kde4.rekonq; browserName = "rekonq"; desktopName = "Rekonq";
  };

  vimb = callPackage ../applications/networking/browsers/vimb {
    webkit = webkitgtk2;
  };

  vimbWrapper = wrapFirefox {
    browser = vimb;
    browserName = "vimb";
    desktopName = "Vimb";
  };

  vips = callPackage ../tools/graphics/vips { };
  nip2 = callPackage ../tools/graphics/nip2 { };

  VisualBoyAdvance = callPackage ../misc/emulators/VisualBoyAdvance { };

  wavegain = callPackage ../applications/audio/wavegain { };

  wcalc = callPackage ../applications/misc/wcalc { };

  wine = callPackage ../misc/emulators/wine {
    wineRelease = config.wine.release or "stable";
    wineBuild = config.wine.build or "wine32";
  };
  wineStable = wine.override { wineRelease = "stable"; };
  wineUnstable = lowPrio (wine.override { wineRelease = "unstable"; });
  wineStaging = lowPrio (wine.override { wineRelease = "staging"; });

  winetricks = callPackage ../misc/emulators/wine/winetricks.nix {
    inherit (gnome2) zenity;
  };

  wmutils-core = callPackage ../tools/X11/wmutils-core { };

  wxmupen64plus = callPackage ../misc/emulators/wxmupen64plus { };

  x2x = callPackage ../tools/X11/x2x { };

  xboxdrv = callPackage ../misc/drivers/xboxdrv { };

  xhyve = callPackage ../applications/virtualization/xhyve { };

  xinput_calibrator = callPackage ../tools/X11/xinput_calibrator {};

  xosd = callPackage ../misc/xosd { };

  xsane = callPackage ../applications/graphics/sane/xsane.nix {
    libpng = libpng12;
    saneBackends = saneBackends;
  };

  xwiimote = callPackage ../misc/drivers/xwiimote {
    bluez = pkgs.bluez5.override {
      enableWiimote = true;
    };
  };

  yafc = callPackage ../applications/networking/yafc { };

  yandex-disk = callPackage ../tools/filesystems/yandex-disk { };

  yara = callPackage ../tools/security/yara { };

  zdfmediathk = callPackage ../applications/video/zdfmediathk { };

  zopfli = callPackage ../tools/compression/zopfli { };

  myEnvFun = callPackage ../misc/my-env {
    inherit (stdenv) mkDerivation;
  };

  # patoline requires a rather large ocaml compilation environment.
  # this is why it is build as an environment and not just a normal package.
  # remark : the emacs mode is also installed, but you have to adjust your load-path.
  PatolineEnv = pack: myEnvFun {
      name = "patoline";
      buildInputs = [ stdenv ncurses mesa freeglut libzip gcc
                                   pack.ocaml pack.findlib pack.camomile
                                   pack.dypgen pack.ocaml_sqlite3 pack.camlzip
                                   pack.lablgtk pack.camlimages pack.ocaml_cairo
                                   pack.lablgl pack.ocamlnet pack.cryptokit
                                   pack.ocaml_pcre pack.patoline
                                   ];
    # this is to circumvent the bug with libgcc_s.so.1 which is
    # not found when using thread
    extraCmds = ''
       LD_LIBRARY_PATH=\$LD_LIBRARY_PATH:${gcc.cc}/lib
       export LD_LIBRARY_PATH
    '';
  };

  patoline = PatolineEnv ocamlPackages_4_00_1;

  znc = callPackage ../applications/networking/znc { };

  znc_14 = callPackage ../applications/networking/znc/1.4.nix { };

  zncModules = recurseIntoAttrs (
    callPackage ../applications/networking/znc/modules.nix { }
  );

  zsnes = callPackage_i686 ../misc/emulators/zsnes { };

  snes9x-gtk = callPackage ../misc/emulators/snes9x-gtk { };

  higan = callPackage ../misc/emulators/higan {
    profile = config.higan.profile or "performance";
    guiToolkit = config.higan.guiToolkit or "gtk";
  };

  misc = callPackage ../misc/misc.nix { };

  bullet = callPackage ../development/libraries/bullet {};

  dart = callPackage ../development/interpreters/dart { };

  httrack = callPackage ../tools/backup/httrack { };

  mg = callPackage ../applications/editors/mg { };

}; # self_ =


  ### Deprecated aliases - for backward compatibility

aliases = with self; rec {
  adobeReader = adobe-reader;
  arduino_core = arduino-core;  # added 2015-02-04
  asciidocFull = asciidoc-full;  # added 2014-06-22
  bridge_utils = bridge-utils;  # added 2015-02-20
  buildbotSlave = buildbot-slave;  # added 2014-12-09
  cheetahTemplate = pythonPackages.cheetah; # 2015-06-15
  clangAnalyzer = clang-analyzer;  # added 2015-02-20
  cool-old-term = cool-retro-term; # added 2015-01-31
  cv = progress; # added 2015-09-06
  exfat-utils = exfat;                  # 2015-09-11
  firefoxWrapper = firefox-wrapper;
  fuse_exfat = exfat;                   # 2015-09-11
  haskell-ng = haskell;                 # 2015-04-19
  haskellngPackages = haskellPackages;  # 2015-04-19
  htmlTidy = html-tidy;  # added 2014-12-06
  inherit (haskell.compiler) jhc uhc;   # 2015-05-15
  inotifyTools = inotify-tools;
  jquery_ui = jquery-ui;  # added 2014-09-07
  libtidy = html-tidy;  # added 2014-12-21
  lttngTools = lttng-tools;  # added 2014-07-31
  lttngUst = lttng-ust;  # added 2014-07-31
  nfsUtils = nfs-utils;  # added 2014-12-06
  quassel_qt5 = kf5Packages.quassel_qt5; # added 2015-09-30
  quasselClient_qt5 = kf5Packages.quasselClient_qt5; # added 2015-09-30
  quasselDaemon_qt5 = kf5Packages.quasselDaemon; # added 2015-09-30
  quassel_kf5 = kf5Packages.quassel; # added 2015-09-30
  quasselClient_kf5 = kf5Packages.quasselClient; # added 2015-09-30
  rdiff_backup = rdiff-backup;  # added 2014-11-23
  rssglx = rss-glx; #added 2015-03-25
  rxvt_unicode_with-plugins = rxvt_unicode-with-plugins; # added 2015-04-02
  speedtest_cli = speedtest-cli;  # added 2015-02-17
  sqliteInteractive = sqlite-interactive;  # added 2014-12-06
  x11 = xlibsWrapper; # added 2015-09
  xf86_video_nouveau = xorg.xf86videonouveau; # added 2015-09
  xlibs = xorg; # added 2015-09
  youtube-dl = pythonPackages.youtube-dl; # added 2015-06-07
  youtubeDL = youtube-dl;  # added 2014-10-26
  pidginlatexSF = pidginlatex; # added 2014-11-02
};

tweakAlias = _n: alias: with lib;
  if alias.recurseForDerivations or false then
    removeAttrs alias ["recurseForDerivations"]
  else alias;

in lib.mapAttrs tweakAlias aliases // self; in pkgs<|MERGE_RESOLUTION|>--- conflicted
+++ resolved
@@ -628,10 +628,6 @@
   aria2 = callPackage ../tools/networking/aria2 {
     inherit (darwin.apple_sdk.frameworks) Security;
   };
-<<<<<<< HEAD
-=======
-
->>>>>>> 86ba275a
   aria = aria2;
 
   at = callPackage ../tools/system/at { };
