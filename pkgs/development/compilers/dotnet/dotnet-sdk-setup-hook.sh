--- conflicted
+++ resolved
@@ -198,10 +198,5 @@
 }
 
 if [[ -z ${dontConfigureNuget-} ]]; then
-<<<<<<< HEAD
-    appendToVar prePhases createNugetDirs
     appendToVar preConfigurePhases configureNuget
-=======
-    preConfigurePhases+=(configureNuget)
->>>>>>> a4528997
 fi