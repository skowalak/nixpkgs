--- conflicted
+++ resolved
@@ -19,11 +19,7 @@
     description = "OCaml bindings for libssl ";
     license = "LGPL+link exception";
     maintainers = [
-<<<<<<< HEAD
       stdenv.lib.maintainers.maggesi
-=======
-      lib.maintainers.z77z
->>>>>>> 4fb9a75f
     ];
   };
 }