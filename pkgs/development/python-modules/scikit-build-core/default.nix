--- conflicted
+++ resolved
@@ -23,11 +23,7 @@
 buildPythonPackage rec {
   pname = "scikit-build-core";
   version = "0.7.0";
-<<<<<<< HEAD
-  format = "pyproject";
-=======
   pyproject = true;
->>>>>>> c5a7b36c
 
   src = fetchPypi {
     pname = "scikit_build_core";
