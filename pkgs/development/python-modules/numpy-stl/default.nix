{
  lib,
  buildPythonPackage,
  cython,
<<<<<<< HEAD
  setuptools,
=======
>>>>>>> 39bcd406
  fetchPypi,
  numpy,
  pytestCheckHook,
  python-utils,
  pythonOlder,
  setuptools,
}:

buildPythonPackage rec {
  pname = "numpy-stl";
  version = "3.1.2";
  pyproject = true;
<<<<<<< HEAD
=======

  disabled = pythonOlder "3.7";
>>>>>>> 39bcd406

  src = fetchPypi {
    pname = "numpy_stl";
    inherit version;
    hash = "sha256-crRpUN+jZC3xx7hzz6eKVIUzckuQdHjFZ9tC/fV+49I=";
  };

<<<<<<< HEAD
  build-system = [
    cython
    setuptools
  ];
=======
  build-system = [ setuptools ];

  nativeBuildInputs = [ cython ];
>>>>>>> 39bcd406

  dependencies = [
    numpy
    python-utils
  ];

  nativeCheckInputs = [ pytestCheckHook ];

  pythonImportsCheck = [ "stl" ];

  meta = with lib; {
    description = "Library to make reading, writing and modifying both binary and ascii STL files easy";
    homepage = "https://github.com/WoLpH/numpy-stl/";
    changelog = "https://github.com/wolph/numpy-stl/releases/tag/v${version}";
    license = licenses.bsd3;
    maintainers = [ ];
  };
}<|MERGE_RESOLUTION|>--- conflicted
+++ resolved
@@ -2,10 +2,6 @@
   lib,
   buildPythonPackage,
   cython,
-<<<<<<< HEAD
-  setuptools,
-=======
->>>>>>> 39bcd406
   fetchPypi,
   numpy,
   pytestCheckHook,
@@ -18,11 +14,8 @@
   pname = "numpy-stl";
   version = "3.1.2";
   pyproject = true;
-<<<<<<< HEAD
-=======
 
   disabled = pythonOlder "3.7";
->>>>>>> 39bcd406
 
   src = fetchPypi {
     pname = "numpy_stl";
@@ -30,16 +23,9 @@
     hash = "sha256-crRpUN+jZC3xx7hzz6eKVIUzckuQdHjFZ9tC/fV+49I=";
   };
 
-<<<<<<< HEAD
-  build-system = [
-    cython
-    setuptools
-  ];
-=======
   build-system = [ setuptools ];
 
   nativeBuildInputs = [ cython ];
->>>>>>> 39bcd406
 
   dependencies = [
     numpy
