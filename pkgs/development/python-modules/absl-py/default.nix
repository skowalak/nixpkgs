--- conflicted
+++ resolved
@@ -6,19 +6,11 @@
 
 buildPythonPackage rec {
   pname = "absl-py";
-<<<<<<< HEAD
-  version = "0.4.0";
-
-  src = fetchPypi {
-    inherit pname version;
-    sha256 = "932e6acb1a57bdcfb784a1ce6ad46a2f50b89d355a5619ed6df60db1414173d2";
-=======
   version = "0.4.1";
 
   src = fetchPypi {
     inherit pname version;
     sha256 = "1e6e70506fb4d867cf269af7bcc27b744c36bbc4c516f0f8ccf2039956deea72";
->>>>>>> 9a56eee0
   };
 
   propagatedBuildInputs = [ six ];
