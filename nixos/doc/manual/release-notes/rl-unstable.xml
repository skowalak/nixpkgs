--- conflicted
+++ resolved
@@ -147,7 +147,15 @@
   </listitem>
 
   <listitem>
-<<<<<<< HEAD
+    <para>Data directory for Postfix MTA server is moved from
+    <filename>/var/postfix</filename> to <filename>/var/lib/postfix</filename>.
+    Old configurations are migrated automatically. <literal>service.postfix</literal>
+    module has also received many improvements, such as correct directories' access
+    rights, new <literal>aliasFiles</literal> and <literal>mapFiles</literal>
+    options and more.</para>
+  </listitem>
+
+  <listitem>
     <para>CUPS, installed by <literal>services.printing</literal> module, now
     has its data directory in <filename>/var/lib/cups</filename>. Old
     configurations from <filename>/etc/cups</filename> are moved there
@@ -165,14 +173,6 @@
     updating of Gutenprint PPMs; it's greatly recommended to enable it instead
     of adding <literal>gutenprint</literal> to the <literal>drivers</literal> list.
     </para>
-=======
-    <para>Data directory for Postfix MTA server is moved from
-    <filename>/var/postfix</filename> to <filename>/var/lib/postfix</filename>.
-    Old configurations are migrated automatically. <literal>service.postfix</literal>
-    module has also received many improvements, such as correct directories' access
-    rights, new <literal>aliasFiles</literal> and <literal>mapFiles</literal>
-    options and more.</para>
->>>>>>> 7362936c
   </listitem>
 </itemizedlist>
 
