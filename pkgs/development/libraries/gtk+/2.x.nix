--- conflicted
+++ resolved
@@ -8,19 +8,11 @@
 assert cupsSupport -> cups != null;
 
 stdenv.mkDerivation rec {
-<<<<<<< HEAD
-  name = "gtk+-2.24.21";
-
-  src = fetchurl {
-    url = "mirror://gnome/sources/gtk+/2.24/${name}.tar.xz";
-    sha256 = "1qyw73pr9ryqhir2h1kbx3vm70km4dg2fxrgkrdlpv0rvlb94bih";
-=======
   name = "gtk+-2.24.22";
 
   src = fetchurl {
     url = "mirror://gnome/sources/gtk+/2.24/${name}.tar.xz";
     sha256 = "0zxf810znlk80j230rbr0xscx3gm71jmf2bdiamg76rqzglvc55i";
->>>>>>> 1c0fdf23
   };
 
   enableParallelBuilding = true;
