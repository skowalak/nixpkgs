--- conflicted
+++ resolved
@@ -83,15 +83,13 @@
 
 - Normal users (with `isNormalUser = true`) which have non-empty `subUidRanges` or `subGidRanges` set no longer have additional implicit ranges allocated. To enable automatic allocation back set `autoSubUidGidRange = true`.
 
-<<<<<<< HEAD
 - The iputils package, which is installed by default, no longer provides the
   legacy tools `tftpd` and `traceroute6`. More tools (`ninfod`, `rarpd`, and
   `rdisc`) are going to be removed in the next release. See
   [upstream's release notes](https://github.com/iputils/iputils/releases/tag/20211215)
   for more details and available replacements.
-=======
+
 - `services.thelounge.private` was removed in favor of `services.thelounge.public`, to follow with upstream changes.
->>>>>>> 14f3d042
 
 ## Other Notable Changes {#sec-release-22.05-notable-changes}
 
