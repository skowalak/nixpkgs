--- conflicted
+++ resolved
@@ -1,11 +1,6 @@
 { at-spi2-core, cmake, dbus, dbus-glib, docbook_xsl, epoxy, fetchpatch, fetchFromGitHub
-<<<<<<< HEAD
 , glib, gtk3, harfbuzz, libXdmcp, libXtst, libpthreadstubs
-, libselinux, libsepol, libtasn1, libxkbcommon, libxslt, p11-kit, pcre
-=======
-, glib, gtk3, harfbuzz, hicolor-icon-theme, libXdmcp, libXtst, libpthreadstubs
 , libselinux, libsepol, libtasn1, libxkbcommon, libxslt, p11-kit, pcre2
->>>>>>> 3dc58eda
 , pkgconfig, stdenv, utillinuxMinimal, vte, wrapGAppsHook, xmlto
 }:
 
@@ -33,13 +28,8 @@
   nativeBuildInputs = [ cmake pkgconfig wrapGAppsHook libxslt ];
 
   buildInputs =
-<<<<<<< HEAD
-    [ gtk3 dbus dbus-glib vte pcre harfbuzz libpthreadstubs libXdmcp
+    [ gtk3 dbus dbus-glib vte pcre2 harfbuzz libpthreadstubs libXdmcp
       utillinuxMinimal glib docbook_xsl xmlto libselinux
-=======
-    [ gtk3 dbus dbus-glib vte pcre2 harfbuzz libpthreadstubs libXdmcp
-      utillinuxMinimal glib hicolor-icon-theme docbook_xsl xmlto libselinux
->>>>>>> 3dc58eda
       libsepol libxkbcommon epoxy at-spi2-core libXtst libtasn1 p11-kit
     ];
 
