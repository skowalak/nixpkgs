{ stdenv, lib, fetchurl, makeWrapper
, pkgconfig, cmake, gnumake, yasm, pythonFull
, boost, avahi, libdvdcss, lame, autoreconfHook
, gettext, pcre, yajl, fribidi, which
, openssl, gperf, tinyxml2, taglib, libssh, swig, jre
, libX11, xproto, inputproto, libxml2
, libXt, libXmu, libXext, xextproto
, libXinerama, libXrandr, randrproto
, libXtst, libXfixes, fixesproto, systemd
, SDL, SDL2, SDL_image, SDL_mixer, alsaLib
, mesa, glew, fontconfig, freetype, ftgl
, libjpeg, jasper, libpng, libtiff
, libmpeg2, libsamplerate, libmad
, libogg, libvorbis, flac, libxslt
, lzo, libcdio, libmodplug, libass, libbluray
, sqlite, mysql, nasm, gnutls, libva, wayland
, curl, bzip2, zip, unzip, glxinfo, xdpyinfo
, libcec, libcec_platform, dcadec, libuuid
, libcrossguid
, dbus_libs ? null, dbusSupport ? true
, udev, udevSupport ? true
, libusb ? null, usbSupport ? false
, samba ? null, sambaSupport ? true
, libmicrohttpd, bash
# TODO: would be nice to have nfsSupport (needs libnfs library)
, rtmpdump ? null, rtmpSupport ? true
, libvdpau ? null, vdpauSupport ? true
, libpulseaudio ? null, pulseSupport ? true
, joystickSupport ? true
}:

assert dbusSupport  -> dbus_libs != null;
assert udevSupport  -> udev != null;
assert usbSupport   -> libusb != null && ! udevSupport; # libusb won't be used if udev is avaliable
assert sambaSupport -> samba != null;
assert vdpauSupport -> libvdpau != null;
assert pulseSupport -> libpulseaudio != null;
assert rtmpSupport  -> rtmpdump != null;

let
  rel = "Jarvis";
  ffmpeg_2_8_6 = fetchurl {
    url = "https://github.com/xbmc/FFmpeg/archive/2.8.6-${rel}-16.0.tar.gz";
    sha256 = "00cvjwfpz6ladmln4yny4d4viwflrbgrid1na412g5pif70qv3dh";
  };
in stdenv.mkDerivation rec {
    name = "kodi-" + version;
    version = "16.0";

    src = fetchurl {
      url = "https://github.com/xbmc/xbmc/archive/${version}-${rel}.tar.gz";
      sha256 = "0iirspvv7czf785l2lqf232dvdaj87srbn9ni97ngvnd6w9yl884";
    };

    buildInputs = [
      makeWrapper libxml2 gnutls
      pkgconfig cmake gnumake yasm pythonFull
      boost libmicrohttpd autoreconfHook
      gettext pcre yajl fribidi libva
      openssl gperf tinyxml2 taglib libssh swig jre
      libX11 xproto inputproto which
      libXt libXmu libXext xextproto
      libXinerama libXrandr randrproto
      libXtst libXfixes fixesproto
      SDL SDL_image SDL_mixer alsaLib
      mesa glew fontconfig freetype ftgl
      libjpeg jasper libpng libtiff wayland
      libmpeg2 libsamplerate libmad
      libogg libvorbis flac libxslt systemd
      lzo libcdio libmodplug libass libbluray
      sqlite mysql.lib nasm avahi libdvdcss lame
      curl bzip2 zip unzip glxinfo xdpyinfo
      libcec libcec_platform dcadec libuuid
      libcrossguid
    ]
    ++ lib.optional dbusSupport dbus_libs
    ++ lib.optional udevSupport udev
    ++ lib.optional usbSupport libusb
    ++ lib.optional sambaSupport samba
    ++ lib.optional vdpauSupport libvdpau
    ++ lib.optional pulseSupport libpulseaudio
    ++ lib.optional rtmpSupport rtmpdump
    ++ lib.optional joystickSupport SDL2;


    dontUseCmakeConfigure = true;

    postPatch = ''
      substituteInPlace xbmc/linux/LinuxTimezone.cpp \
        --replace 'usr/share/zoneinfo' 'etc/zoneinfo'
      substituteInPlace tools/depends/target/ffmpeg/autobuild.sh \
        --replace "/bin/bash" "${bash}/bin/bash -ex"
      cp ${ffmpeg_2_8_6} tools/depends/target/ffmpeg/ffmpeg-2.8.6-${rel}-16.0.tar.gz
    '';

    preConfigure = ''
      ./bootstrap
    '';

    configureFlags = [ ]
    ++ lib.optional (!sambaSupport) "--disable-samba"
    ++ lib.optional vdpauSupport "--enable-vdpau"
    ++ lib.optional pulseSupport "--enable-pulse"
    ++ lib.optional rtmpSupport "--enable-rtmp"
    ++ lib.optional joystickSupport "--enable-joystick";

    postInstall = ''
      for p in $(ls $out/bin/) ; do
        wrapProgram $out/bin/$p \
          --prefix PATH ":" "${pythonFull}/bin" \
          --prefix PATH ":" "${glxinfo}/bin" \
          --prefix PATH ":" "${xdpyinfo}/bin" \
          --prefix LD_LIBRARY_PATH ":" "${lib.makeLibraryPath
              [ curl systemd libmad libvdpau libcec libcec_platform rtmpdump ]
            }"
          --prefix LD_LIBRARY_PATH ":" "${libass}/lib" \
<<<<<<< HEAD
=======
          --prefix LD_LIBRARY_PATH ":" "${rtmpdump}/lib" \
          --prefix LD_LIBRARY_PATH ":" "${SDL2}/lib"
>>>>>>> 0ee75214
      done
    '';

    meta = with stdenv.lib; {
      homepage = http://kodi.tv/;
      description = "Media center";
      license = stdenv.lib.licenses.gpl2;
      platforms = platforms.linux;
      maintainers = with maintainers; [ iElectric titanous edwtjo ];
    };
}<|MERGE_RESOLUTION|>--- conflicted
+++ resolved
@@ -111,14 +111,8 @@
           --prefix PATH ":" "${glxinfo}/bin" \
           --prefix PATH ":" "${xdpyinfo}/bin" \
           --prefix LD_LIBRARY_PATH ":" "${lib.makeLibraryPath
-              [ curl systemd libmad libvdpau libcec libcec_platform rtmpdump ]
+              [ curl systemd libmad libvdpau libcec libcec_platform rtmpdump libass SDL2 ]
             }"
-          --prefix LD_LIBRARY_PATH ":" "${libass}/lib" \
-<<<<<<< HEAD
-=======
-          --prefix LD_LIBRARY_PATH ":" "${rtmpdump}/lib" \
-          --prefix LD_LIBRARY_PATH ":" "${SDL2}/lib"
->>>>>>> 0ee75214
       done
     '';
 
