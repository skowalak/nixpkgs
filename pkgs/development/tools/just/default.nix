--- conflicted
+++ resolved
@@ -2,27 +2,16 @@
 
 rustPlatform.buildRustPackage rec {
   pname = "just";
-<<<<<<< HEAD
-  version = "0.9.3";
-=======
   version = "0.9.4";
->>>>>>> e9d48ab7
 
   src = fetchFromGitHub {
     owner = "casey";
     repo = pname;
     rev = "v${version}";
-<<<<<<< HEAD
-    sha256 = "sha256-rcHS0QchUzgcSVIw01x0p1lU/q2CqC5QAwLSFuBTPtE=";
-  };
-
-  cargoSha256 = "sha256-LZL95AFzbWhdWPGjJr7lZORtVOUdz8lno0T8xSkblHU=";
-=======
     sha256 = "sha256-C0W5oMnKlQ5hg/0YLKZKiQfLghJ7yAJYW6k0G6eOFQE=";
   };
 
   cargoSha256 = "sha256-TqvUunBFpKIog0pG85M/JLz8orncgbRqnQolseXYSo4=";
->>>>>>> e9d48ab7
 
   nativeBuildInputs = [ installShellFiles ];
   buildInputs = lib.optionals stdenv.isDarwin [ libiconv ];
