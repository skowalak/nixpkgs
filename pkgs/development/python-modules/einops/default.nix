{ lib
, fetchFromGitHub
, buildPythonPackage
, numpy
, nose
, nbformat
, nbconvert
, jupyter
, chainer
, parameterized
, pytorch
, mxnet
, tensorflow
, keras
}:

buildPythonPackage rec {
  pname = "einops";
<<<<<<< HEAD
  version = "0.4.0";
=======
  version = "0.4.1";
>>>>>>> 72152ff5

  src = fetchFromGitHub {
    owner = "arogozhnikov";
    repo = pname;
    rev = "v${version}";
<<<<<<< HEAD
    sha256 = "sha256-/NnBm5qnTY0BngEj5i5hIb0VCInBZiSiVkIGLhCkffQ=";
=======
    hash = "sha256-n4R4lcRimuOncisCTs2zJWPlqZ+W2yPkvkWAnx4R91s=";
>>>>>>> 72152ff5
  };

  checkInputs = [
    nose
    numpy
    # For notebook tests
    nbformat
    nbconvert
    jupyter
    # For backend tests
    chainer
    parameterized
    pytorch
    mxnet
    tensorflow
    keras
  ];

  # No CUDA in sandbox
  EINOPS_SKIP_CUPY = 1;

  checkPhase = ''
    export HOME=$TMPDIR

    # Prevent hangs on PyTorch-related tests, see
    # https://discuss.pytorch.org/t/pytorch-cpu-hangs-on-nn-linear/17748/4
    export OMP_NUM_THREADS=1

    nosetests -v -w tests
  '';

  meta = {
    description = "Flexible and powerful tensor operations for readable and reliable code";
    homepage = "https://github.com/arogozhnikov/einops";
    license = lib.licenses.mit;
    maintainers = with lib.maintainers; [ yl3dy ];
  };
}<|MERGE_RESOLUTION|>--- conflicted
+++ resolved
@@ -16,21 +16,13 @@
 
 buildPythonPackage rec {
   pname = "einops";
-<<<<<<< HEAD
-  version = "0.4.0";
-=======
   version = "0.4.1";
->>>>>>> 72152ff5
 
   src = fetchFromGitHub {
     owner = "arogozhnikov";
     repo = pname;
     rev = "v${version}";
-<<<<<<< HEAD
-    sha256 = "sha256-/NnBm5qnTY0BngEj5i5hIb0VCInBZiSiVkIGLhCkffQ=";
-=======
     hash = "sha256-n4R4lcRimuOncisCTs2zJWPlqZ+W2yPkvkWAnx4R91s=";
->>>>>>> 72152ff5
   };
 
   checkInputs = [
