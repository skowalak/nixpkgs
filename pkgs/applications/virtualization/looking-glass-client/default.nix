--- conflicted
+++ resolved
@@ -5,13 +5,8 @@
 }:
 
 stdenv.mkDerivation rec {
-<<<<<<< HEAD
   pname = "looking-glass-client";
-  version = "a12";
-=======
-  name = "looking-glass-client-${version}";
   version = "B1";
->>>>>>> 8943fb5f
 
   src = fetchFromGitHub {
     owner = "gnif";
