--- conflicted
+++ resolved
@@ -1,8 +1,3 @@
-<<<<<<< HEAD
-{ lib, stdenv, fetchurl, autoPatchelfHook
-, alsa-lib, gcc-unwrapped, libX11, libcxx, libdrm, libglvnd, libpulseaudio, libxcb, libgbm, wayland, xz, zlib
-, libva, libvdpau, addDriverRunpath
-=======
 {
   lib,
   stdenv,
@@ -13,10 +8,10 @@
   libX11,
   libcxx,
   libdrm,
+  libgbm,
   libglvnd,
   libpulseaudio,
   libxcb,
-  mesa,
   wayland,
   xz,
   zlib,
@@ -27,7 +22,6 @@
   harfbuzz,
   fontconfig,
   fribidi,
->>>>>>> 977c9efc
 }:
 let
   arch =
@@ -49,18 +43,15 @@
   nativeBuildInputs = [ autoPatchelfHook ];
 
   buildInputs = [
-<<<<<<< HEAD
-    alsa-lib gcc-unwrapped libX11 libcxx libdrm libglvnd libpulseaudio libxcb libgbm wayland xz zlib
-=======
     alsa-lib
     gcc-unwrapped
     libX11
     libcxx
     libdrm
+    libgbm
     libglvnd
     libpulseaudio
     libxcb
-    mesa
     wayland
     xz
     zlib
@@ -68,7 +59,6 @@
     harfbuzz
     fontconfig
     fribidi
->>>>>>> 977c9efc
   ];
 
   appendRunpaths = lib.makeLibraryPath [
