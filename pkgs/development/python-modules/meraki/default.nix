{ lib
, aiohttp
, buildPythonPackage
, fetchPypi
, pythonOlder
, requests
}:

buildPythonPackage rec {
  pname = "meraki";
<<<<<<< HEAD
  version = "1.37.2";
=======
  version = "1.37.3";
>>>>>>> 55ad6fff
  format = "setuptools";

  disabled = pythonOlder "3.7";

  src = fetchPypi {
    inherit pname version;
<<<<<<< HEAD
    hash = "sha256-ffvoOxbYZzxP1cFjPNiuDWMZ2jxw7tnEEISI8t/AvY4=";
=======
    hash = "sha256-pq/+giQwxvMey5OS8OtKH8M5fKmDuweuod6+hviY7P8=";
>>>>>>> 55ad6fff
  };

  propagatedBuildInputs = [
    aiohttp
    requests
  ];

  # All tests require an API key
  doCheck = false;

  pythonImportsCheck = [
    "meraki"
  ];

  meta = with lib; {
    description = "Provides all current Meraki dashboard API calls to interface with the Cisco Meraki cloud-managed platform";
    homepage = "https://github.com/meraki/dashboard-api-python";
    changelog = "https://github.com/meraki/dashboard-api-python/releases/tag/${version}";
    license = licenses.mit;
    maintainers = with maintainers; [ dylanmtaylor ];
  };
}<|MERGE_RESOLUTION|>--- conflicted
+++ resolved
@@ -8,22 +8,14 @@
 
 buildPythonPackage rec {
   pname = "meraki";
-<<<<<<< HEAD
-  version = "1.37.2";
-=======
   version = "1.37.3";
->>>>>>> 55ad6fff
   format = "setuptools";
 
   disabled = pythonOlder "3.7";
 
   src = fetchPypi {
     inherit pname version;
-<<<<<<< HEAD
-    hash = "sha256-ffvoOxbYZzxP1cFjPNiuDWMZ2jxw7tnEEISI8t/AvY4=";
-=======
     hash = "sha256-pq/+giQwxvMey5OS8OtKH8M5fKmDuweuod6+hviY7P8=";
->>>>>>> 55ad6fff
   };
 
   propagatedBuildInputs = [
