{ config, lib, pkgs, ... }:

with lib;

let
  cfg  = config.services.ceph;

  # function that translates "camelCaseOptions" to "camel case options", credits to tilpner in #nixos@freenode
  expandCamelCase = replaceStrings upperChars (map (s: " ${s}") lowerChars);
  expandCamelCaseAttrs = mapAttrs' (name: value: nameValuePair (expandCamelCase name) value);

  makeServices = (daemonType: daemonIds: extraServiceConfig:
    mkMerge (map (daemonId:
      { "ceph-${daemonType}-${daemonId}" = makeService daemonType daemonId cfg.global.clusterName pkgs.ceph extraServiceConfig; })
      daemonIds));

  makeService = (daemonType: daemonId: clusterName: ceph: extraServiceConfig: {
    enable = true;
    description = "Ceph ${builtins.replaceStrings lowerChars upperChars daemonType} daemon ${daemonId}";
    after = [ "network-online.target" "time-sync.target" ] ++ optional (daemonType == "osd") "ceph-mon.target";
    wants = [ "network-online.target" "time-sync.target" ];
    partOf = [ "ceph-${daemonType}.target" ];
    wantedBy = [ "ceph-${daemonType}.target" ];

    serviceConfig = {
      LimitNOFILE = 1048576;
      LimitNPROC = 1048576;
      Environment = "CLUSTER=${clusterName}";
      ExecReload = "${pkgs.coreutils}/bin/kill -HUP $MAINPID";
      PrivateDevices = "yes";
      PrivateTmp = "true";
      ProtectHome = "true";
      ProtectSystem = "full";
      Restart = "on-failure";
      StartLimitBurst = "5";
      StartLimitInterval = "30min";
      ExecStart = ''${ceph.out}/bin/${if daemonType == "rgw" then "radosgw" else "ceph-${daemonType}"} \
                    -f --cluster ${clusterName} --id ${daemonId} --setuser ceph \
                    --setgroup ${if daemonType == "osd" then "disk" else "ceph"}'';
    } // extraServiceConfig
      // optionalAttrs (daemonType == "osd") { ExecStartPre = ''${ceph.lib}/libexec/ceph/ceph-osd-prestart.sh \
                                                              --id ${daemonId} --cluster ${clusterName}''; };
    } // optionalAttrs (builtins.elem daemonType [ "mds" "mon" "rgw" "mgr" ]) {
      preStart = ''
        daemonPath="/var/lib/ceph/${if daemonType == "rgw" then "radosgw" else daemonType}/${clusterName}-${daemonId}"
        if [ ! -d $daemonPath ]; then
          mkdir -m 755 -p $daemonPath
          chown -R ceph:ceph $daemonPath
        fi
      '';
    } // optionalAttrs (daemonType == "osd") { path = [ pkgs.getopt ]; }
  );

  makeTarget = (daemonType:
    {
      "ceph-${daemonType}" = {
        description = "Ceph target allowing to start/stop all ceph-${daemonType} services at once";
        partOf = [ "ceph.target" ];
        wantedBy = [ "ceph.target" ];
        before = [ "ceph.target" ];
      };
    }
  );
in
{
  options.services.ceph = {
    # Ceph has a monolithic configuration file but different sections for
    # each daemon, a separate client section and a global section
    enable = mkEnableOption "Ceph global configuration";

    global = {
      fsid = mkOption {
        type = types.str;
        example = ''
          433a2193-4f8a-47a0-95d2-209d7ca2cca5
        '';
        description = ''
          Filesystem ID, a generated uuid, its must be generated and set before
          attempting to start a cluster
        '';
      };

      clusterName = mkOption {
        type = types.str;
        default = "ceph";
        description = ''
          Name of cluster
        '';
      };

      mgrModulePath = mkOption {
        type = types.path;
        default = "${pkgs.ceph.lib}/lib/ceph/mgr";
        description = ''
          Path at which to find ceph-mgr modules.
        '';
      };

      monInitialMembers = mkOption {
        type = with types; nullOr commas;
        default = null;
        example = ''
          node0, node1, node2
        '';
        description = ''
          List of hosts that will be used as monitors at startup.
        '';
      };

      monHost = mkOption {
        type = with types; nullOr commas;
        default = null;
        example = ''
          10.10.0.1, 10.10.0.2, 10.10.0.3
        '';
        description = ''
          List of hostname shortnames/IP addresses of the initial monitors.
        '';
      };

      maxOpenFiles = mkOption {
        type = types.int;
        default = 131072;
        description = ''
          Max open files for each OSD daemon.
        '';
      };

      authClusterRequired = mkOption {
        type = types.enum [ "cephx" "none" ];
        default = "cephx";
        description = ''
          Enables requiring daemons to authenticate with eachother in the cluster.
        '';
      };

      authServiceRequired = mkOption {
        type = types.enum [ "cephx" "none" ];
        default = "cephx";
        description = ''
          Enables requiring clients to authenticate with the cluster to access services in the cluster (e.g. radosgw, mds or osd).
        '';
      };

      authClientRequired = mkOption {
        type = types.enum [ "cephx" "none" ];
        default = "cephx";
        description = ''
          Enables requiring the cluster to authenticate itself to the client.
        '';
      };

      publicNetwork = mkOption {
        type = with types; nullOr commas;
        default = null;
        example = ''
          10.20.0.0/24, 192.168.1.0/24
        '';
        description = ''
          A comma-separated list of subnets that will be used as public networks in the cluster.
        '';
      };

      clusterNetwork = mkOption {
        type = with types; nullOr commas;
        default = null;
        example = ''
          10.10.0.0/24, 192.168.0.0/24
        '';
        description = ''
          A comma-separated list of subnets that will be used as cluster networks in the cluster.
        '';
      };

      rgwMimeTypesFile = mkOption {
        type = with types; nullOr path;
        default = "${pkgs.mime-types}/etc/mime.types";
        description = ''
          Path to mime types used by radosgw.
        '';
      };
    };

    extraConfig = mkOption {
      type = with types; attrsOf str;
      default = {};
      example = ''
        {
          "ms bind ipv6" = "true";
        };
      '';
      description = ''
        Extra configuration to add to the global section. Use for setting values that are common for all daemons in the cluster.
      '';
    };

    mgr = {
      enable = mkEnableOption "Ceph MGR daemon";
      daemons = mkOption {
        type = with types; listOf str;
        default = [];
        example = ''
          [ "name1" "name2" ];
        '';
        description = ''
          A list of names for manager daemons that should have a service created. The names correspond
          to the id part in ceph i.e. [ "name1" ] would result in mgr.name1
        '';
      };
      extraConfig = mkOption {
        type = with types; attrsOf str;
        default = {};
        description = ''
          Extra configuration to add to the global section for manager daemons.
        '';
      };
    };

    mon = {
      enable = mkEnableOption "Ceph MON daemon";
      daemons = mkOption {
        type = with types; listOf str;
        default = [];
        example = ''
          [ "name1" "name2" ];
        '';
        description = ''
          A list of monitor daemons that should have a service created. The names correspond
          to the id part in ceph i.e. [ "name1" ] would result in mon.name1
        '';
      };
      extraConfig = mkOption {
        type = with types; attrsOf str;
        default = {};
        description = ''
          Extra configuration to add to the monitor section.
        '';
      };
    };

    osd = {
      enable = mkEnableOption "Ceph OSD daemon";
      daemons = mkOption {
        type = with types; listOf str;
        default = [];
        example = ''
          [ "name1" "name2" ];
        '';
        description = ''
          A list of OSD daemons that should have a service created. The names correspond
          to the id part in ceph i.e. [ "name1" ] would result in osd.name1
        '';
      };

      extraConfig = mkOption {
        type = with types; attrsOf str;
        default = {
          "osd journal size" = "10000";
          "osd pool default size" = "3";
          "osd pool default min size" = "2";
          "osd pool default pg num" = "200";
          "osd pool default pgp num" = "200";
          "osd crush chooseleaf type" = "1";
        };
        description = ''
          Extra configuration to add to the OSD section.
        '';
      };
    };

    mds = {
      enable = mkEnableOption "Ceph MDS daemon";
      daemons = mkOption {
        type = with types; listOf str;
        default = [];
        example = ''
          [ "name1" "name2" ];
        '';
        description = ''
          A list of metadata service daemons that should have a service created. The names correspond
          to the id part in ceph i.e. [ "name1" ] would result in mds.name1
        '';
      };
      extraConfig = mkOption {
        type = with types; attrsOf str;
        default = {};
        description = ''
          Extra configuration to add to the MDS section.
        '';
      };
    };

    rgw = {
      enable = mkEnableOption "Ceph RadosGW daemon";
      daemons = mkOption {
        type = with types; listOf str;
        default = [];
        example = ''
          [ "name1" "name2" ];
        '';
        description = ''
          A list of rados gateway daemons that should have a service created. The names correspond
          to the id part in ceph i.e. [ "name1" ] would result in client.name1, radosgw daemons
          aren't daemons to cluster in the sense that OSD, MGR or MON daemons are. They are simply
          daemons, from ceph, that uses the cluster as a backend.
        '';
      };
    };

    client = {
      enable = mkEnableOption "Ceph client configuration";
      extraConfig = mkOption {
        type = with types; attrsOf str;
        default = {};
        example = ''
          {
            # This would create a section for a radosgw daemon named node0 and related
            # configuration for it
            "client.radosgw.node0" = { "some config option" = "true"; };
          };
        '';
        description = ''
          Extra configuration to add to the client section. Configuration for rados gateways
          would be added here, with their own sections, see example.
        '';
      };
    };
  };

  config = mkIf config.services.ceph.enable {
    assertions = [
      { assertion = cfg.global.fsid != "";
        message = "fsid has to be set to a valid uuid for the cluster to function";
      }
      { assertion = cfg.mon.enable == true -> cfg.mon.daemons != [];
        message = "have to set id of atleast one MON if you're going to enable Monitor";
      }
      { assertion = cfg.mds.enable == true -> cfg.mds.daemons != [];
        message = "have to set id of atleast one MDS if you're going to enable Metadata Service";
      }
      { assertion = cfg.osd.enable == true -> cfg.osd.daemons != [];
        message = "have to set id of atleast one OSD if you're going to enable OSD";
      }
      { assertion = cfg.mgr.enable == true -> cfg.mgr.daemons != [];
        message = "have to set id of atleast one MGR if you're going to enable MGR";
      }
    ];

    warnings = optional (cfg.global.monInitialMembers == null)
      ''Not setting up a list of members in monInitialMembers requires that you set the host variable for each mon daemon or else the cluster won't function'';

    environment.etc."ceph/ceph.conf".text = let
      # Merge the extraConfig set for mgr daemons, as mgr don't have their own section
      globalSection = expandCamelCaseAttrs (cfg.global // cfg.extraConfig // optionalAttrs cfg.mgr.enable cfg.mgr.extraConfig);
      # Remove all name-value pairs with null values from the attribute set to avoid making empty sections in the ceph.conf
      globalSection' = filterAttrs (name: value: value != null) globalSection;
      totalConfig = {
<<<<<<< HEAD
          global = globalConfig;
        } // optionalAttrs (cfg.mon.enable && cfg.mon.extraConfig != {}) { mon = cfg.mon.extraConfig; }
          // optionalAttrs (cfg.mds.enable && cfg.mds.extraConfig != {}) { mds = cfg.mds.extraConfig; }
          // optionalAttrs (cfg.osd.enable && cfg.osd.extraConfig != {}) { osd = cfg.osd.extraConfig; }
=======
          "global" = globalSection';
        } // optionalAttrs (cfg.mon.enable && cfg.mon.extraConfig != {}) { "mon" = cfg.mon.extraConfig; }
          // optionalAttrs (cfg.mds.enable && cfg.mds.extraConfig != {}) { "mds" = cfg.mds.extraConfig; }
          // optionalAttrs (cfg.osd.enable && cfg.osd.extraConfig != {}) { "osd" = cfg.osd.extraConfig; }
>>>>>>> ed54a5b5
          // optionalAttrs (cfg.client.enable && cfg.client.extraConfig != {})  cfg.client.extraConfig;
      in
        generators.toINI {} totalConfig;

    users.users = singleton {
      name = "ceph";
      uid = config.ids.uids.ceph;
      description = "Ceph daemon user";
      group = "ceph";
      extraGroups = [ "disk" ];
    };
    users.groups = singleton {
      name = "ceph";
      gid = config.ids.gids.ceph;
    };

    systemd.services = let
      services = []
        ++ optional cfg.mon.enable (makeServices "mon" cfg.mon.daemons { RestartSec = "10"; })
        ++ optional cfg.mds.enable (makeServices "mds" cfg.mds.daemons { StartLimitBurst = "3"; })
        ++ optional cfg.osd.enable (makeServices "osd" cfg.osd.daemons { StartLimitBurst = "30";
                                                                         RestartSec = "20s";
                                                                         PrivateDevices = "no"; # osd needs disk access
                                                                       })
        ++ optional cfg.rgw.enable (makeServices "rgw" cfg.rgw.daemons { })
        ++ optional cfg.mgr.enable (makeServices "mgr" cfg.mgr.daemons { StartLimitBurst = "3"; });
      in
        mkMerge services;

    systemd.targets = let
      targets = [
<<<<<<< HEAD
        { ceph = { description = "Ceph target allowing to start/stop all ceph service instances at once"; }; }
      ] ++ optional cfg.mon.enable (generateTargetFile "mon")
        ++ optional cfg.mds.enable (generateTargetFile "mds")
        ++ optional cfg.osd.enable (generateTargetFile "osd")
        ++ optional cfg.rgw.enable (generateTargetFile "rgw")
        ++ optional cfg.mgr.enable (generateTargetFile "mgr");
=======
        { "ceph" = { description = "Ceph target allowing to start/stop all ceph service instances at once";
                     wantedBy = [ "multi-user.target" ]; }; }
      ] ++ optional cfg.mon.enable (makeTarget "mon")
        ++ optional cfg.mds.enable (makeTarget "mds")
        ++ optional cfg.osd.enable (makeTarget "osd")
        ++ optional cfg.rgw.enable (makeTarget "rgw")
        ++ optional cfg.mgr.enable (makeTarget "mgr");
>>>>>>> ed54a5b5
      in
        mkMerge targets;

    systemd.tmpfiles.rules = [
      "d /run/ceph 0770 ceph ceph -"
    ];
  };
}<|MERGE_RESOLUTION|>--- conflicted
+++ resolved
@@ -355,17 +355,10 @@
       # Remove all name-value pairs with null values from the attribute set to avoid making empty sections in the ceph.conf
       globalSection' = filterAttrs (name: value: value != null) globalSection;
       totalConfig = {
-<<<<<<< HEAD
-          global = globalConfig;
+          global = globalSection';
         } // optionalAttrs (cfg.mon.enable && cfg.mon.extraConfig != {}) { mon = cfg.mon.extraConfig; }
           // optionalAttrs (cfg.mds.enable && cfg.mds.extraConfig != {}) { mds = cfg.mds.extraConfig; }
           // optionalAttrs (cfg.osd.enable && cfg.osd.extraConfig != {}) { osd = cfg.osd.extraConfig; }
-=======
-          "global" = globalSection';
-        } // optionalAttrs (cfg.mon.enable && cfg.mon.extraConfig != {}) { "mon" = cfg.mon.extraConfig; }
-          // optionalAttrs (cfg.mds.enable && cfg.mds.extraConfig != {}) { "mds" = cfg.mds.extraConfig; }
-          // optionalAttrs (cfg.osd.enable && cfg.osd.extraConfig != {}) { "osd" = cfg.osd.extraConfig; }
->>>>>>> ed54a5b5
           // optionalAttrs (cfg.client.enable && cfg.client.extraConfig != {})  cfg.client.extraConfig;
       in
         generators.toINI {} totalConfig;
@@ -397,14 +390,6 @@
 
     systemd.targets = let
       targets = [
-<<<<<<< HEAD
-        { ceph = { description = "Ceph target allowing to start/stop all ceph service instances at once"; }; }
-      ] ++ optional cfg.mon.enable (generateTargetFile "mon")
-        ++ optional cfg.mds.enable (generateTargetFile "mds")
-        ++ optional cfg.osd.enable (generateTargetFile "osd")
-        ++ optional cfg.rgw.enable (generateTargetFile "rgw")
-        ++ optional cfg.mgr.enable (generateTargetFile "mgr");
-=======
         { "ceph" = { description = "Ceph target allowing to start/stop all ceph service instances at once";
                      wantedBy = [ "multi-user.target" ]; }; }
       ] ++ optional cfg.mon.enable (makeTarget "mon")
@@ -412,7 +397,6 @@
         ++ optional cfg.osd.enable (makeTarget "osd")
         ++ optional cfg.rgw.enable (makeTarget "rgw")
         ++ optional cfg.mgr.enable (makeTarget "mgr");
->>>>>>> ed54a5b5
       in
         mkMerge targets;
 
