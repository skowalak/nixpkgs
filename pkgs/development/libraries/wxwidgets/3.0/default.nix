--- conflicted
+++ resolved
@@ -2,22 +2,14 @@
 , xf86vidmodeproto , gstreamer, gst-plugins-base, GConf, setfile
 , withMesa ? true, mesa_glu ? null, mesa_noglu ? null
 , compat24 ? false, compat26 ? true, unicode ? true
-<<<<<<< HEAD
 , withGtk2 ? true
-, withWebKit ? false, webkitgtk2 ? null, webkitgtk216x ? null
-=======
-, withWebKit ? false, webkitgtk24x-gtk2 ? null
->>>>>>> e0206409
+, withWebKit ? false, webkitgtk24x-gtk2 ? null, webkitgtk216x ? null
 , AGL ? null, Carbon ? null, Cocoa ? null, Kernel ? null, QTKit ? null
 }:
 
 
 assert withMesa -> mesa_glu != null && mesa_noglu != null;
-<<<<<<< HEAD
-assert withWebKit -> (if withGtk2 then webkitgtk2 else webkitgtk216x) != null;
-=======
-assert withWebKit -> webkitgtk24x-gtk2 != null;
->>>>>>> e0206409
+assert withWebKit -> (if withGtk2 then webkitgtk24x-gtk2 else webkitgtk216x) != null;
 
 with stdenv.lib;
 
@@ -38,11 +30,7 @@
     [ (if withGtk2 then gtk2 else gtk3) libXinerama libSM libXxf86vm xf86vidmodeproto gstreamer
       gst-plugins-base GConf ]
     ++ optional withMesa mesa_glu
-<<<<<<< HEAD
-    ++ optional withWebKit (if withGtk2 then webkitgtk2 else webkitgtk216x)
-=======
-    ++ optional withWebKit webkitgtk24x-gtk2
->>>>>>> e0206409
+    ++ optional withWebKit (if withGtk2 then webkitgtk24x-gtk2 else webkitgtk216x)
     ++ optionals stdenv.isDarwin [ setfile Carbon Cocoa Kernel QTKit ];
 
   nativeBuildInputs = [ pkgconfig ];
