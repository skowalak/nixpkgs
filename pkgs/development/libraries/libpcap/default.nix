--- conflicted
+++ resolved
@@ -24,8 +24,7 @@
   ] ++ optionals (stdenv.hostPlatform == stdenv.buildPlatform)
     [ "ac_cv_linux_vers=2" ];
 
-<<<<<<< HEAD
-  prePatch = stdenv.lib.optionalString stdenv.isDarwin ''
+  prePatch = optionalString stdenv.isDarwin ''
     substituteInPlace configure --replace " -arch i386" ""
   '';
 
@@ -33,16 +32,7 @@
     rm -f $out/lib/libpcap.a
   '';
 
-  meta = with stdenv.lib; {
-=======
-  dontStrip = stdenv.hostPlatform != stdenv.buildPlatform;
-
-  prePatch = optionalString stdenv.isDarwin ''
-    substituteInPlace configure --replace " -arch i386" ""
-  '';
-
   meta = {
->>>>>>> a6941d2b
     homepage = "https://www.tcpdump.org";
     description = "Packet Capture Library";
     platforms = platforms.unix;
