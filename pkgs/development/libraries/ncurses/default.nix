--- conflicted
+++ resolved
@@ -38,7 +38,6 @@
   preConfigure = ''
     export PKG_CONFIG_LIBDIR="$dev/lib/pkgconfig"
     mkdir -p "$PKG_CONFIG_LIBDIR"
-<<<<<<< HEAD
     configureFlagsArray+=(
       "--libdir=$lib/lib"
       "--includedir=$dev/include"
@@ -46,14 +45,12 @@
       "--mandir=$man/share/man"
       "--with-pkg-config-libdir=$PKG_CONFIG_LIBDIR"
     )
-=======
   ''
   + lib.optionalString stdenv.isSunOS ''
     sed -i -e '/-D__EXTENSIONS__/ s/-D_XOPEN_SOURCE=\$cf_XOPEN_SOURCE//' \
            -e '/CPPFLAGS="$CPPFLAGS/s/ -D_XOPEN_SOURCE_EXTENDED//' \
         configure
     CFLAGS=-D_XOPEN_SOURCE_EXTENDED
->>>>>>> 146784f8
   '' + lib.optionalString stdenv.isCygwin ''
     sed -i -e 's,LIB_SUFFIX="t,LIB_SUFFIX=",' configure
   '';
