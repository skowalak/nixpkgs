# Release 24.11 (“Vicuña”, 2024.11/??) {#sec-release-24.11}

<!-- To avoid merge conflicts, consider adding your item at an arbitrary place in the list instead. -->

## Highlights {#sec-release-24.11-highlights}

- Create the first release note entry in this section!

## New Services {#sec-release-24.11-new-services}

- [Open-WebUI](https://github.com/open-webui/open-webui), a user-friendly WebUI
  for LLMs. Available as [services.open-webui](#opt-services.open-webui.enable)
  service.

- [Quickwit](https://quickwit.io), sub-second search & analytics engine on cloud storage. Available as [services.quickwit](options.html#opt-services.quickwit).

## Backward Incompatibilities {#sec-release-24.11-incompatibilities}

- `nginx` package no longer includes `gd` and `geoip` dependencies. For enabling it, override `nginx` package with the optionals `withImageFilter` and `withGeoIP`.

- `openssh` and `openssh_hpn` are now compiled without Kerberos 5 / GSSAPI support in an effort to reduce the attack surface of the components for the majority of users. Users needing this support can
  use the new `opensshWithKerberos` and `openssh_hpnWithKerberos` flavors (e.g. `programs.ssh.package = pkgs.openssh_gssapi`).

- `nvimpager` was updated to version 0.13.0, which changes the order of user and
  nvimpager settings: user commands in `-c` and `--cmd` now override the
  respective default settings because they are executed later.

- `services.forgejo.mailerPasswordFile` has been deprecated by the drop-in replacement `services.forgejo.secrets.mailer.PASSWD`,
  which is part of the new free-form `services.forgejo.secrets` option.
  `services.forgejo.secrets` is a small wrapper over systemd's `LoadCredential=`. It has the same structure (sections/keys) as
  `services.forgejo.settings` but takes file paths that will be read before service startup instead of some plaintext value.

- The Invoiceplane module now only accepts the structured `settings` option.
  `extraConfig` is now removed.

- Legacy package `stalwart-mail_0_6` was dropped, please note the
  [manual upgrade process](https://github.com/stalwartlabs/mail-server/blob/main/UPGRADING.md)
  before changing the package to `pkgs.stalwart-mail` in
  [`services.stalwart-mail.package`](#opt-services.stalwart-mail.package).

- The `stalwart-mail` module now uses RocksDB as the default storage backend
  for `stateVersion` ≥ 24.11. (It was previously using SQLite for structured
  data and the filesystem for blobs).

- `zx` was updated to v8, which introduces several breaking changes.
  See the [v8 changelog](https://github.com/google/zx/releases/tag/8.0.0) for more information.

- The `portunus` package and service do not support weak password hashes anymore.
  If you installed Portunus on NixOS 23.11 or earlier, upgrade to NixOS 24.05 first to get support for strong password hashing.
  Then, follow the instructions on the [upstream release notes](https://github.com/majewsky/portunus/releases/tag/v2.0.0) to upgrade all existing user accounts to strong password hashes.
  If you need to upgrade to 24.11 without having completed the migration, consider the security implications of weak password hashes on your user accounts, and add the following to your configuration:
  ```nix
  services.portunus.package      = pkgs.portunus.override { libxcrypt = pkgs.libxcrypt-legacy; };
  services.portunus.ldap.package = pkgs.openldap.override { libxcrypt = pkgs.libxcrypt-legacy; };
  ```

## Other Notable Changes {#sec-release-24.11-notable-changes}

<!-- To avoid merge conflicts, consider adding your item at an arbitrary place in the list instead. -->

<<<<<<< HEAD
- The `zerocallusedregs` hardening flag is enabled by default on compilers that support it.
=======
- `hareHook` has been added as the language framework for Hare. From now on, it,
  not the `hare` package, should be added to `nativeBuildInputs` when building
  Hare programs.
>>>>>>> 4ace2944

- To facilitate dependency injection, the `imgui` package now builds a static archive using vcpkg' CMake rules.
  The derivation now installs "impl" headers selectively instead of by a wildcard.
  Use `imgui.src` if you just want to access the unpacked sources.<|MERGE_RESOLUTION|>--- conflicted
+++ resolved
@@ -58,13 +58,11 @@
 
 <!-- To avoid merge conflicts, consider adding your item at an arbitrary place in the list instead. -->
 
-<<<<<<< HEAD
 - The `zerocallusedregs` hardening flag is enabled by default on compilers that support it.
-=======
+
 - `hareHook` has been added as the language framework for Hare. From now on, it,
   not the `hare` package, should be added to `nativeBuildInputs` when building
   Hare programs.
->>>>>>> 4ace2944
 
 - To facilitate dependency injection, the `imgui` package now builds a static archive using vcpkg' CMake rules.
   The derivation now installs "impl" headers selectively instead of by a wildcard.
