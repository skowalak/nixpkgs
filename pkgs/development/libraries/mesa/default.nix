--- conflicted
+++ resolved
@@ -88,11 +88,7 @@
 let
   # Release calendar: https://www.mesa3d.org/release-calendar.html
   # Release frequency: https://www.mesa3d.org/releasing.html#schedule
-<<<<<<< HEAD
-  version = "22.3.5";
-=======
   version = "22.3.6";
->>>>>>> 852e9c27
   branch  = lib.versions.major version;
 
   withLibdrm = lib.meta.availableOn stdenv.hostPlatform libdrm;
@@ -124,11 +120,7 @@
       "ftp://ftp.freedesktop.org/pub/mesa/${version}/mesa-${version}.tar.xz"
       "ftp://ftp.freedesktop.org/pub/mesa/older-versions/${branch}.x/${version}/mesa-${version}.tar.xz"
     ];
-<<<<<<< HEAD
-    sha256 = "3eed2ecae2bc674494566faab9fcc9beb21cd804c7ba2b59a1694f3d7236e6a9";
-=======
     hash = "sha256-TsjsZdvbHulETbpylwiQEooZVDpYzwWTG9b1TxJOEX8=";
->>>>>>> 852e9c27
   };
 
   # TODO:
