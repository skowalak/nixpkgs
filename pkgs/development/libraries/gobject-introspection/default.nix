{ stdenv, fetchurl, glib, flex, bison, pkgconfig, libffi, python
, libintlOrEmpty, cctools
, substituteAll, nixStoreDir ? builtins.storeDir
}:
# now that gobjectIntrospection creates large .gir files (eg gtk3 case)
# it may be worth thinking about using multiple derivation outputs
# In that case its about 6MB which could be separated

let
  ver_maj = "1.46";
  ver_min = "0";
in
with stdenv.lib;
stdenv.mkDerivation rec {
  name = "gobject-introspection-${ver_maj}.${ver_min}";

  src = fetchurl {
    url = "mirror://gnome/sources/gobject-introspection/${ver_maj}/${name}.tar.xz";
    sha256 = "6658bd3c2b8813eb3e2511ee153238d09ace9d309e4574af27443d87423e4233";
  };
  patches = stdenv.lib.singleton (substituteAll {
    src = ./absolute_shlib_path.patch;
    inherit nixStoreDir;
  });

  outputs = [ "dev" "out" ];
  outputBin = "dev";
  outputMan = "dev"; # tiny pages

  buildInputs = [ flex bison pkgconfig python setupHook/*move .gir*/ ]
    ++ libintlOrEmpty
    ++ stdenv.lib.optional stdenv.isDarwin cctools;
  propagatedBuildInputs = [ libffi glib ];

<<<<<<< HEAD
=======
  # The '--disable-tests' flag is no longer recognized, so can be safely removed
  # next time this package changes.
  configureFlags = [ "--disable-tests" ];

>>>>>>> a26357ee
  preConfigure = ''
    sed 's|/usr/bin/env ||' -i tools/g-ir-tool-template.in
  '';
  configureFlags = [
    # Tests depend on cairo, which is undesirable (it pulls in lots of
    # other dependencies).
    "--disable-tests"
  ];

  # outputs TODO: share/gobject-introspection-1.0/tests is needed during build
  # by pygobject3 (and maybe others), but it's only searched in $out

  setupHook = ./setup-hook.sh;

<<<<<<< HEAD
=======
  patches = stdenv.lib.singleton (substituteAll {
    src = ./absolute_shlib_path.patch;
    inherit nixStoreDir;
  }) ++ optional stdenv.isDarwin (substituteAll {
    src = ./darwin-fixups.patch;
    inherit nixStoreDir;
  });

>>>>>>> a26357ee
  meta = with stdenv.lib; {
    description = "A middleware layer between C libraries and language bindings";
    homepage    = http://live.gnome.org/GObjectIntrospection;
    maintainers = with maintainers; [ lovek323 urkud lethalman ];
    platforms   = platforms.unix;

    longDescription = ''
      GObject introspection is a middleware layer between C libraries (using
      GObject) and language bindings. The C library can be scanned at compile
      time and generate a metadata file, in addition to the actual native C
      library. Then at runtime, language bindings can read this metadata and
      automatically provide bindings to call into the C library.
    '';
  };
}<|MERGE_RESOLUTION|>--- conflicted
+++ resolved
@@ -18,10 +18,6 @@
     url = "mirror://gnome/sources/gobject-introspection/${ver_maj}/${name}.tar.xz";
     sha256 = "6658bd3c2b8813eb3e2511ee153238d09ace9d309e4574af27443d87423e4233";
   };
-  patches = stdenv.lib.singleton (substituteAll {
-    src = ./absolute_shlib_path.patch;
-    inherit nixStoreDir;
-  });
 
   outputs = [ "dev" "out" ];
   outputBin = "dev";
@@ -32,29 +28,15 @@
     ++ stdenv.lib.optional stdenv.isDarwin cctools;
   propagatedBuildInputs = [ libffi glib ];
 
-<<<<<<< HEAD
-=======
-  # The '--disable-tests' flag is no longer recognized, so can be safely removed
-  # next time this package changes.
-  configureFlags = [ "--disable-tests" ];
-
->>>>>>> a26357ee
   preConfigure = ''
     sed 's|/usr/bin/env ||' -i tools/g-ir-tool-template.in
   '';
-  configureFlags = [
-    # Tests depend on cairo, which is undesirable (it pulls in lots of
-    # other dependencies).
-    "--disable-tests"
-  ];
 
   # outputs TODO: share/gobject-introspection-1.0/tests is needed during build
   # by pygobject3 (and maybe others), but it's only searched in $out
 
   setupHook = ./setup-hook.sh;
 
-<<<<<<< HEAD
-=======
   patches = stdenv.lib.singleton (substituteAll {
     src = ./absolute_shlib_path.patch;
     inherit nixStoreDir;
@@ -63,7 +45,6 @@
     inherit nixStoreDir;
   });
 
->>>>>>> a26357ee
   meta = with stdenv.lib; {
     description = "A middleware layer between C libraries and language bindings";
     homepage    = http://live.gnome.org/GObjectIntrospection;
