--- conflicted
+++ resolved
@@ -1,13 +1,8 @@
 { stdenv, fetchFromGitHub, cmake, libusb, ninja, pkgconfig}:
 
 stdenv.mkDerivation rec {
-<<<<<<< HEAD
   pname = "librealsense";
-  version = "2.23.0";
-=======
-  name = "librealsense-${version}";
   version = "2.25.0";
->>>>>>> 8943fb5f
 
   src = fetchFromGitHub {
     owner = "IntelRealSense";
