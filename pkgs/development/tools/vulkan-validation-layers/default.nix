{ stdenv, fetchFromGitHub, cmake, writeText, python3
, vulkan-headers, vulkan-loader, glslang
, pkgconfig, xlibsWrapper, libxcb, libXrandr, wayland, spirv-headers }:

stdenv.mkDerivation rec {
  pname = "vulkan-validation-layers";
<<<<<<< HEAD
  version = "1.1.106.0"; # WARNING: glslang overrides in all-packages.nix must be updated to match known-good.json!
=======
  version = "1.1.114.0";
>>>>>>> cbbe9f0f

  src = fetchFromGitHub {
    owner = "KhronosGroup";
    repo = "Vulkan-ValidationLayers";
    rev = "sdk-${version}";
    sha256 = "0f8dlrjw1nz2adhzi4sbvljys4h0dyiwafdihsdyrg3xncgffks4";
  };

  nativeBuildInputs = [ pkgconfig cmake python3  ];
  buildInputs = [ vulkan-headers vulkan-loader libxcb libXrandr wayland ];
  enableParallelBuilding = true;

  cmakeFlags = [ "-DGLSLANG_INSTALL_DIR=${glslang}" ];

  # Help vulkan-loader find the validation layers
  setupHook = writeText "setup-hook" ''
    export XDG_DATA_DIRS=@out@/share:$XDG_DATA_DIRS
  '';

  # Include absolute paths to layer libraries in their associated
  # layer definition json files.
  patchPhase = ''
    sed "s|\([[:space:]]*set(INSTALL_DEFINES \''${INSTALL_DEFINES} -DRELATIVE_LAYER_BINARY=\"\)\(\$<TARGET_FILE_NAME:\''${TARGET_NAME}>\")\)|\1$out/lib/\2|" -i layers/CMakeLists.txt
  '';

  meta = with stdenv.lib; {
    description = "LunarG Vulkan loader";
    homepage    = https://www.lunarg.com;
    platforms   = platforms.linux;
    license     = licenses.asl20;
    maintainers = [ maintainers.ralith ];
  };
}<|MERGE_RESOLUTION|>--- conflicted
+++ resolved
@@ -4,11 +4,7 @@
 
 stdenv.mkDerivation rec {
   pname = "vulkan-validation-layers";
-<<<<<<< HEAD
-  version = "1.1.106.0"; # WARNING: glslang overrides in all-packages.nix must be updated to match known-good.json!
-=======
   version = "1.1.114.0";
->>>>>>> cbbe9f0f
 
   src = fetchFromGitHub {
     owner = "KhronosGroup";
