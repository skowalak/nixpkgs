<<<<<<< HEAD
{ stdenv, fetchFromGitHub, cmake, pkgconfig, pugixml, wayland, libGL, libffi, buildPackages }:
=======
{ stdenv, fetchFromGitHub, cmake, pkgconfig, pugixml, wayland, libGL
, docSupport ? true, doxygen ? null }:
>>>>>>> 95f82e2a

assert docSupport -> doxygen != null;

with stdenv.lib;
stdenv.mkDerivation rec {
  pname = "waylandpp";
  version = "0.2.7";

  src = fetchFromGitHub {
    owner = "NilsBrause";
    repo = pname;
    rev = version;
    sha256 = "1r4m0xhvwpcqxrqvp3hz1bzlkxqj2jiymd5r6hj8xjzz536hyprz";
  };

<<<<<<< HEAD
  cmakeFlags = stdenv.lib.optional (stdenv.hostPlatform != stdenv.buildPlatform) "-DWAYLAND_SCANNERPP=${buildPackages.waylandpp}/bin/wayland-scanner++";

  nativeBuildInputs = [ cmake pkgconfig ];
  buildInputs = [ pugixml wayland libGL libffi ];
=======
  nativeBuildInputs = [ cmake pkgconfig ] ++ optional docSupport doxygen;
  buildInputs = [ pugixml wayland libGL ];
>>>>>>> 95f82e2a

  outputs = [ "bin" "dev" "lib" "out" ] ++ optionals docSupport [ "doc" "devman" ];

  cmakeFlags = [ "-DCMAKE_INSTALL_DATADIR=${placeholder "dev"}" ];

  meta = with stdenv.lib; {
    description = "Wayland C++ binding";
    homepage = "https://github.com/NilsBrause/waylandpp/";
    license = with licenses; [ bsd2 hpnd ];
    maintainers = with maintainers; [ minijackson ];
  };
}<|MERGE_RESOLUTION|>--- conflicted
+++ resolved
@@ -1,9 +1,15 @@
-<<<<<<< HEAD
-{ stdenv, fetchFromGitHub, cmake, pkgconfig, pugixml, wayland, libGL, libffi, buildPackages }:
-=======
-{ stdenv, fetchFromGitHub, cmake, pkgconfig, pugixml, wayland, libGL
-, docSupport ? true, doxygen ? null }:
->>>>>>> 95f82e2a
+{ stdenv
+, fetchFromGitHub
+, cmake
+, pkgconfig
+, pugixml
+, wayland
+, libGL
+, libffi
+, buildPackages
+, docSupport ? true
+, doxygen ? null
+}:
 
 assert docSupport -> doxygen != null;
 
@@ -19,15 +25,10 @@
     sha256 = "1r4m0xhvwpcqxrqvp3hz1bzlkxqj2jiymd5r6hj8xjzz536hyprz";
   };
 
-<<<<<<< HEAD
   cmakeFlags = stdenv.lib.optional (stdenv.hostPlatform != stdenv.buildPlatform) "-DWAYLAND_SCANNERPP=${buildPackages.waylandpp}/bin/wayland-scanner++";
 
-  nativeBuildInputs = [ cmake pkgconfig ];
+  nativeBuildInputs = [ cmake pkgconfig ] ++ optional docSupport doxygen;
   buildInputs = [ pugixml wayland libGL libffi ];
-=======
-  nativeBuildInputs = [ cmake pkgconfig ] ++ optional docSupport doxygen;
-  buildInputs = [ pugixml wayland libGL ];
->>>>>>> 95f82e2a
 
   outputs = [ "bin" "dev" "lib" "out" ] ++ optionals docSupport [ "doc" "devman" ];
 
