{ stdenv, fetchFromGitHub, ocaml, opam }:

stdenv.mkDerivation rec {
  name = "jbuilder-${version}";
<<<<<<< HEAD
  version = "1.0+beta18";
=======
  version = "1.0+beta17";
>>>>>>> da86dadb
  src = fetchFromGitHub {
    owner = "ocaml";
    repo = "dune";
    rev = "${version}";
<<<<<<< HEAD
    sha256 = "1xw4i5qd2ndnddzb8b14fb52qxnjpr3lr9wx3mprv4f294kdg0l6";
=======
    sha256 = "04pyry459hp2r2s9m5xkcq1glzp20ddz5wb1w8nzp3zgygy0431x";
>>>>>>> da86dadb
  };

  buildInputs = [ ocaml ];

  installPhase = "${opam}/bin/opam-installer -i --prefix=$out --libdir=$OCAMLFIND_DESTDIR";

  preFixup = "rm -rf $out/jbuilder";

  meta = {
    homepage = https://github.com/janestreet/jbuilder;
    description = "Fast, portable and opinionated build system";
    maintainers = [ stdenv.lib.maintainers.vbgl ];
    license = stdenv.lib.licenses.asl20;
    inherit (ocaml.meta) platforms;
  };
}<|MERGE_RESOLUTION|>--- conflicted
+++ resolved
@@ -2,20 +2,12 @@
 
 stdenv.mkDerivation rec {
   name = "jbuilder-${version}";
-<<<<<<< HEAD
-  version = "1.0+beta18";
-=======
   version = "1.0+beta17";
->>>>>>> da86dadb
   src = fetchFromGitHub {
     owner = "ocaml";
     repo = "dune";
     rev = "${version}";
-<<<<<<< HEAD
-    sha256 = "1xw4i5qd2ndnddzb8b14fb52qxnjpr3lr9wx3mprv4f294kdg0l6";
-=======
     sha256 = "04pyry459hp2r2s9m5xkcq1glzp20ddz5wb1w8nzp3zgygy0431x";
->>>>>>> da86dadb
   };
 
   buildInputs = [ ocaml ];
