--- conflicted
+++ resolved
@@ -31,11 +31,7 @@
 
   meta = with lib; {
     description = "A fast high-level web crawling and web scraping framework, used to crawl websites and extract structured data from their pages";
-<<<<<<< HEAD
-    homepage = http://scrapy.org/;
-=======
     homepage = https://scrapy.org/;
->>>>>>> 2059bf9e
     license = licenses.bsd3;
     maintainers = with maintainers; [ drewkett ];
     platforms = platforms.unix;
