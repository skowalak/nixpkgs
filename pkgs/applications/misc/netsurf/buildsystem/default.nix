--- conflicted
+++ resolved
@@ -2,13 +2,8 @@
 
 stdenv.mkDerivation rec {
 
-<<<<<<< HEAD
   pname = "netsurf-buildsystem";
-  version = "1.7";
-=======
-  name = "netsurf-buildsystem-${version}";
   version = "1.8";
->>>>>>> f188bad6
 
   src = fetchurl {
     url = "http://download.netsurf-browser.org/libs/releases/buildsystem-${version}.tar.gz";
