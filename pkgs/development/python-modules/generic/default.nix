/* This function provides a generic Python package builder.  It is
   intended to work with packages that use `setuptools'
   (http://pypi.python.org/pypi/setuptools/), which represents a large
   number of Python packages nowadays.  */

{ python, setuptools, wrapPython, lib, offlineDistutils, recursivePthLoader }:

{ name, namePrefix ? "python-"

, buildInputs ? []

, propagatedBuildInputs ? []

, # List of packages that should be added to the PYTHONPATH
  # environment variable in programs built by this function.  Packages
  # in the standard `propagatedBuildInputs' variable are also added.
  # The difference is that `pythonPath' is not propagated to the user
  # environment.  This is preferrable for programs because it doesn't
  # pollute the user environment.
  pythonPath ? []

, installCommand ?
    ''
      easy_install --always-unzip --prefix="$out" .
    ''
    
, preConfigure ? "true"

, buildPhase ? "true"

, doCheck ? true

, checkPhase ?
    ''
      runHook preCheck
      python setup.py test
      runHook postCheck
    ''

, preInstall ? ""
, postInstall ? ""

, ... } @ attrs:

# Keep extra attributes from ATTR, e.g., `patchPhase', etc.
python.stdenv.mkDerivation (attrs // {
  inherit doCheck buildPhase checkPhase;

  name = namePrefix + name;

  # checkPhase after installPhase to run tests on installed packages
  phases = "unpackPhase patchPhase configurePhase buildPhase installPhase checkPhase fixupPhase distPhase";

  buildInputs = [ python wrapPython setuptools ] ++ buildInputs ++ pythonPath;

  propagatedBuildInputs = propagatedBuildInputs ++ [ recursivePthLoader ];

  pythonPath = [ setuptools ] ++ pythonPath;

  preConfigure = ''
    PYTHONPATH="${offlineDistutils}/lib/${python.libPrefix}/site-packages:$PYTHONPATH"
    ${preConfigure}
  '';

  installPhase = preInstall + ''
    mkdir -p "$out/lib/${python.libPrefix}/site-packages"

    echo "installing \`${name}' with \`easy_install'..."
    export PYTHONPATH="$out/lib/${python.libPrefix}/site-packages:$PYTHONPATH"
    ${installCommand}

    # A pth file might have been generated to load the package from
    # within its own site-packages, rename this package not to
    # collide with others.
    eapth="$out/lib/${python.libPrefix}"/site-packages/easy-install.pth
    if [ -e "$eapth" ]; then
        # move colliding easy_install.pth to specifically named one
        mv "$eapth" $(dirname "$eapth")/${name}.pth
    fi

    # Remove any site.py files generated by easy_install as these
    # cause collisions. If pth files are to be processed a
    # corresponding site.py needs to be included in the PYTHONPATH.
    rm -f "$out/lib/${python.libPrefix}"/site-packages/site.py*

    ${postInstall}
  '';

  postFixup =
    ''
      wrapPythonPrograms

<<<<<<< HEAD
      # If a user installs a Python package, she probably also wants its
      # dependencies in the user environment (since Python modules don't
      # have something like an RPATH, so the only way to find the
      # dependencies is to have them in the PYTHONPATH variable).
      if test -e $out/nix-support/propagated-build-inputs; then
          ln -s $out/nix-support/propagated-build-inputs $out/nix-support/propagated-user-env-packages
      fi

      createBuildInputsPth build-inputs "$buildInputStrings"
      for inputsfile in propagated-build-inputs propagated-native-build-inputs; do
=======
      for inputsfile in propagated-build-inputs propagated-build-native-inputs; do
>>>>>>> 3544f322
        if test -e $out/nix-support/$inputsfile; then
            createBuildInputsPth $inputsfile "$(cat $out/nix-support/$inputsfile)"
        fi
      done
    '';
})<|MERGE_RESOLUTION|>--- conflicted
+++ resolved
@@ -23,7 +23,7 @@
     ''
       easy_install --always-unzip --prefix="$out" .
     ''
-    
+
 , preConfigure ? "true"
 
 , buildPhase ? "true"
@@ -90,7 +90,6 @@
     ''
       wrapPythonPrograms
 
-<<<<<<< HEAD
       # If a user installs a Python package, she probably also wants its
       # dependencies in the user environment (since Python modules don't
       # have something like an RPATH, so the only way to find the
@@ -101,9 +100,6 @@
 
       createBuildInputsPth build-inputs "$buildInputStrings"
       for inputsfile in propagated-build-inputs propagated-native-build-inputs; do
-=======
-      for inputsfile in propagated-build-inputs propagated-build-native-inputs; do
->>>>>>> 3544f322
         if test -e $out/nix-support/$inputsfile; then
             createBuildInputsPth $inputsfile "$(cat $out/nix-support/$inputsfile)"
         fi
