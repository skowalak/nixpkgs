--- conflicted
+++ resolved
@@ -2088,27 +2088,17 @@
   };
 
   octave = import ../development/interpreters/octave {
-<<<<<<< HEAD
-    inherit stdenv fetchurl readline ncurses perl flex gfortran;
-=======
-    inherit stdenv fetchurl readline ncurses perl flex qhull texinfo;
-    g77 = g77_42;
->>>>>>> f2867f23
+    inherit stdenv fetchurl gfortran readline ncurses perl flex qhull texinfo;
   };
 
   # mercurial (hg) bleeding edge version
   octaveHG = import ../development/interpreters/octave/hg.nix {
     inherit fetchurl readline ncurses perl flex atlas getConfig glibc qhull;
     inherit automake autoconf bison gperf lib python gnuplot texinfo texLive; # for dev Version
-<<<<<<< HEAD
-    stdenv = overrideGCC stdenv gcc40;
-    g77 = gfortran;
-=======
     inherit stdenv;
     inherit (xlibs) libX11;
     #stdenv = overrideGCC stdenv gcc40;
-    g77 = g77_42;
->>>>>>> f2867f23
+    g77 = gfortran;
     inherit (bleedingEdgeRepos) sourceByName;
   };
 
@@ -8616,16 +8606,15 @@
     spellChecking = false;
   };
 
-<<<<<<< HEAD
+  panotools = import ../applications/graphics/panotools {
+    inherit stdenv fetchsvn libpng libjpeg libtiff automake libtool autoconf;
+  };
+  
   pavucontrol = import ../applications/audio/pavucontrol {
     inherit fetchurl stdenv pkgconfig pulseaudio libsigcxx
       libcanberra intltool gettext;
     inherit (gtkLibs) gtkmm;
     inherit (gnome) libglademm;
-=======
-  panotools = import ../applications/graphics/panotools {
-    inherit stdenv fetchsvn libpng libjpeg libtiff automake libtool autoconf;
->>>>>>> f2867f23
   };
 
   paraview = import ../applications/graphics/paraview {
