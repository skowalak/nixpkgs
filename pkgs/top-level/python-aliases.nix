--- conflicted
+++ resolved
@@ -33,11 +33,8 @@
   ### Deprecated aliases - for backward compatibility
 
 mapAliases ({
-<<<<<<< HEAD
   anyjson = throw "anyjson has been removed, it was using setuptools 2to3 translation feature, which has been removed in setuptools 58"; # added 2022-01-18
-=======
   asyncio-nats-client = nats-py; # added 2022-02-08
->>>>>>> d818fd7e
   blockdiagcontrib-cisco = throw "blockdiagcontrib-cisco is not compatible with blockdiag 2.0.0 and has been removed."; # added 2020-11-29
   bt_proximity = bt-proximity; # added 2021-07-02
   bugseverywhere = throw "bugseverywhere has been removed: Abandoned by upstream."; # added 2019-11-27
