{ lib
, buildPythonPackage
, fetchFromGitHub
, pytestCheckHook
}:

buildPythonPackage rec {
  pname = "asn1crypto";
  version = "1.5.1";
<<<<<<< HEAD

  src = fetchPypi {
    inherit pname version;
    sha256 = "sha256-E644UCvmMhFav4oky+X02lLjtSMZkK/zESPIBTBsy5w=";
=======
  format = "setuptools";

  # Pulling from Github to run tests
  src = fetchFromGitHub {
    owner = "wbond";
    repo = "asn1crypto";
    rev = version;
    sha256 = "sha256-M8vASxhaJPgkiTrAckxz7gk/QHkrFlNz7fFbnLEBT+M=";
>>>>>>> d75710d8
  };

  checkInputs = [
    pytestCheckHook
  ];

  meta = {
    description = "Fast ASN.1 parser and serializer with definitions for private keys, public keys, certificates, CRL, OCSP, CMS, PKCS#3, PKCS#7, PKCS#8, PKCS#12, PKCS#5, X.509 and TSP";
    license = lib.licenses.mit;
    homepage = "https://github.com/wbond/asn1crypto";
  };
}<|MERGE_RESOLUTION|>--- conflicted
+++ resolved
@@ -7,12 +7,6 @@
 buildPythonPackage rec {
   pname = "asn1crypto";
   version = "1.5.1";
-<<<<<<< HEAD
-
-  src = fetchPypi {
-    inherit pname version;
-    sha256 = "sha256-E644UCvmMhFav4oky+X02lLjtSMZkK/zESPIBTBsy5w=";
-=======
   format = "setuptools";
 
   # Pulling from Github to run tests
@@ -21,7 +15,6 @@
     repo = "asn1crypto";
     rev = version;
     sha256 = "sha256-M8vASxhaJPgkiTrAckxz7gk/QHkrFlNz7fFbnLEBT+M=";
->>>>>>> d75710d8
   };
 
   checkInputs = [
