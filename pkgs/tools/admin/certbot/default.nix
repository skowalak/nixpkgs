--- conflicted
+++ resolved
@@ -31,13 +31,8 @@
   buildInputs = [ dialog ] ++ (with python2Packages; [ nose mock gnureadline ]);
 
   patchPhase = ''
-<<<<<<< HEAD
     substituteInPlace certbot/notify.py --replace "/usr/sbin/sendmail" "/var/permissions-wrappers/sendmail"
-    substituteInPlace certbot/le_util.py --replace "sw_vers" "/usr/bin/sw_vers"
-=======
-    substituteInPlace certbot/notify.py --replace "/usr/sbin/sendmail" "/var/setuid-wrappers/sendmail"
     substituteInPlace certbot/util.py --replace "sw_vers" "/usr/bin/sw_vers"
->>>>>>> 104c3db6
   '';
 
   postInstall = ''
