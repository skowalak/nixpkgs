{ stdenv, fetchurl, flex, cracklib }:

stdenv.mkDerivation rec {
  name = "linux-pam-1.1.8";

  src = fetchurl {
    url = http://www.linux-pam.org/library/Linux-PAM-1.1.8.tar.bz2;
    sha256 = "0m8ygb40l1c13nsd4hkj1yh4p1ldawhhg8pyjqj9w5kd4cxg5cf4";
  };

<<<<<<< HEAD
  outputs = [ "out" "doc" "man" "modules" ];
=======
  patches = [ ./CVE-2014-2583.patch ];
>>>>>>> 084626de

  nativeBuildInputs = [ flex ];

  buildInputs = [ cracklib ];

  enableParallelBuilding = true;

  crossAttrs = {
    propagatedBuildInputs = [ flex.crossDrv cracklib.crossDrv ];
    preConfigure = preConfigure + ''
      ar x ${flex.crossDrv}/lib/libfl.a
      mv libyywrap.o libyywrap-target.o
      ar x ${flex}/lib/libfl.a
      mv libyywrap.o libyywrap-host.o
      export LDFLAGS="$LDFLAGS $PWD/libyywrap-target.o"
      sed -e 's/@CC@/gcc/' -i doc/specs/Makefile.in
    '';
    postConfigure = ''
      sed -e "s@ $PWD/libyywrap-target.o@ $PWD/libyywrap-host.o@" -i doc/specs/Makefile
    '';
  };

  postInstall = ''
    mv -v $out/sbin/unix_chkpwd{,.orig}
    ln -sv /var/setuid-wrappers/unix_chkpwd $out/sbin/unix_chkpwd

    rm -rf $out/etc

    mkdir -p $modules/lib
    mv $out/lib/security $modules/lib/
  '';

  preConfigure = ''
    configureFlags="$configureFlags --includedir=$out/include/security"
  '';

  meta = {
    homepage = http://ftp.kernel.org/pub/linux/libs/pam/;
    description = "Pluggable Authentication Modules, a flexible mechanism for authenticating user";
    platforms = stdenv.lib.platforms.linux;
  };
}<|MERGE_RESOLUTION|>--- conflicted
+++ resolved
@@ -8,11 +8,9 @@
     sha256 = "0m8ygb40l1c13nsd4hkj1yh4p1ldawhhg8pyjqj9w5kd4cxg5cf4";
   };
 
-<<<<<<< HEAD
+  patches = [ ./CVE-2014-2583.patch ];
+
   outputs = [ "out" "doc" "man" "modules" ];
-=======
-  patches = [ ./CVE-2014-2583.patch ];
->>>>>>> 084626de
 
   nativeBuildInputs = [ flex ];
 
