<<<<<<< HEAD
{ at-spi2-core, cmake, dbus, dbus-glib, docbook_xsl, libepoxy, fetchpatch, fetchFromGitHub
=======
{ at-spi2-core, cmake, dbus, dbus-glib, docbook_xsl, epoxy, fetchFromGitHub
>>>>>>> 631c3d7c
, glib, gtk3, harfbuzz, libXdmcp, libXtst, libpthreadstubs
, libselinux, libsepol, libtasn1, libxkbcommon, libxslt, p11-kit, pcre2
, pkg-config, lib, stdenv, util-linuxMinimal, vte, wrapGAppsHook, xmlto
}:

stdenv.mkDerivation rec {
  pname = "roxterm";
  version = "3.11.1";

  src = fetchFromGitHub {
    owner = "realh";
    repo = "roxterm";
    rev = version;
    sha256 = "1n7588bl83sp51jwjq97f526c7fkh0kq90idw3nayb4zmi530irx";
  };

  nativeBuildInputs = [ cmake pkg-config wrapGAppsHook libxslt ];

  buildInputs =
    [ gtk3 dbus dbus-glib vte pcre2 harfbuzz libpthreadstubs libXdmcp
      util-linuxMinimal glib docbook_xsl xmlto libselinux
      libsepol libxkbcommon libepoxy at-spi2-core libXtst libtasn1 p11-kit
    ];

  meta = with lib; {
    homepage = "https://github.com/realh/roxterm";
    license = licenses.gpl3;
    description = "Tabbed, VTE-based terminal emulator";
    longDescription = ''
      Tabbed, VTE-based terminal emulator. Similar to gnome-terminal without
      the dependencies on Gnome.
    '';
    maintainers = with maintainers; [ cdepillabout ];
    platforms = platforms.linux;
  };
}<|MERGE_RESOLUTION|>--- conflicted
+++ resolved
@@ -1,8 +1,4 @@
-<<<<<<< HEAD
-{ at-spi2-core, cmake, dbus, dbus-glib, docbook_xsl, libepoxy, fetchpatch, fetchFromGitHub
-=======
-{ at-spi2-core, cmake, dbus, dbus-glib, docbook_xsl, epoxy, fetchFromGitHub
->>>>>>> 631c3d7c
+{ at-spi2-core, cmake, dbus, dbus-glib, docbook_xsl, libepoxy, fetchFromGitHub
 , glib, gtk3, harfbuzz, libXdmcp, libXtst, libpthreadstubs
 , libselinux, libsepol, libtasn1, libxkbcommon, libxslt, p11-kit, pcre2
 , pkg-config, lib, stdenv, util-linuxMinimal, vte, wrapGAppsHook, xmlto
