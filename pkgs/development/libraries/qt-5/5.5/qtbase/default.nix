{ stdenv, fetchurl, substituteAll, makeWrapper
, srcs

, xlibs, libX11, libxcb, libXcursor, libXext, libXrender, libXi
, xcbutil, xcbutilimage, xcbutilkeysyms, xcbutilwm, libxkbcommon
, fontconfig, freetype, openssl, dbus, glib, udev, libxml2, libxslt, pcre
, zlib, libjpeg, libpng, libtiff, sqlite, icu

, coreutils, bison, flex, gdb, gperf, lndir, ruby
, python, perl, pkgconfig

# optional dependencies
, cups ? null
, mysql ? null, postgresql ? null

# options
, mesaSupported, mesa, mesa_glu
, buildDocs ? false
, buildExamples ? false
, buildTests ? false
, developerBuild ? false
, gtkStyle ? false, libgnomeui, GConf, gnome_vfs, gtk
, decryptSslTraffic ? false
}:

with stdenv.lib;

let
  inherit (srcs.qt5) version;
  system-x86_64 = elem stdenv.system platforms.x86_64;
in

stdenv.mkDerivation {

  name = "qtbase-${version}";
  inherit version;

  srcs = with srcs; [ qt5.src qtbase.src ];

  sourceRoot = "qt-everywhere-opensource-src-${version}";

  postUnpack = ''
    mv qtbase-opensource-src-${version} ./qt-everywhere-opensource-src-${version}/qtbase
  '';

  prePatch = ''
    substituteInPlace configure --replace /bin/pwd pwd
    substituteInPlace qtbase/configure --replace /bin/pwd pwd
    substituteInPlace qtbase/src/corelib/global/global.pri --replace /bin/ls ${coreutils}/bin/ls
    substituteInPlace qtbase/src/plugins/platforminputcontexts/compose/generator/qtablegenerator.cpp \
        --replace /usr/share/X11/locale ${libX11.out}/share/X11/locale \
        --replace /usr/lib/X11/locale ${libX11.out}/share/X11/locale
    sed -e 's@/\(usr\|opt\)/@/var/empty/@g' -i config.tests/*/*.test -i qtbase/mkspecs/*/*.conf
  '';

  patches =
    let dlopen-gtkstyle = substituteAll {
          src = ./0001-dlopen-gtkstyle.patch;
          # substituteAll ignores env vars starting with capital letter
          gconf = GConf.out;
          gtk = gtk.out;
          libgnomeui = libgnomeui.out;
          gnome_vfs = gnome_vfs.out;
        };
        dlopen-resolv = substituteAll {
          src = ./0002-dlopen-resolv.patch;
          glibc = stdenv.cc.libc.out;
        };
        dlopen-gl = substituteAll {
          src = ./0003-dlopen-gl.patch;
          openglDriver = if mesaSupported then mesa.driverLink else "/no-such-path";
        };
        tzdir = ./0004-tzdir.patch;
        dlopen-libXcursor = substituteAll {
          src = ./0005-dlopen-libXcursor.patch;
          libXcursor = libXcursor.out;
        };
        dlopen-openssl = substituteAll {
          src = ./0006-dlopen-openssl.patch;
          openssl = openssl.out;
        };
        dlopen-dbus = substituteAll {
          src = ./0007-dlopen-dbus.patch;
          dbus_libs = dbus.lib;
        };
        xdg-config-dirs = ./0008-xdg-config-dirs.patch;
        decrypt-ssl-traffic = ./0009-decrypt-ssl-traffic.patch;
        mkspecs-libgl = substituteAll {
<<<<<<< HEAD
          src = ./0014-mkspecs-libgl.patch;
          mesa_inc = mesa.dev;
          mesa_lib = mesa.out;
=======
          src = ./0010-mkspecs-libgl.patch;
          inherit mesa;
>>>>>>> b809f886
        };
        nix-profiles-library-paths = ./0011-nix-profiles-library-paths.patch;
    in [
      dlopen-resolv dlopen-gl tzdir dlopen-libXcursor dlopen-openssl
      dlopen-dbus xdg-config-dirs nix-profiles-library-paths
    ]
    ++ optional gtkStyle dlopen-gtkstyle
    ++ optional decryptSslTraffic decrypt-ssl-traffic
    ++ optional mesaSupported mkspecs-libgl;

  preConfigure = ''
    export LD_LIBRARY_PATH="$PWD/qtbase/lib:$PWD/qtbase/plugins/platforms:$PWD/qttools/lib:$LD_LIBRARY_PATH"
    export MAKEFLAGS=-j$NIX_BUILD_CORES

    sed -i 's/PATHS.*NO_DEFAULT_PATH//' "qtbase/src/corelib/Qt5Config.cmake.in"
    sed -i 's/PATHS.*NO_DEFAULT_PATH//' "qtbase/src/corelib/Qt5CoreMacros.cmake"
    sed -i 's/NO_DEFAULT_PATH//' "qtbase/src/gui/Qt5GuiConfigExtras.cmake.in"
    sed -i 's/PATHS.*NO_DEFAULT_PATH//' "qtbase/mkspecs/features/data/cmake/Qt5BasicConfig.cmake.in"

    export configureFlags+="-plugindir $out/lib/qt5/plugins -importdir $out/lib/qt5/imports -qmldir $out/lib/qt5/qml"
    export configureFlags+=" -docdir $out/share/doc/qt5"
  '';

  prefixKey = "-prefix ";

  # -no-eglfs, -no-directfb, -no-linuxfb and -no-kms because of the current minimalist mesa
  # TODO Remove obsolete and useless flags once the build will be totally mastered
  configureFlags = ''
    -verbose
    -confirm-license
    -opensource

    -release
    -shared
    -c++11
    ${optionalString developerBuild "-developer-build"}
    -largefile
    -accessibility
    -rpath
    -optimized-qmake
    -strip
    -reduce-relocations
    -system-proxies
    -pkg-config

    -gui
    -widgets
    -opengl desktop
    -qml-debug
    -nis
    -iconv
    -icu
    -pch
    -glib
    -xcb
    -qpa xcb
    -${optionalString (cups == null) "no-"}cups
    -${optionalString (!gtkStyle) "no-"}gtkstyle

    -no-eglfs
    -no-directfb
    -no-linuxfb
    -no-kms

    ${optionalString (!system-x86_64) "-no-sse2"}
    -no-sse3
    -no-ssse3
    -no-sse4.1
    -no-sse4.2
    -no-avx
    -no-avx2
    -no-mips_dsp
    -no-mips_dspr2

    -system-zlib
    -system-libpng
    -system-libjpeg
    -system-xcb
    -system-xkbcommon
    -openssl-linked
    -dbus-linked

    -system-sqlite
    -${if mysql != null then "plugin" else "no"}-sql-mysql
    -${if postgresql != null then "plugin" else "no"}-sql-psql

    -make libs
    -make tools
    -${optionalString (buildExamples == false) "no"}make examples
    -${optionalString (buildTests == false) "no"}make tests
  '';

  # PostgreSQL autodetection fails sporadically because Qt omits the "-lpq" flag
  # if dependency paths contain the string "pq", which can occur in the hash.
  # To prevent these failures, we need to override PostgreSQL detection.
  PSQL_LIBS = optionalString (postgresql != null) "-L${postgresql.lib}/lib -lpq";

  propagatedBuildInputs = [
    xlibs.libXcomposite libX11 libxcb libXext libXrender libXi
    fontconfig freetype openssl dbus glib udev libxml2 libxslt pcre
    zlib libjpeg libpng libtiff sqlite icu
    xcbutil xcbutilimage xcbutilkeysyms xcbutilwm libxkbcommon
  ]
  # Qt doesn't directly need GLU (just GL), but many apps use, it's small and
  # doesn't remain a runtime-dep if not used
  ++ optionals mesaSupported [ mesa mesa_glu ]
  ++ optional (cups != null) cups
  ++ optional (mysql != null) mysql.lib
  ++ optional (postgresql != null) postgresql
  ++ optionals gtkStyle [gnome_vfs libgnomeui gtk GConf];

  buildInputs =
    [ bison flex gperf ruby ]
    ++ optional developerBuild gdb;

  nativeBuildInputs = [ python perl pkgconfig ];

  propagatedNativeBuildInputs = [ makeWrapper ];

  # freetype-2.5.4 changed signedness of some struct fields
  NIX_CFLAGS_COMPILE = "-Wno-error=sign-compare";

  postInstall =
    ''
      ${optionalString buildDocs ''
        make docs && make install_docs
      ''}

      # Don't retain build-time dependencies like gdb and ruby.
      sed '/QMAKE_DEFAULT_.*DIRS/ d' -i $out/mkspecs/qconfig.pri
    '';

  inherit lndir;
  setupHook = ./setup-hook.sh;

  enableParallelBuilding = true;

  meta = {
    homepage = http://qt-project.org;
    description = "A cross-platform application framework for C++";
    license = "GPL/LGPL";
    maintainers = with maintainers; [ bbenoist qknight ttuegel ];
    platforms = platforms.linux;
  };

}<|MERGE_RESOLUTION|>--- conflicted
+++ resolved
@@ -86,14 +86,9 @@
         xdg-config-dirs = ./0008-xdg-config-dirs.patch;
         decrypt-ssl-traffic = ./0009-decrypt-ssl-traffic.patch;
         mkspecs-libgl = substituteAll {
-<<<<<<< HEAD
-          src = ./0014-mkspecs-libgl.patch;
+          src = ./0010-mkspecs-libgl.patch;
           mesa_inc = mesa.dev;
           mesa_lib = mesa.out;
-=======
-          src = ./0010-mkspecs-libgl.patch;
-          inherit mesa;
->>>>>>> b809f886
         };
         nix-profiles-library-paths = ./0011-nix-profiles-library-paths.patch;
     in [
