{ stdenv, fetchFromGitHub, coreutils, scrot, imagemagick, gawk
, i3lock-color
}:

stdenv.mkDerivation rec {
  rev = "b7196aaff72b90bb6ea0464a9f7b37d140db3230";
  name = "i3lock-fancy-2016-05-05_rev${builtins.substring 0 7 rev}";
  src = fetchFromGitHub {
    owner = "meskarune";
    repo = "i3lock-fancy";
    inherit rev;
    sha256 = "0az43nqhmbniih3yw9kz5lnky0n7mxylvklsib76s4l2alf6i3ps";
  };
  patchPhase = ''
<<<<<<< HEAD
    sed -i -e "s|mktemp|${coreutils}/bin/mktemp|" lock
    sed -i -e "s|\`pwd\`|$out/share/i3lock-fancy|" lock
    sed -i -e "s|dirname|${coreutils}/bin/dirname|" lock
    sed -i -e "s|rm |${coreutils}/bin/rm |" lock
    sed -i -e "s|scrot |${scrot}/bin/scrot |" lock
    sed -i -e "s|convert |${imagemagick.out}/bin/convert |" lock
    sed -i -e "s|awk |${gawk}/bin/awk|" lock
    sed -i -e "s|i3lock |${i3lock-color}/bin/i3lock-color |" lock
=======
    sed -i -e "s|(mktemp)|(${coreutils}/bin/mktemp)|" lock
    sed -i -e "s|'rm -f |'${coreutils}/bin/rm -f |" lock
    sed -i -e "s|scrot -z |${scrot}/bin/scrot -z |" lock
    sed -i -e "s|convert |${imagemagick}/bin/convert |" lock
    sed -i -e "s|awk -F|${gawk}/bin/awk -F|" lock
    sed -i -e "s| awk | ${gawk}/bin/awk |" lock
    sed -i -e "s|i3lock -n |${i3lock-color}/bin/i3lock-color -n |" lock
    sed -i -e 's|ICON="$SCRIPTPATH/lockdark.png"|ICON="'$out'/share/i3lock-fancy/lockdark.png"|' lock
    sed -i -e 's|ICON="$SCRIPTPATH/lock.png"|ICON="'$out'/share/i3lock-fancy/lock.png"|' lock
>>>>>>> 8fbdb40e
  '';
  installPhase = ''
    mkdir -p $out/bin $out/share/i3lock-fancy
    cp lock $out/bin/i3lock-fancy
    cp lock*.png $out/share/i3lock-fancy
  '';
  meta = with stdenv.lib; {
    description = "i3lock is a bash script that takes a screenshot of the desktop, blurs the background and adds a lock icon and text.";
    homepage = https://github.com/meskarune/i3lock-fancy;
    maintainers = with maintainers; [ garbas ];
    license = licenses.mit;
    platforms = platforms.linux;
  };
}<|MERGE_RESOLUTION|>--- conflicted
+++ resolved
@@ -12,26 +12,15 @@
     sha256 = "0az43nqhmbniih3yw9kz5lnky0n7mxylvklsib76s4l2alf6i3ps";
   };
   patchPhase = ''
-<<<<<<< HEAD
-    sed -i -e "s|mktemp|${coreutils}/bin/mktemp|" lock
-    sed -i -e "s|\`pwd\`|$out/share/i3lock-fancy|" lock
-    sed -i -e "s|dirname|${coreutils}/bin/dirname|" lock
-    sed -i -e "s|rm |${coreutils}/bin/rm |" lock
-    sed -i -e "s|scrot |${scrot}/bin/scrot |" lock
-    sed -i -e "s|convert |${imagemagick.out}/bin/convert |" lock
-    sed -i -e "s|awk |${gawk}/bin/awk|" lock
-    sed -i -e "s|i3lock |${i3lock-color}/bin/i3lock-color |" lock
-=======
     sed -i -e "s|(mktemp)|(${coreutils}/bin/mktemp)|" lock
     sed -i -e "s|'rm -f |'${coreutils}/bin/rm -f |" lock
     sed -i -e "s|scrot -z |${scrot}/bin/scrot -z |" lock
-    sed -i -e "s|convert |${imagemagick}/bin/convert |" lock
+    sed -i -e "s|convert |${imagemagick.out}/bin/convert |" lock
     sed -i -e "s|awk -F|${gawk}/bin/awk -F|" lock
     sed -i -e "s| awk | ${gawk}/bin/awk |" lock
     sed -i -e "s|i3lock -n |${i3lock-color}/bin/i3lock-color -n |" lock
     sed -i -e 's|ICON="$SCRIPTPATH/lockdark.png"|ICON="'$out'/share/i3lock-fancy/lockdark.png"|' lock
     sed -i -e 's|ICON="$SCRIPTPATH/lock.png"|ICON="'$out'/share/i3lock-fancy/lock.png"|' lock
->>>>>>> 8fbdb40e
   '';
   installPhase = ''
     mkdir -p $out/bin $out/share/i3lock-fancy
