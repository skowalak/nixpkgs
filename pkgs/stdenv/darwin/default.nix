--- conflicted
+++ resolved
@@ -283,10 +283,7 @@
 
       llvmPackages_5 = super.llvmPackages_5 // (let
         tools = super.llvmPackages_5.tools.extend (llvmSelf: _: {
-          inherit (llvmPackages_5) llvm;
-          # The .override that was here before had the side affect of removing
-          # the hacked-in "man" output.
-          clang-unwrapped = builtins.removeAttrs llvmPackages_5.clang-unwrapped [ "man" ];
+          inherit (llvmPackages_5) llvm clang-unwrapped;
         });
         libraries = super.llvmPackages_5.libraries.extend (llvmSelf: _: {
           inherit (llvmPackages_5) libcxx libcxxabi compiler-rt;
@@ -373,25 +370,10 @@
     initialPath = import ../common-path.nix { inherit pkgs; };
     shell       = "${pkgs.bash}/bin/bash";
 
-<<<<<<< HEAD
-    cc = pkgs.llvmPackages.libcxxClang;
-=======
-    cc = lib.callPackageWith {} ../../build-support/cc-wrapper {
-      inherit (pkgs) stdenvNoCC;
-      inherit shell;
-      nativeTools = false;
-      nativeLibc  = false;
-      buildPackages = {
-        inherit (prevStage) stdenv;
-      };
-      inherit (pkgs) coreutils gnugrep;
-      # Hack to avoid man pages in stdenv to avoid mass rebuild
-      cc       = builtins.removeAttrs pkgs.llvmPackages.clang-unwrapped [ "man" ];
-      bintools = pkgs.darwin.binutils;
-      libc     = pkgs.darwin.Libsystem;
-      extraPackages = [ pkgs.libcxx ];
-    };
->>>>>>> 4627f071
+    # Hack to avoid man pages in stdenv, building bootstrap python
+    cc = pkgs.llvmPackages.libcxxClang.override {
+      cc = builtins.removeAttrs pkgs.llvmPackages.clang-unwrapped [ "man" ];
+    };
 
     extraNativeBuildInputs = [];
     extraBuildInputs = [ pkgs.darwin.CF ];
