{ stdenv, fetchFromGitHub, buildPackages, ncurses }:

let dialect = with stdenv.lib; last (splitString "-" stdenv.hostPlatform.system); in

stdenv.mkDerivation rec {
  pname = "lsof";
<<<<<<< HEAD
  version = "4.91";
=======
  version = "4.93.2";
>>>>>>> 81760f32

  depsBuildBuild = [ buildPackages.stdenv.cc ];
  buildInputs = [ ncurses ];

  src = fetchFromGitHub {
    owner = "lsof-org";
    repo = "lsof";
    rev = "${version}";
    sha256 = "1gd6r0nv8xz76pmvk52dgmfl0xjvkxl0s51b4jk4a0lphw3393yv";
  };

  patches = [ ./no-build-info.patch ];

  postPatch = stdenv.lib.optionalString stdenv.hostPlatform.isMusl ''
    substituteInPlace dialects/linux/dlsof.h --replace "defined(__UCLIBC__)" 1
  '' + stdenv.lib.optionalString stdenv.isDarwin ''
    sed -i 's|lcurses|lncurses|g' Configure
  '';

  # Stop build scripts from searching global include paths
  LSOF_INCLUDE = "${stdenv.lib.getDev stdenv.cc.libc}/include";
  configurePhase = "LINUX_CONF_CC=$CC_FOR_BUILD LSOF_CC=$CC LSOF_AR=\"$AR cr\" LSOF_RANLIB=$RANLIB ./Configure -n ${dialect}";
  preBuild = ''
    for filepath in $(find dialects/${dialect} -type f); do
      sed -i "s,/usr/include,$LSOF_INCLUDE,g" $filepath
    done
  '';

  installPhase = ''
    mkdir -p $out/bin $out/man/man8
    cp Lsof.8 $out/man/man8/lsof.8
    cp lsof $out/bin
  '';

  meta = with stdenv.lib; {
    homepage = "https://github.com/lsof-org/lsof";
    description = "A tool to list open files";
    longDescription = ''
      List open files. Can show what process has opened some file,
      socket (IPv6/IPv4/UNIX local), or partition (by opening a file
      from it).
    '';
    maintainers = [ maintainers.dezgeg ];
    platforms = platforms.unix;
    license = licenses.purdueBsd;
  };
}<|MERGE_RESOLUTION|>--- conflicted
+++ resolved
@@ -4,11 +4,7 @@
 
 stdenv.mkDerivation rec {
   pname = "lsof";
-<<<<<<< HEAD
-  version = "4.91";
-=======
   version = "4.93.2";
->>>>>>> 81760f32
 
   depsBuildBuild = [ buildPackages.stdenv.cc ];
   buildInputs = [ ncurses ];
