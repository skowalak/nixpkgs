<<<<<<< HEAD
{ stdenv, lib, fetchFromGitHub, autoconf, automake, libtool, pkg-config, ApplicationServices, CoreServices, pkgsStatic }:
=======
{ stdenv
, lib
, fetchFromGitHub
, fetchpatch
, autoconf
, automake
, libtool
, pkg-config
, ApplicationServices
, CoreServices
, pkgsStatic

# for passthru.tests
, bind
, cmake
, knot-resolver
, lispPackages
, luajitPackages
, mosquitto
, neovim
, nodejs
, ocamlPackages
, python3
}:
>>>>>>> 5ebc5509

stdenv.mkDerivation rec {
  version = "1.45.0";
  pname = "libuv";

  src = fetchFromGitHub {
    owner = pname;
    repo = pname;
    rev = "v${version}";
    sha256 = "sha256-qKw9QFR24Uw7pVA9isPH8Va+9/5DYuqXz6l6jWcXn+4=";
  };

  outputs = [ "out" "dev" ];

  postPatch = let
    toDisable = [
      "getnameinfo_basic" "udp_send_hang_loop" # probably network-dependent
      "tcp_connect_timeout" # tries to reach out to 8.8.8.8
      "spawn_setuid_fails" "spawn_setgid_fails" "fs_chown" # user namespaces
      "getaddrinfo_fail" "getaddrinfo_fail_sync"
      "threadpool_multiple_event_loops" # times out on slow machines
      "get_passwd" # passed on NixOS but failed on other Linuxes
      "tcp_writealot" "udp_multicast_join" "udp_multicast_join6" "metrics_pool_events" # times out sometimes
      "fs_fstat" # https://github.com/libuv/libuv/issues/2235#issuecomment-1012086927

      # Assertion failed in test/test-tcp-bind6-error.c on line 60: r == UV_EADDRINUSE
      # Assertion failed in test/test-tcp-bind-error.c on line 99: r == UV_EADDRINUSE
      "tcp_bind6_error_addrinuse" "tcp_bind_error_addrinuse_listen"
    ] ++ lib.optionals stdenv.isDarwin [
        # Sometimes: timeout (no output), failed uv_listen. Someone
        # should report these failures to libuv team. There tests should
        # be much more robust.
        "process_title" "emfile" "poll_duplex" "poll_unidirectional"
        "ipc_listen_before_write" "ipc_listen_after_write" "ipc_tcp_connection"
        "tcp_alloc_cb_fail" "tcp_ping_pong" "tcp_ref3" "tcp_ref4"
        "tcp_bind6_error_inval" "tcp_bind6_error_addrinuse" "tcp_read_stop"
        "tcp_unexpected_read" "tcp_write_to_half_open_connection"
        "tcp_oob" "tcp_close_accept" "tcp_create_early_accept"
        "tcp_create_early" "tcp_close" "tcp_bind_error_inval"
        "tcp_bind_error_addrinuse" "tcp_shutdown_after_write"
        "tcp_open" "tcp_write_queue_order" "tcp_try_write" "tcp_writealot"
        "multiple_listen" "delayed_accept"
        "shutdown_close_tcp" "shutdown_eof" "shutdown_twice" "callback_stack"
        "tty_pty" "condvar_5" "hrtime" "udp_multicast_join"
        # Tests that fail when sandboxing is enabled.
        "fs_event_close_in_callback" "fs_event_watch_dir" "fs_event_error_reporting"
        "fs_event_watch_dir_recursive" "fs_event_watch_file"
        "fs_event_watch_file_current_dir" "fs_event_watch_file_exact_path"
        "process_priority" "udp_create_early_bad_bind"
    ] ++ lib.optionals stdenv.isAarch32 [
      # I observe this test failing with some regularity on ARMv7:
      # https://github.com/libuv/libuv/issues/1871
      "shutdown_close_pipe"
    ];
    tdRegexp = lib.concatStringsSep "\\|" toDisable;
    in lib.optionalString doCheck ''
      sed '/${tdRegexp}/d' -i test/test-list.h
    '';

  nativeBuildInputs = [ automake autoconf libtool pkg-config ];
  buildInputs = lib.optionals stdenv.isDarwin [ ApplicationServices CoreServices ];

  preConfigure = ''
    LIBTOOLIZE=libtoolize ./autogen.sh
  '';

  enableParallelBuilding = true;

  # separateDebugInfo breaks static build
  # https://github.com/NixOS/nixpkgs/issues/219466
  separateDebugInfo = !stdenv.hostPlatform.isStatic;

  doCheck = true;

  # Some of the tests use localhost networking.
  __darwinAllowLocalNetworking = true;

  passthru.tests = {
    inherit bind cmake knot-resolver mosquitto neovim nodejs;
    inherit (lispPackages) cl-libuv;
    luajit-libluv = luajitPackages.libluv;
    luajit-luv = luajitPackages.luv;
    ocaml-luv = ocamlPackages.luv;
    python-pyuv = python3.pkgs.pyuv;
    python-uvloop = python3.pkgs.uvloop;
    static = pkgsStatic.libuv;
  };

  meta = with lib; {
    description = "A multi-platform support library with a focus on asynchronous I/O";
    homepage    = "https://libuv.org/";
    changelog   = "https://github.com/libuv/libuv/blob/v${version}/ChangeLog";
    maintainers = with maintainers; [ cstrahan ];
    platforms   = platforms.all;
    license     = with licenses; [ mit isc bsd2 bsd3 cc-by-40 ];
  };

}<|MERGE_RESOLUTION|>--- conflicted
+++ resolved
@@ -1,10 +1,6 @@
-<<<<<<< HEAD
-{ stdenv, lib, fetchFromGitHub, autoconf, automake, libtool, pkg-config, ApplicationServices, CoreServices, pkgsStatic }:
-=======
 { stdenv
 , lib
 , fetchFromGitHub
-, fetchpatch
 , autoconf
 , automake
 , libtool
@@ -25,7 +21,6 @@
 , ocamlPackages
 , python3
 }:
->>>>>>> 5ebc5509
 
 stdenv.mkDerivation rec {
   version = "1.45.0";
