/* pkgs/development/lua-modules/generated-packages.nix is an auto-generated file -- DO NOT EDIT!
Regenerate it with:
nixpkgs$ ./maintainers/scripts/update-luarocks-packages

You can customize the generated packages in pkgs/development/lua-modules/overrides.nix
*/

{ stdenv, lib, fetchurl, fetchgit, callPackage, ... }:
final: prev:
{
alt-getopt = callPackage({ buildLuarocksPackage, fetchgit, fetchurl, lua, luaAtLeast, luaOlder }:
buildLuarocksPackage {
  pname = "alt-getopt";
  version = "0.8.0-1";
  knownRockspec = (fetchurl {
    url    = "mirror://luarocks/alt-getopt-0.8.0-1.rockspec";
    sha256 = "17yxi1lsrbkmwzcn1x48x8758d7v1frsz1bmnpqfv4vfnlh0x210";
  }).outPath;
  src = fetchgit ( removeAttrs (builtins.fromJSON ''{
  "url": "https://github.com/cheusov/lua-alt-getopt",
  "rev": "f495c21d6a203ab280603aa5799e636fb5651ae7",
  "date": "2017-01-06T13:50:55+03:00",
  "path": "/nix/store/z72v77cw9188408ynsppwhlzii2dr740-lua-alt-getopt",
  "sha256": "1kq7r5668045diavsqd1j6i9hxdpsk99w8q4zr8cby9y3ws4q6rv",
  "hash": "sha256-OxtMNB8++cVQ/gQjntLUt3WYopGhYb1VbIUAZEzJB88=",
  "fetchLFS": false,
  "fetchSubmodules": true,
  "deepClone": false,
  "leaveDotGit": false
}
 '') ["date" "path" "sha256"]) ;

  disabled = (luaOlder "5.1") || (luaAtLeast "5.4");
  propagatedBuildInputs = [ lua ];

  meta = {
    homepage = "https://github.com/cheusov/lua-alt-getopt";
    description = "Process application arguments the same way as getopt_long";
    maintainers = with lib.maintainers; [ arobyn ];
    license.fullName = "MIT/X11";
  };
}) {};

argparse = callPackage({ buildLuarocksPackage, fetchurl, fetchzip, lua, luaAtLeast, luaOlder }:
buildLuarocksPackage {
  pname = "argparse";
  version = "0.7.1-1";
  knownRockspec = (fetchurl {
    url    = "mirror://luarocks/argparse-0.7.1-1.rockspec";
    sha256 = "116iaczq6glzzin6qqa2zn7i22hdyzzsq6mzjiqnz6x1qmi0hig8";
  }).outPath;
  src = fetchzip {
    url    = "https://github.com/luarocks/argparse/archive/0.7.1.zip";
    sha256 = "0idg79d0dfis4qhbkbjlmddq87np75hb2vj41i6prjpvqacvg5v1";
  };

  disabled = (luaOlder "5.1") || (luaAtLeast "5.5");
  propagatedBuildInputs = [ lua ];

  meta = {
    homepage = "https://github.com/luarocks/argparse";
    description = "A feature-rich command-line argument parser";
    license.fullName = "MIT";
  };
}) {};

basexx = callPackage({ buildLuarocksPackage, fetchurl, lua, luaOlder }:
buildLuarocksPackage {
  pname = "basexx";
  version = "0.4.1-1";
  knownRockspec = (fetchurl {
    url    = "mirror://luarocks/basexx-0.4.1-1.rockspec";
    sha256 = "0kmydxm2wywl18cgj303apsx7hnfd68a9hx9yhq10fj7yfcxzv5f";
  }).outPath;
  src = fetchurl {
    url    = "https://github.com/aiq/basexx/archive/v0.4.1.tar.gz";
    sha256 = "1rnz6xixxqwy0q6y2hi14rfid4w47h69gfi0rnlq24fz8q2b0qpz";
  };

  disabled = (luaOlder "5.1");
  propagatedBuildInputs = [ lua ];

  meta = {
    homepage = "https://github.com/aiq/basexx";
    description = "A base2, base16, base32, base64 and base85 library for Lua";
    license.fullName = "MIT";
  };
}) {};

binaryheap = callPackage({ buildLuarocksPackage, fetchurl, lua, luaOlder }:
buildLuarocksPackage {
  pname = "binaryheap";
  version = "0.4-1";
  knownRockspec = (fetchurl {
    url    = "mirror://luarocks/binaryheap-0.4-1.rockspec";
    sha256 = "1ah37lhskmrb26by5ygs7jblx7qnf6mphgw8kwhw0yacvmkcbql4";
  }).outPath;
  src = fetchurl {
    url    = "https://github.com/Tieske/binaryheap.lua/archive/version_0v4.tar.gz";
    sha256 = "0f5l4nb5s7dycbkgh3rrl7pf0npcf9k6m2gr2bsn09fjyb3bdc8h";
  };

  disabled = (luaOlder "5.1");
  propagatedBuildInputs = [ lua ];

  meta = {
    homepage = "https://github.com/Tieske/binaryheap.lua";
    description = "Binary heap implementation in pure Lua";
    maintainers = with lib.maintainers; [ vcunat ];
    license.fullName = "MIT/X11";
  };
}) {};

bit32 = callPackage({ buildLuarocksPackage, fetchgit, fetchurl, lua, luaOlder }:
buildLuarocksPackage {
  pname = "bit32";
  version = "5.3.0-1";
  knownRockspec = (fetchurl {
    url    = "mirror://luarocks/bit32-5.3.0-1.rockspec";
    sha256 = "1d6xdihpksrj5a3yvsvnmf3vfk15hj6f8n1rrs65m7adh87hc0yd";
  }).outPath;
  src = fetchgit ( removeAttrs (builtins.fromJSON ''{
  "url": "https://github.com/keplerproject/lua-compat-5.2.git",
  "rev": "10c7d40943601eb1f80caa9e909688bb203edc4d",
  "date": "2015-02-17T10:44:04+01:00",
  "path": "/nix/store/9kz7kgjmq0w9plrpha866bmwsgp4rfhn-lua-compat-5.2",
  "sha256": "1ipqlbvb5w394qwhm2f3w6pdrgy8v4q8sps5hh3pqz14dcqwakhj",
  "hash": "sha256-Ek7FMWskfHwHhEVfjTDZyL/cruHDiQo5Jmnwsvai+MY=",
  "fetchLFS": false,
  "fetchSubmodules": true,
  "deepClone": false,
  "leaveDotGit": false
}
 '') ["date" "path" "sha256"]) ;

  disabled = (luaOlder "5.1");
  propagatedBuildInputs = [ lua ];

  meta = {
    homepage = "http://www.lua.org/manual/5.2/manual.html#6.7";
    description = "Lua 5.2 bit manipulation library";
    maintainers = with lib.maintainers; [ lblasc ];
    license.fullName = "MIT/X11";
  };
}) {};

busted = callPackage({ buildLuarocksPackage, dkjson, fetchgit, fetchurl, lua, lua-term, luaOlder, lua_cliargs, luafilesystem, luassert, luasystem, mediator_lua, penlight, say }:
buildLuarocksPackage {
  pname = "busted";
  version = "2.1.2-3";
  knownRockspec = (fetchurl {
    url    = "mirror://luarocks/busted-2.1.2-3.rockspec";
    sha256 = "0ll8jzbpp6a9zdbbjglmq30jmx2zvr0rs83jgsjxmlfzzylkry8p";
  }).outPath;
  src = fetchgit ( removeAttrs (builtins.fromJSON ''{
  "url": "https://github.com/lunarmodules/busted.git",
  "rev": "673cb6bad2ee3876d45e004fcac1c2f8a816344f",
  "date": "2023-03-20T10:00:33+01:00",
  "path": "/nix/store/k7xnpg0s36gxk5mb59wx1dj8ikiz92ja-busted",
  "sha256": "1wsiiiw26yqglqkkailksinzcb9gaffcldrcfhga3zawf2518h8y",
  "hash": "sha256-HkEUinBc/aEedCw3ypxTLy32bdSTRjUnpg97I3iMUfM=",
  "fetchLFS": false,
  "fetchSubmodules": true,
  "deepClone": false,
  "leaveDotGit": false
}
 '') ["date" "path" "sha256"]) ;

  disabled = (luaOlder "5.1");
  propagatedBuildInputs = [ dkjson lua lua-term lua_cliargs luafilesystem luassert luasystem mediator_lua penlight say ];

  meta = {
    homepage = "https://lunarmodules.github.io/busted/";
    description = "Elegant Lua unit testing";
    license.fullName = "MIT <http://opensource.org/licenses/MIT>";
  };
}) {};

cassowary = callPackage({ buildLuarocksPackage, fetchgit, fetchurl, lua, luaOlder, penlight }:
buildLuarocksPackage {
  pname = "cassowary";
  version = "2.3.2-1";
  knownRockspec = (fetchurl {
    url    = "mirror://luarocks/cassowary-2.3.2-1.rockspec";
    sha256 = "0c6sflm8zpgbcdj47s3rd34h69h3nqcciaaqd1wdx5m0lwc3mii0";
  }).outPath;
  src = fetchgit ( removeAttrs (builtins.fromJSON ''{
  "url": "https://github.com/sile-typesetter/cassowary.lua",
  "rev": "e33195f08438c15d725d283979165fda7c6c3321",
  "date": "2022-04-22T11:23:46+03:00",
  "path": "/nix/store/51mb376xh9pnh2krk08ljmy01zhr9y3z-cassowary.lua",
  "sha256": "1lvl40dhzmbqqjrqpjgqlg2kl993fpdy1mpc6d1610zpa9znx1f0",
  "hash": "sha256-wIVuf1L3g2BCM+zW4Nt1IyU6xaP4yYuzxHjVDxsgdNM=",
  "fetchLFS": false,
  "fetchSubmodules": true,
  "deepClone": false,
  "leaveDotGit": false
}
 '') ["date" "path" "sha256"]) ;

  disabled = (luaOlder "5.1");
  propagatedBuildInputs = [ lua penlight ];

  meta = {
    homepage = "https://github.com/sile-typesetter/cassowary.lua";
    description = "The cassowary constraint solver";
    maintainers = with lib.maintainers; [ marsam alerque ];
    license.fullName = "Apache 2";
  };
}) {};

cldr = callPackage({ buildLuarocksPackage, fetchgit, fetchurl, lua, luaOlder, penlight }:
buildLuarocksPackage {
  pname = "cldr";
  version = "0.3.0-0";
  knownRockspec = (fetchurl {
    url    = "mirror://luarocks/cldr-0.3.0-0.rockspec";
    sha256 = "1fnr8k713w21v7hc64s4w5lgcgnbphq3gm69pisc2s4wq2fkija1";
  }).outPath;
  src = fetchgit ( removeAttrs (builtins.fromJSON ''{
  "url": "https://github.com/alerque/cldr-lua.git",
  "rev": "4602a7859535ca198ddfaba73a02f9bce3e81025",
  "date": "2022-12-06T12:36:06+03:00",
  "path": "/nix/store/3xgwqd2pica8301sbfrw4bmv0xm2wzx5-cldr-lua",
  "sha256": "0hlfb115qhamczzskvckxczf9dpp8cv8h6vz7zgdl2n025ik9dp4",
  "hash": "sha256-5LY0YxHACtreP38biDZD97bkPuuT7an/Z1VBXEJYjkI=",
  "fetchLFS": false,
  "fetchSubmodules": true,
  "deepClone": false,
  "leaveDotGit": false
}
 '') ["date" "path" "sha256"]) ;

  disabled = (luaOlder "5.1");
  propagatedBuildInputs = [ lua penlight ];

  meta = {
    homepage = "https://github.com/alerque/cldr-lua";
    description = "Lua interface to Unicode CLDR data";
    maintainers = with lib.maintainers; [ alerque ];
    license.fullName = "MIT/ICU";
  };
}) {};

compat53 = callPackage({ buildLuarocksPackage, fetchurl, fetchzip, lua, luaAtLeast, luaOlder }:
buildLuarocksPackage {
  pname = "compat53";
  version = "0.7-1";
  knownRockspec = (fetchurl {
    url    = "mirror://luarocks/compat53-0.7-1.rockspec";
    sha256 = "1r7a3q1cjrcmdycrv2ikgl83irjhxs53sa88v2fdpr9aaamlb101";
  }).outPath;
  src = fetchzip {
    url    = "https://github.com/keplerproject/lua-compat-5.3/archive/v0.7.zip";
    sha256 = "02a14nvn7aggg1yikj9h3dcf8aqjbxlws1bfvqbpfxv9d5phnrpz";
  };

  disabled = (luaOlder "5.1") || (luaAtLeast "5.4");
  propagatedBuildInputs = [ lua ];

  meta = {
    homepage = "https://github.com/keplerproject/lua-compat-5.3";
    description = "Compatibility module providing Lua-5.3-style APIs for Lua 5.2 and 5.1";
    maintainers = with lib.maintainers; [ vcunat ];
    license.fullName = "MIT";
  };
}) {};

cosmo = callPackage({ buildLuarocksPackage, fetchgit, fetchurl, lpeg }:
buildLuarocksPackage {
  pname = "cosmo";
  version = "16.06.04-1";
  knownRockspec = (fetchurl {
    url    = "mirror://luarocks/cosmo-16.06.04-1.rockspec";
    sha256 = "0ipv1hrlhvaz1myz6qxabq7b7kb3bz456cya3r292487a3g9h9pb";
  }).outPath;
  src = fetchgit ( removeAttrs (builtins.fromJSON ''{
  "url": "https://github.com/mascarenhas/cosmo.git",
  "rev": "e774f08cbf8d271185812a803536af8a8240ac51",
  "date": "2016-06-17T05:39:58-07:00",
  "path": "/nix/store/k3p4xc4cfihp4h8aj6vacr25rpcsjd96-cosmo",
  "sha256": "03b5gwsgxd777970d2h6rx86p7ivqx7bry8xmx2r396g3w85qy2p",
  "hash": "sha256-V3hcEB/PpJFFrx35vE7HO55rUM8GigZOOue0/jR/ZQ0=",
  "fetchLFS": false,
  "fetchSubmodules": true,
  "deepClone": false,
  "leaveDotGit": false
}
 '') ["date" "path" "sha256"]) ;

  propagatedBuildInputs = [ lpeg ];

  meta = {
    homepage = "http://cosmo.luaforge.net";
    description = "Safe templates for Lua";
    maintainers = with lib.maintainers; [ marsam ];
    license.fullName = "MIT/X11";
  };
}) {};

coxpcall = callPackage({ buildLuarocksPackage, fetchgit, fetchurl }:
buildLuarocksPackage {
  pname = "coxpcall";
  version = "1.17.0-1";
  knownRockspec = (fetchurl {
    url    = "mirror://luarocks/coxpcall-1.17.0-1.rockspec";
    sha256 = "0mf0nggg4ajahy5y1q5zh2zx9rmgzw06572bxx6k8b736b8j7gca";
  }).outPath;
  src = fetchgit ( removeAttrs (builtins.fromJSON ''{
  "url": "https://github.com/keplerproject/coxpcall",
  "rev": "ea22f44e490430e40217f0792bf82eaeaec51903",
  "date": "2018-02-26T19:53:11-03:00",
  "path": "/nix/store/1q4p5qvr6rlwisyarlgnmk4dx6vp8xdl-coxpcall",
  "sha256": "1k3q1rr2kavkscf99b5njxhibhp6iwhclrjk6nnnp233iwc2jvqi",
  "hash": "sha256-EW8pGI9jiGutNVNmyiCP5sIVYZe2rJQc03OrKXIOeMw=",
  "fetchLFS": false,
  "fetchSubmodules": true,
  "deepClone": false,
  "leaveDotGit": false
}
 '') ["date" "path" "sha256"]) ;


  meta = {
    homepage = "http://keplerproject.github.io/coxpcall";
    description = "Coroutine safe xpcall and pcall";
    license.fullName = "MIT/X11";
  };
}) {};

cqueues = callPackage({ buildLuarocksPackage, fetchurl, lua }:
buildLuarocksPackage {
  pname = "cqueues";
  version = "20200726.52-0";
  knownRockspec = (fetchurl {
    url    = "mirror://luarocks/cqueues-20200726.52-0.rockspec";
    sha256 = "0w2kq9w0wda56k02rjmvmzccz6bc3mn70s9v7npjadh85i5zlhhp";
  }).outPath;
  src = fetchurl {
    url    = "https://github.com/wahern/cqueues/archive/rel-20200726.tar.gz";
    sha256 = "0lhd02ag3r1sxr2hx847rdjkddm04l1vf5234v5cz9bd4kfjw4cy";
  };

  disabled = (lua.luaversion != "5.2");
  propagatedBuildInputs = [ lua ];

  meta = {
    homepage = "http://25thandclement.com/~william/projects/cqueues.html";
    description = "Continuation Queues: Embeddable asynchronous networking, threading, and notification framework for Lua on Unix.";
    maintainers = with lib.maintainers; [ vcunat ];
    license.fullName = "MIT/X11";
  };
}) {};

cyan = callPackage({ argparse, buildLuarocksPackage, fetchgit, fetchurl, luafilesystem, tl }:
buildLuarocksPackage {
  pname = "cyan";
  version = "0.3.0-1";
  knownRockspec = (fetchurl {
    url    = "mirror://luarocks/cyan-0.3.0-1.rockspec";
    sha256 = "1bs5gwgdhibj2gm8y3810b0hh6s9n00fgij8nnjag9kpqrd80vsj";
  }).outPath;
  src = fetchgit ( removeAttrs (builtins.fromJSON ''{
  "url": "https://github.com/teal-language/cyan",
  "rev": "31c9eccfc5bf26725e4e8a76ff5d5beaa175da8d",
  "date": "2023-02-19T18:58:20-06:00",
  "path": "/nix/store/smpj81z2a2blb3qfpjwx9n52d50rp39w-cyan",
  "sha256": "0pskargvjn2phgz481b08ndhp3z23s7lqfs8qlwailr7a4f2fc7h",
  "hash": "sha256-8DAnHFEn06g4xUg7TI8e4o8Lm0VgBUT+g1dYuV9WU18=",
  "fetchLFS": false,
  "fetchSubmodules": true,
  "deepClone": false,
  "leaveDotGit": false
}
 '') ["date" "path" "sha256"]) ;

  propagatedBuildInputs = [ argparse luafilesystem tl ];

  meta = {
    homepage = "https://github.com/teal-language/cyan";
    description = "A build system for the Teal language";
    license.fullName = "MIT";
  };
}) {};

digestif = callPackage({ buildLuarocksPackage, fetchgit, lpeg, lua, luaOlder, luafilesystem }:
buildLuarocksPackage {
  pname = "digestif";
  version = "dev-1";

  src = fetchgit ( removeAttrs (builtins.fromJSON ''{
  "url": "https://github.com/astoff/digestif",
  "rev": "c0199f9cd86021c0a89662002d7a3411d12fb168",
  "date": "2023-03-10T15:04:26+01:00",
  "path": "/nix/store/3s849fwc80lf7pvgsiavqmvc5538cwwd-digestif",
  "sha256": "0xccrrfwvcj03nnrzs3iwig7y2ahl706h413hkywcplyd5407dv9",
  "hash": "sha256-abcDSGmeXsb9hCMQaMChUAl/XuRx6J+tHUCyzV3OjHU=",
  "fetchLFS": false,
  "fetchSubmodules": true,
  "deepClone": false,
  "leaveDotGit": false
}
 '') ["date" "path" "sha256"]) ;

  disabled = (luaOlder "5.3");
  propagatedBuildInputs = [ lpeg lua luafilesystem ];

  meta = {
    homepage = "https://github.com/astoff/digestif/";
    description = "A code analyzer for TeX";
    license.fullName = "GPLv3+ and other free licenses";
  };
}) {};

dkjson = callPackage({ buildLuarocksPackage, fetchurl, lua, luaAtLeast, luaOlder }:
buildLuarocksPackage {
  pname = "dkjson";
  version = "2.6-1";
  knownRockspec = (fetchurl {
    url    = "mirror://luarocks/dkjson-2.6-1.rockspec";
    sha256 = "1hhmgz2nixqg23shfnl0kq6wxdadx36z6hhsrz33g7idbm6rbwm1";
  }).outPath;
  src = fetchurl {
    url    = "http://dkolf.de/src/dkjson-lua.fsl/tarball/dkjson-2.6.tar.gz?uuid=release_2_6";
    sha256 = "0wwpdz20fvg5j36902892mnb99craf22697r6v7xdblqnd7fw1xx";
  };

  disabled = (luaOlder "5.1") || (luaAtLeast "5.5");
  propagatedBuildInputs = [ lua ];

  meta = {
    homepage = "http://dkolf.de/src/dkjson-lua.fsl/";
    description = "David Kolf's JSON module for Lua";
    license.fullName = "MIT/X11";
  };
}) {};

fennel = callPackage({ buildLuarocksPackage, fetchurl, lua, luaOlder }:
buildLuarocksPackage {
  pname = "fennel";
  version = "1.3.1-1";
  knownRockspec = (fetchurl {
    url    = "mirror://luarocks/fennel-1.3.1-1.rockspec";
    sha256 = "1dsavrsvngwx8vf1l2sj44arvip3bqkhsfh2sdkwa6r9mnw9zx87";
  }).outPath;
  src = fetchurl {
    url    = "https://fennel-lang.org/downloads/fennel-1.3.1.tar.gz";
    sha256 = "1c7iwyc9f3a9k34fjq77zjk0minl3bl3f7wqlj8i1n2x7598nzgx";
  };

  disabled = (luaOlder "5.1");
  propagatedBuildInputs = [ lua ];

  meta = {
    homepage = "https://fennel-lang.org/";
    description = "A lisp that compiles to Lua";
    maintainers = with lib.maintainers; [ misterio77 ];
    license.fullName = "MIT";
  };
}) {};

fifo = callPackage({ buildLuarocksPackage, fetchurl, fetchzip, lua }:
buildLuarocksPackage {
  pname = "fifo";
  version = "0.2-0";
  knownRockspec = (fetchurl {
    url    = "mirror://luarocks/fifo-0.2-0.rockspec";
    sha256 = "0vr9apmai2cyra2n573nr3dyk929gzcs4nm1096jdxcixmvh2ymq";
  }).outPath;
  src = fetchzip {
    url    = "https://github.com/daurnimator/fifo.lua/archive/0.2.zip";
    sha256 = "1800k7h5hxsvm05bjdr65djjml678lwb0661cll78z1ys2037nzn";
  };

  propagatedBuildInputs = [ lua ];

  meta = {
    homepage = "https://github.com/daurnimator/fifo.lua";
    description = "A lua library/'class' that implements a FIFO";
    license.fullName = "MIT/X11";
  };
}) {};

fluent = callPackage({ buildLuarocksPackage, cldr, fetchgit, fetchurl, lua, luaOlder, luaepnf, penlight }:
buildLuarocksPackage {
  pname = "fluent";
  version = "0.2.0-0";
  knownRockspec = (fetchurl {
    url    = "mirror://luarocks/fluent-0.2.0-0.rockspec";
    sha256 = "1x3nk8xdf923rvdijr0jx8v6w3wxxfch7ri3kxca0pw80b5bc2fa";
  }).outPath;
  src = fetchgit ( removeAttrs (builtins.fromJSON ''{
  "url": "https://github.com/alerque/fluent-lua.git",
  "rev": "e1cd4130e460bcd52f9118b7d9f9a72d2e8b902c",
  "date": "2022-04-16T23:08:20+03:00",
  "path": "/nix/store/flxlnrzg6rx75qikiggmy494npx59p0b-fluent-lua",
  "sha256": "12js8l4hcxhziza0sry0f01kfm8f8m6kx843dmcky36z1y2mccmq",
  "hash": "sha256-uDJWhQ/fDD9ZbYOgPk1FDlU3A3DAZw3Ujx92BglFWoo=",
  "fetchLFS": false,
  "fetchSubmodules": true,
  "deepClone": false,
  "leaveDotGit": false
}
 '') ["date" "path" "sha256"]) ;

  disabled = (luaOlder "5.1");
  propagatedBuildInputs = [ cldr lua luaepnf penlight ];

  meta = {
    homepage = "https://github.com/alerque/fluent-lua";
    description = "Lua implementation of Project Fluent";
    maintainers = with lib.maintainers; [ alerque ];
    license.fullName = "MIT";
  };
}) {};

gitsigns-nvim = callPackage({ buildLuarocksPackage, fetchgit, lua }:
buildLuarocksPackage {
  pname = "gitsigns.nvim";
  version = "scm-1";

  src = fetchgit ( removeAttrs (builtins.fromJSON ''{
  "url": "https://github.com/lewis6991/gitsigns.nvim",
  "rev": "ff01d34daaed72f271a8ffa088a7e839a60c640f",
  "date": "2023-10-06T09:04:46+01:00",
  "path": "/nix/store/2m4fyzkkg6bdbfb4kpjrqgbawvs3khqg-gitsigns.nvim",
  "sha256": "0clyngmmz0qilnjykqc8n7c5kidspywazwy3axsikgh4x8wzdn17",
  "hash": "sha256-J9j2OeoEvhl1V8Pzr7i/usVZ2LGI4emlpRGDX+uznjI=",
  "fetchLFS": false,
  "fetchSubmodules": true,
  "deepClone": false,
  "leaveDotGit": false
}
 '') ["date" "path" "sha256"]) ;

  disabled = (lua.luaversion != "5.1");
  propagatedBuildInputs = [ lua ];

  meta = {
    homepage = "http://github.com/lewis6991/gitsigns.nvim";
    description = "Git signs written in pure lua";
    license.fullName = "MIT/X11";
  };
}) {};

haskell-tools-nvim = callPackage({ buildLuarocksPackage, fetchurl, fetchzip, lua, luaOlder, plenary-nvim }:
buildLuarocksPackage {
  pname = "haskell-tools.nvim";
  version = "2.4.0-1";
  knownRockspec = (fetchurl {
    url    = "mirror://luarocks/haskell-tools.nvim-2.4.0-1.rockspec";
    sha256 = "1sapapkz3ay9yrljmc1lwxjglv27f1zbh6m014r2z59px4ir61dz";
  }).outPath;
  src = fetchzip {
    url    = "https://github.com/mrcjkb/haskell-tools.nvim/archive/2.4.0.zip";
    sha256 = "054vfqsccq1qmqmglnppi2n7ksckldx8b5p62y35y0cbcdyh7wz3";
  };

  disabled = (luaOlder "5.1");
  propagatedBuildInputs = [ lua plenary-nvim ];

  meta = {
    homepage = "https://github.com/mrcjkb/haskell-tools.nvim";
    description = "Supercharge your Haskell experience in neovim!";
    license.fullName = "GPL-2.0";
  };
}) {};

http = callPackage({ basexx, binaryheap, bit32, buildLuarocksPackage, compat53, cqueues, fetchurl, fetchzip, fifo, lpeg, lpeg_patterns, lua, luaOlder, luaossl }:
buildLuarocksPackage {
  pname = "http";
  version = "0.3-0";
  knownRockspec = (fetchurl {
    url    = "mirror://luarocks/http-0.3-0.rockspec";
    sha256 = "0fn3irkf5nnmfc83alc40b316hs8l7zdq2xlaiaa65sjd8acfvia";
  }).outPath;
  src = fetchzip {
    url    = "https://github.com/daurnimator/lua-http/archive/v0.3.zip";
    sha256 = "1pqxxxifl2j1cik3kgayx43v6py5jp6r22myhvxfffysb3b84a2l";
  };

  disabled = (luaOlder "5.1");
  propagatedBuildInputs = [ basexx binaryheap bit32 compat53 cqueues fifo lpeg lpeg_patterns lua luaossl ];

  meta = {
    homepage = "https://github.com/daurnimator/lua-http";
    description = "HTTP library for Lua";
    maintainers = with lib.maintainers; [ vcunat ];
    license.fullName = "MIT";
  };
}) {};

inspect = callPackage({ buildLuarocksPackage, fetchurl, lua, luaOlder }:
buildLuarocksPackage {
  pname = "inspect";
  version = "3.1.3-0";
  knownRockspec = (fetchurl {
    url    = "mirror://luarocks/inspect-3.1.3-0.rockspec";
    sha256 = "1iivb2jmz0pacmac2msyqwvjjx8q6py4h959m8fkigia6srg5ins";
  }).outPath;
  src = fetchurl {
    url    = "https://github.com/kikito/inspect.lua/archive/v3.1.3.tar.gz";
    sha256 = "1sqylz5hmj5sbv4gi9988j6av3cb5lwkd7wiyim1h5lr7xhnlf23";
  };

  disabled = (luaOlder "5.1");
  propagatedBuildInputs = [ lua ];

  meta = {
    homepage = "https://github.com/kikito/inspect.lua";
    description = "Lua table visualizer, ideal for debugging";
    license.fullName = "MIT <http://opensource.org/licenses/MIT>";
  };
}) {};

jsregexp = callPackage({ buildLuarocksPackage, fetchgit, fetchurl, lua, luaOlder }:
buildLuarocksPackage {
  pname = "jsregexp";
  version = "0.0.6-1";
  knownRockspec = (fetchurl {
    url    = "mirror://luarocks/jsregexp-0.0.6-1.rockspec";
    sha256 = "1m3vqv1p44akk020c3l3n8pdxs30rl5509gbs3rr13hmqlvil4cs";
  }).outPath;
  src = fetchgit ( removeAttrs (builtins.fromJSON ''{
  "url": "https://github.com/kmarius/jsregexp.git",
  "rev": "b5a81e21d0875667ba2458ac8ae903afd5568698",
  "date": "2023-02-12T14:19:03+01:00",
  "path": "/nix/store/aj42wy1yp53w406id33dyxpv1ws23g4b-jsregexp",
  "sha256": "0l7hn5f2jl4n2bpikb72szfzgc192jy3ig5pxx9061j44amyq89m",
  "hash": "sha256-NSHsqyJEBgNS77e8OLwUKbD33dfirBnvEpZQKVyx8FA=",
  "fetchLFS": false,
  "fetchSubmodules": true,
  "deepClone": false,
  "leaveDotGit": false
}
 '') ["date" "path" "sha256"]) ;

  disabled = (luaOlder "5.1");
  propagatedBuildInputs = [ lua ];

  meta = {
    homepage = "https://github.com/kmarius/jsregexp";
    description = "javascript (ECMA19) regular expressions for lua";
    license.fullName = "MIT";
  };
}) {};

ldbus = callPackage({ buildLuarocksPackage, fetchgit, fetchurl, lua, luaAtLeast, luaOlder }:
buildLuarocksPackage {
  pname = "ldbus";
  version = "scm-0";
  knownRockspec = (fetchurl {
    url    = "mirror://luarocks/ldbus-scm-0.rockspec";
    sha256 = "1c0h6fx7avzh89hl17v6simy1p4mjg8bimlsbjybks0zxznd8rbm";
  }).outPath;
  src = fetchgit ( removeAttrs (builtins.fromJSON ''{
  "url": "https://github.com/daurnimator/ldbus.git",
  "rev": "6d4909c983c8a0e2c7384bac8055c628aa524ea2",
  "date": "2021-11-10T23:58:54+11:00",
  "path": "/nix/store/j830jk2hkanz7abkdsbvg2warsyr0a2c-ldbus",
  "sha256": "18q98b98mfvjzbyssf18bpnlx4hsx4s9lwcwia4z9dxiaiw7b77j",
  "hash": "sha256-8px1eFSxt/SJipxxmjTpGpJO7V0oOK39+nK7itJCCaM=",
  "fetchLFS": false,
  "fetchSubmodules": true,
  "deepClone": false,
  "leaveDotGit": false
}
 '') ["date" "path" "sha256"]) ;

  disabled = (luaOlder "5.1") || (luaAtLeast "5.5");
  propagatedBuildInputs = [ lua ];

  meta = {
    homepage = "https://github.com/daurnimator/ldbus";
    description = "A Lua library to access dbus.";
    license.fullName = "MIT/X11";
  };
}) {};

ldoc = callPackage({ buildLuarocksPackage, fetchgit, markdown, penlight }:
buildLuarocksPackage {
  pname = "ldoc";
  version = "dev-1";

  src = fetchgit ( removeAttrs (builtins.fromJSON ''{
  "url": "https://github.com/lunarmodules/ldoc.git",
  "rev": "e4940daf748affb86489b0782ed8abab2e88bebc",
  "date": "2023-05-13T08:12:31+03:00",
  "path": "/nix/store/sqhilwlh0glw1dxcx6w98wjkp65amvil-ldoc",
  "sha256": "0an92jxvhbw2lvg269x6z3874x3wqmbmx52j4gsgxf9ldpizssgd",
  "hash": "sha256-7Wn94200uf70I1KUXlfFfHRy0PimJyPepoIvuLsUySo=",
  "fetchLFS": false,
  "fetchSubmodules": true,
  "deepClone": false,
  "leaveDotGit": false
}
 '') ["date" "path" "sha256"]) ;

  propagatedBuildInputs = [ markdown penlight ];

  meta = {
    homepage = "http://lunarmodules.github.io/ldoc";
    description = "A Lua Documentation Tool";
    license.fullName = "MIT <http://opensource.org/licenses/MIT>";
  };
}) {};

lgi = callPackage({ buildLuarocksPackage, fetchgit, fetchurl, lua, luaOlder }:
buildLuarocksPackage {
  pname = "lgi";
  version = "0.9.2-1";
  knownRockspec = (fetchurl {
    url    = "mirror://luarocks/lgi-0.9.2-1.rockspec";
    sha256 = "1gqi07m4bs7xibsy4vx8qgyp3yb1wnh0gdq1cpwqzv35y6hn5ds3";
  }).outPath;
  src = fetchgit ( removeAttrs (builtins.fromJSON ''{
  "url": "https://github.com/pavouk/lgi.git",
  "rev": "0fdcf8c677094d0c109dfb199031fdbc0c9c47ea",
  "date": "2017-10-09T20:55:55+02:00",
  "path": "/nix/store/vh82n8pc8dy5c8nph0vssk99vv7q4qg2-lgi",
  "sha256": "03rbydnj411xpjvwsyvhwy4plm96481d7jax544mvk7apd8sd5jj",
  "hash": "sha256-UpamUbvqzF0JKV3J0wIiJlV6iedwe823vD0EIm3zKw8=",
  "fetchLFS": false,
  "fetchSubmodules": true,
  "deepClone": false,
  "leaveDotGit": false
}
 '') ["date" "path" "sha256"]) ;

  disabled = (luaOlder "5.1");
  propagatedBuildInputs = [ lua ];

  meta = {
    homepage = "http://github.com/pavouk/lgi";
    description = "Lua bindings to GObject libraries";
    license.fullName = "MIT/X11";
  };
}) {};

linenoise = callPackage({ buildLuarocksPackage, fetchurl, lua, luaOlder }:
buildLuarocksPackage {
  pname = "linenoise";
  version = "0.9-1";

  src = fetchurl {
    url    = "https://github.com/hoelzro/lua-linenoise/archive/0.9.tar.gz";
    sha256 = "177h6gbq89arwiwxah9943i8hl5gvd9wivnd1nhmdl7d8x0dn76c";
  };

  disabled = (luaOlder "5.1");
  propagatedBuildInputs = [ lua ];

  meta = {
    homepage = "https://github.com/hoelzro/lua-linenoise";
    description = "A binding for the linenoise command line library";
    license.fullName = "MIT/X11";
  };
}) {};

ljsyscall = callPackage({ buildLuarocksPackage, fetchurl, lua }:
buildLuarocksPackage {
  pname = "ljsyscall";
  version = "0.12-1";
  knownRockspec = (fetchurl {
    url    = "mirror://luarocks/ljsyscall-0.12-1.rockspec";
    sha256 = "0zna5s852vn7q414z56kkyqwpighaghyq7h7in3myap4d9vcgm01";
  }).outPath;
  src = fetchurl {
    url    = "https://github.com/justincormack/ljsyscall/archive/v0.12.tar.gz";
    sha256 = "1w9g36nhxv92cypjia7igg1xpfrn3dbs3hfy6gnnz5mx14v50abf";
  };

  disabled = (lua.luaversion != "5.1");
  propagatedBuildInputs = [ lua ];

  meta = {
    homepage = "http://www.myriabit.com/ljsyscall/";
    description = "LuaJIT Linux syscall FFI";
    maintainers = with lib.maintainers; [ lblasc ];
    license.fullName = "MIT";
  };
}) {};

lmathx = callPackage({ buildLuarocksPackage, fetchurl, lua }:
buildLuarocksPackage {
  pname = "lmathx";
  version = "20150624-1";
  knownRockspec = (fetchurl {
    url    = "mirror://luarocks/lmathx-20150624-1.rockspec";
    sha256 = "181wzsj1mxjyia43y8zwaydxahnl7a70qzcgc8jhhgic7jyi9pgv";
  }).outPath;
  src = fetchurl {
    url    = "http://www.tecgraf.puc-rio.br/~lhf/ftp/lua/5.3/lmathx.tar.gz";
    sha256 = "1r0ax3lq4xx6469aqc6qlfl3jynlghzhl5j65mpdj0kyzv4nknzf";
  };

  propagatedBuildInputs = [ lua ];

  meta = {
    homepage = "http://www.tecgraf.puc-rio.br/~lhf/ftp/lua/#lmathx";
    description = "C99 extensions for the math library";
    maintainers = with lib.maintainers; [ alexshpilkin ];
    license.fullName = "Public domain";
  };
}) {};

lmpfrlib = callPackage({ buildLuarocksPackage, fetchurl, lua, luaAtLeast, luaOlder }:
buildLuarocksPackage {
  pname = "lmpfrlib";
  version = "20170112-2";
  knownRockspec = (fetchurl {
    url    = "mirror://luarocks/lmpfrlib-20170112-2.rockspec";
    sha256 = "1x7qiwmk5b9fi87fn7yvivdsis8h9fk9r3ipqiry5ahx72vzdm7d";
  }).outPath;
  src = fetchurl {
    url    = "http://www.circuitwizard.de/lmpfrlib/lmpfrlib.c";
    sha256 = "1bkfwdacj1drzqsfxf352fjppqqwi5d4j084jr9vj9dvjb31rbc1";
  };

  disabled = (luaOlder "5.3") || (luaAtLeast "5.5");
  propagatedBuildInputs = [ lua ];

  meta = {
    homepage = "http://www.circuitwizard.de/lmpfrlib/lmpfrlib.html";
    description = "Lua API for the GNU MPFR library";
    maintainers = with lib.maintainers; [ alexshpilkin ];
    license.fullName = "LGPL";
  };
}) {};

loadkit = callPackage({ buildLuarocksPackage, fetchgit, fetchurl, lua, luaOlder }:
buildLuarocksPackage {
  pname = "loadkit";
  version = "1.1.0-1";
  knownRockspec = (fetchurl {
    url    = "mirror://luarocks/loadkit-1.1.0-1.rockspec";
    sha256 = "08fx0xh90r2zvjlfjkyrnw2p95xk1a0qgvlnq4siwdb2mm6fq12l";
  }).outPath;
  src = fetchgit ( removeAttrs (builtins.fromJSON ''{
  "url": "https://github.com/leafo/loadkit.git",
  "rev": "95b13a36442f59b41ab52df96d52233c4a725dfd",
  "date": "2023-08-17T11:36:25-07:00",
  "path": "/nix/store/9xcy2p5pxiq0p17szv8p2lagb6xzb8c8-loadkit",
  "sha256": "0hivmn5r1scxv3nckm4hqfplq33wiab3ypjwsfdkmp3bdri0dhxs",
  "hash": "sha256-usMGYm5r3Dqb01xeP5aKfAxMr8OQ1Mns2J3pkIutO0I=",
  "fetchLFS": false,
  "fetchSubmodules": true,
  "deepClone": false,
  "leaveDotGit": false
}
 '') ["date" "path" "sha256"]) ;

  disabled = (luaOlder "5.1");
  propagatedBuildInputs = [ lua ];

  meta = {
    homepage = "https://github.com/leafo/loadkit";
    description = "Loadkit allows you to load arbitrary files within the Lua package path";
    maintainers = with lib.maintainers; [ alerque ];
    license.fullName = "MIT";
  };
}) {};

lpeg = callPackage({ buildLuarocksPackage, fetchurl, lua, luaOlder }:
buildLuarocksPackage {
  pname = "lpeg";
  version = "1.1.0-1";
  knownRockspec = (fetchurl {
    url    = "mirror://luarocks/lpeg-1.1.0-1.rockspec";
    sha256 = "03af1p00madfhfxjzrsxb0jm0n49ixwadnkdp0vbgs77d2v985jn";
  }).outPath;
  src = fetchurl {
    url    = "http://www.inf.puc-rio.br/~roberto/lpeg/lpeg-1.1.0.tar.gz";
    sha256 = "0aimsjpcpkh3kk65f0pg1z2bp6d83rn4dg6pgbx1yv14s9kms5ab";
  };

  disabled = (luaOlder "5.1");
  propagatedBuildInputs = [ lua ];

  meta = {
    homepage = "http://www.inf.puc-rio.br/~roberto/lpeg.html";
    description = "Parsing Expression Grammars For Lua";
    maintainers = with lib.maintainers; [ vyp ];
    license.fullName = "MIT/X11";
  };
}) {};

lpeg_patterns = callPackage({ buildLuarocksPackage, fetchurl, fetchzip, lpeg, lua }:
buildLuarocksPackage {
  pname = "lpeg_patterns";
  version = "0.5-0";
  knownRockspec = (fetchurl {
    url    = "mirror://luarocks/lpeg_patterns-0.5-0.rockspec";
    sha256 = "1vzl3ryryc624mchclzsfl3hsrprb9q214zbi1xsjcc4ckq5qfh7";
  }).outPath;
  src = fetchzip {
    url    = "https://github.com/daurnimator/lpeg_patterns/archive/v0.5.zip";
    sha256 = "1s3c179a64r45ffkawv9dnxw4mzwkzj00nr9z2gs5haajgpjivw6";
  };

  propagatedBuildInputs = [ lpeg lua ];

  meta = {
    homepage = "https://github.com/daurnimator/lpeg_patterns/archive/v0.5.zip";
    description = "a collection of LPEG patterns";
    license.fullName = "MIT";
  };
}) {};

lpeglabel = callPackage({ buildLuarocksPackage, fetchurl, lua, luaOlder }:
buildLuarocksPackage {
  pname = "lpeglabel";
  version = "1.6.0-1";
  knownRockspec = (fetchurl {
    url    = "mirror://luarocks/lpeglabel-1.6.0-1.rockspec";
    sha256 = "13gc32pggng6f95xx5zw9n9ian518wlgb26mna9kh4q2xa1k42pm";
  }).outPath;
  src = fetchurl {
    url    = "https://github.com/sqmedeiros/lpeglabel/archive/v1.6.0-1.tar.gz";
    sha256 = "1i02lsxj20iygqm8fy6dih1gh21lqk5qj1mv14wlrkaywnv35wcv";
  };

  disabled = (luaOlder "5.1");
  propagatedBuildInputs = [ lua ];

  meta = {
    homepage = "https://github.com/sqmedeiros/lpeglabel/";
    description = "Parsing Expression Grammars For Lua with Labeled Failures";
    license.fullName = "MIT/X11";
  };
}) {};

lrexlib-gnu = callPackage({ buildLuarocksPackage, fetchgit, fetchurl, lua, luaOlder }:
buildLuarocksPackage {
  pname = "lrexlib-gnu";
  version = "2.9.1-1";
  knownRockspec = (fetchurl {
    url    = "mirror://luarocks/lrexlib-gnu-2.9.1-1.rockspec";
    sha256 = "1jfjxh26iwsavipkwmscwv52l77qxzvibfmlvpskcpawyii7xcw8";
  }).outPath;
  src = fetchgit ( removeAttrs (builtins.fromJSON ''{
  "url": "https://github.com/rrthomas/lrexlib.git",
  "rev": "69d5c442c5a4bdc1271103e88c5c798b605e9ed2",
  "date": "2020-08-07T12:10:29+03:00",
  "path": "/nix/store/vnnhcc0r9zhqwshmfzrn0ryai61l6xrd-lrexlib",
  "sha256": "15dsxq0363940rij9za8mc224n9n58i2iqw1z7r1jh3qpkaciw7j",
  "hash": "sha256-8vDI1Lx4QBny+YHjKCIqNlkiBKtI/SRjBiQNMwDuupU=",
  "fetchLFS": false,
  "fetchSubmodules": true,
  "deepClone": false,
  "leaveDotGit": false
}
 '') ["date" "path" "sha256"]) ;

  disabled = (luaOlder "5.1");
  propagatedBuildInputs = [ lua ];

  meta = {
    homepage = "http://github.com/rrthomas/lrexlib";
    description = "Regular expression library binding (GNU flavour).";
    license.fullName = "MIT/X11";
  };
}) {};

lrexlib-pcre = callPackage({ buildLuarocksPackage, fetchgit, fetchurl, lua, luaOlder }:
buildLuarocksPackage {
  pname = "lrexlib-pcre";
  version = "2.9.1-1";
  knownRockspec = (fetchurl {
    url    = "mirror://luarocks/lrexlib-pcre-2.9.1-1.rockspec";
    sha256 = "036k27xaplxn128b3p67xiqm8k40s7bxvh87wc8v2cx1cc4b9ia4";
  }).outPath;
  src = fetchgit ( removeAttrs (builtins.fromJSON ''{
  "url": "https://github.com/rrthomas/lrexlib.git",
  "rev": "69d5c442c5a4bdc1271103e88c5c798b605e9ed2",
  "date": "2020-08-07T12:10:29+03:00",
  "path": "/nix/store/vnnhcc0r9zhqwshmfzrn0ryai61l6xrd-lrexlib",
  "sha256": "15dsxq0363940rij9za8mc224n9n58i2iqw1z7r1jh3qpkaciw7j",
  "hash": "sha256-8vDI1Lx4QBny+YHjKCIqNlkiBKtI/SRjBiQNMwDuupU=",
  "fetchLFS": false,
  "fetchSubmodules": true,
  "deepClone": false,
  "leaveDotGit": false
}
 '') ["date" "path" "sha256"]) ;

  disabled = (luaOlder "5.1");
  propagatedBuildInputs = [ lua ];

  meta = {
    homepage = "http://github.com/rrthomas/lrexlib";
    description = "Regular expression library binding (PCRE flavour).";
    maintainers = with lib.maintainers; [ vyp ];
    license.fullName = "MIT/X11";
  };
}) {};

lrexlib-posix = callPackage({ buildLuarocksPackage, fetchgit, fetchurl, lua, luaOlder }:
buildLuarocksPackage {
  pname = "lrexlib-posix";
  version = "2.9.1-1";
  knownRockspec = (fetchurl {
    url    = "mirror://luarocks/lrexlib-posix-2.9.1-1.rockspec";
    sha256 = "1zxrx9yifm9ry4wbjgv86rlvq3ff6qivldvib3ha4767azla0j0r";
  }).outPath;
  src = fetchgit ( removeAttrs (builtins.fromJSON ''{
  "url": "https://github.com/rrthomas/lrexlib.git",
  "rev": "69d5c442c5a4bdc1271103e88c5c798b605e9ed2",
  "date": "2020-08-07T12:10:29+03:00",
  "path": "/nix/store/vnnhcc0r9zhqwshmfzrn0ryai61l6xrd-lrexlib",
  "sha256": "15dsxq0363940rij9za8mc224n9n58i2iqw1z7r1jh3qpkaciw7j",
  "hash": "sha256-8vDI1Lx4QBny+YHjKCIqNlkiBKtI/SRjBiQNMwDuupU=",
  "fetchLFS": false,
  "fetchSubmodules": true,
  "deepClone": false,
  "leaveDotGit": false
}
 '') ["date" "path" "sha256"]) ;

  disabled = (luaOlder "5.1");
  propagatedBuildInputs = [ lua ];

  meta = {
    homepage = "http://github.com/rrthomas/lrexlib";
    description = "Regular expression library binding (POSIX flavour).";
    license.fullName = "MIT/X11";
  };
}) {};

lua-cjson = callPackage({ buildLuarocksPackage, fetchgit, fetchurl, lua, luaOlder }:
buildLuarocksPackage {
  pname = "lua-cjson";
  version = "2.1.0.10-1";
  knownRockspec = (fetchurl {
    url    = "mirror://luarocks/lua-cjson-2.1.0.10-1.rockspec";
    sha256 = "05sp7rq72x4kdkyid1ch0yyscwsi5wk85d2hj6xwssz3h8n8drdg";
  }).outPath;
  src = fetchgit ( removeAttrs (builtins.fromJSON ''{
  "url": "https://github.com/openresty/lua-cjson",
  "rev": "96e6e0ce67ed070a52223c1e9518c9018b1ce376",
  "date": "2021-12-10T20:19:58+08:00",
  "path": "/nix/store/1ac8lz6smfa8zqfipqfsg749l9rw4ly9-lua-cjson",
  "sha256": "03hdsv7d77mggis58k8fmlpbh1d544m0lfqyl9rpjcqkiqs1qvza",
  "hash": "sha256-6m8cNI4TM3lzoh47CiohpQW4Lq0OTVR0fK+e087WDQ4=",
  "fetchLFS": false,
  "fetchSubmodules": true,
  "deepClone": false,
  "leaveDotGit": false
}
 '') ["date" "path" "sha256"]) ;

  disabled = (luaOlder "5.1");
  propagatedBuildInputs = [ lua ];

  meta = {
    homepage = "http://www.kyne.com.au/~mark/software/lua-cjson.php";
    description = "A fast JSON encoding/parsing module";
    license.fullName = "MIT";
  };
}) {};

lua-cmsgpack = callPackage({ buildLuarocksPackage, fetchgit, fetchurl, lua, luaOlder }:
buildLuarocksPackage {
  pname = "lua-cmsgpack";
  version = "0.4.0-0";
  knownRockspec = (fetchurl {
    url    = "mirror://luarocks/lua-cmsgpack-0.4.0-0.rockspec";
    sha256 = "10cvr6knx3qvjcw1q9v05f2qy607mai7lbq321nx682aa0n1fzin";
  }).outPath;
  src = fetchgit ( removeAttrs (builtins.fromJSON ''{
  "url": "https://github.com/antirez/lua-cmsgpack.git",
  "rev": "dec1810a70d2948725f2e32cc38163de62b9d9a7",
  "date": "2015-06-03T08:39:04+02:00",
  "path": "/nix/store/ksqvl7hbd5s7nb6hjffyic1shldac4z2-lua-cmsgpack",
  "sha256": "0j0ahc9rprgl6dqxybaxggjam2r5i2wqqsd6764n0d7fdpj9fqm0",
  "hash": "sha256-oGKX5G3uNGCJOaZpjLmIJYuq5HtdLd9xM/TlmxODCkg=",
  "fetchLFS": false,
  "fetchSubmodules": true,
  "deepClone": false,
  "leaveDotGit": false
}
 '') ["date" "path" "sha256"]) ;

  disabled = (luaOlder "5.1");
  propagatedBuildInputs = [ lua ];

  meta = {
    homepage = "http://github.com/antirez/lua-cmsgpack";
    description = "MessagePack C implementation and bindings for Lua 5.1/5.2/5.3";
    license.fullName = "Two-clause BSD";
  };
}) {};

lua-curl = callPackage({ buildLuarocksPackage, fetchurl, fetchzip, lua, luaAtLeast, luaOlder }:
buildLuarocksPackage {
  pname = "lua-curl";
  version = "0.3.13-1";
  knownRockspec = (fetchurl {
    url    = "mirror://luarocks/lua-curl-0.3.13-1.rockspec";
    sha256 = "0lz534sm35hxazf1w71hagiyfplhsvzr94i6qyv5chjfabrgbhjn";
  }).outPath;
  src = fetchzip {
    url    = "https://github.com/Lua-cURL/Lua-cURLv3/archive/v0.3.13.zip";
    sha256 = "0gn59bwrnb2mvl8i0ycr6m3jmlgx86xlr9mwnc85zfhj7zhi5anp";
  };

  disabled = (luaOlder "5.1") || (luaAtLeast "5.5");
  propagatedBuildInputs = [ lua ];

  meta = {
    homepage = "https://github.com/Lua-cURL";
    description = "Lua binding to libcurl";
    license.fullName = "MIT/X11";
  };
}) {};

lua-ffi-zlib = callPackage({ buildLuarocksPackage, fetchgit, fetchurl, lua, luaOlder }:
buildLuarocksPackage {
  pname = "lua-ffi-zlib";
  version = "0.6-0";
  knownRockspec = (fetchurl {
    url    = "mirror://luarocks/lua-ffi-zlib-0.6-0.rockspec";
    sha256 = "060sac715f1ris13fjv6gwqm0lk6by0a2zhldxd8hdrc0jss8p34";
  }).outPath;
  src = fetchgit ( removeAttrs (builtins.fromJSON ''{
  "url": "https://github.com/hamishforbes/lua-ffi-zlib",
  "rev": "61e95cb434e4047c8bc65a180c293a05bf754416",
  "date": "2023-08-11T09:28:16+12:00",
  "path": "/nix/store/gfyr81q84mgpgwyh28xpzlf34ndjkfwc-lua-ffi-zlib",
  "sha256": "0r6vima495h0d4f8ibf3fv9b6k7rqnavgvsy78dybslrm7lwsz4p",
  "hash": "sha256-l3zN6amZ6uUbOl7vt5XF+Uyz0nbDrYgcaQCWRFSN22Q=",
  "fetchLFS": false,
  "fetchSubmodules": true,
  "deepClone": false,
  "leaveDotGit": false
}
 '') ["date" "path" "sha256"]) ;

  disabled = (luaOlder "5.1");
  propagatedBuildInputs = [ lua ];

  meta = {
    homepage = "https://github.com/hamishforbes/lua-ffi-zlib";
    description = "A Lua module using LuaJIT's FFI feature to access zlib.";
  };
}) {};

lua-iconv = callPackage({ buildLuarocksPackage, fetchurl, lua, luaOlder }:
buildLuarocksPackage {
  pname = "lua-iconv";
  version = "7.0.0-2";
  knownRockspec = (fetchurl {
    url    = "mirror://luarocks/lua-iconv-7.0.0-2.rockspec";
    sha256 = "1bj512kqcj2cxna7si4648fci51fs4bqvdn592i9cahscsc0kk9g";
  }).outPath;
  src = fetchurl {
    url    = "https://github.com/lunarmodules/lua-iconv/archive/v7.0.0/lua-iconv-7.0.0.tar.gz";
    sha256 = "0arp0h342hpp4kfdxc69yxspziky4v7c13jbf12yrs8f1lnjzr0x";
  };

  disabled = (luaOlder "5.1");
  propagatedBuildInputs = [ lua ];

  meta = {
    homepage = "https://github.com/lunarmodules/lua-iconv/";
    description = "Lua binding to the iconv";
    license.fullName = "MIT/X11";
  };
}) {};

lua-lsp = callPackage({ buildLuarocksPackage, dkjson, fetchgit, fetchurl, inspect, lpeglabel, lua, luaAtLeast, luaOlder }:
buildLuarocksPackage {
  pname = "lua-lsp";
  version = "0.1.0-2";
  knownRockspec = (fetchurl {
    url    = "mirror://luarocks/lua-lsp-0.1.0-2.rockspec";
    sha256 = "19jsz00qlgbyims6cg8i40la7v8kr7zsxrrr3dg0kdg0i36xqs6c";
  }).outPath;
  src = fetchgit ( removeAttrs (builtins.fromJSON ''{
  "url": "https://github.com/Alloyed/lua-lsp",
  "rev": "6afbe53b43d9fb2e70edad50081cc3062ca3d78f",
  "date": "2020-10-17T15:07:11-04:00",
  "path": "/nix/store/qn9syhm875k1qardhhsp025cm3dbnqvm-lua-lsp",
  "sha256": "17k3jq61jz6j9bz4vc3hmsfx1s26cfgq1acja8fqyixljklmsbqp",
  "hash": "sha256-Fy9d6ZS0R48dUpKpgJ9jRujQna5wsE3+StJ8GQyWY54=",
  "fetchLFS": false,
  "fetchSubmodules": true,
  "deepClone": false,
  "leaveDotGit": false
}
 '') ["date" "path" "sha256"]) ;

  disabled = (luaOlder "5.1") || (luaAtLeast "5.4");
  propagatedBuildInputs = [ dkjson inspect lpeglabel lua ];

  meta = {
    homepage = "https://github.com/Alloyed/lua-lsp";
    description = "A Language Server implementation for lua, the language";
    license.fullName = "MIT";
  };
}) {};

lua-messagepack = callPackage({ buildLuarocksPackage, fetchurl, lua, luaOlder }:
buildLuarocksPackage {
  pname = "lua-messagepack";
  version = "0.5.3-1";
  knownRockspec = (fetchurl {
    url    = "mirror://luarocks/lua-messagepack-0.5.3-1.rockspec";
    sha256 = "0sc11ckizivijgdnqvb0xnagrak6d2caxc5j8jz8ad1b2plp50pq";
  }).outPath;
  src = fetchurl {
    url    = "https://framagit.org/fperrad/lua-MessagePack/raw/releases/lua-messagepack-0.5.3.tar.gz";
    sha256 = "17qdigs2pzi38rfqgs63xh44n1vylb6bcmmbz3sby68f0n9p8kq6";
  };

  disabled = (luaOlder "5.1");
  propagatedBuildInputs = [ lua ];

  meta = {
    homepage = "https://fperrad.frama.io/lua-MessagePack/";
    description = "a pure Lua implementation of the MessagePack serialization format";
    license.fullName = "MIT/X11";
  };
}) {};

lua-protobuf = callPackage({ buildLuarocksPackage, fetchgit, fetchurl, lua, luaOlder }:
buildLuarocksPackage {
  pname = "lua-protobuf";
  version = "0.5.0-1";
  knownRockspec = (fetchurl {
    url    = "mirror://luarocks/lua-protobuf-0.5.0-1.rockspec";
    sha256 = "08z73rsqi7ysdyjcwfqyr8z6i5r43kx5fd8l32wlzv6cx6yvlqc9";
  }).outPath;
  src = fetchgit ( removeAttrs (builtins.fromJSON ''{
  "url": "https://github.com/starwing/lua-protobuf.git",
  "rev": "a256c34e12cad643d6ad189bddcbc314da9b0658",
  "date": "2023-04-30T02:11:27+08:00",
  "path": "/nix/store/n7ihjh36kp2f80016f9y8xydia2pclzq-lua-protobuf",
  "sha256": "1kbanbgvmzcfnxq30f8hmirgc1d768lacpjihis9961pc7w96l9n",
  "hash": "sha256-NlGT+GE3mJR0hFFepigypwX2cqwQOTBwt479ut+yas0=",
  "fetchLFS": false,
  "fetchSubmodules": true,
  "deepClone": false,
  "leaveDotGit": false
}
 '') ["date" "path" "sha256"]) ;

  disabled = (luaOlder "5.1");
  propagatedBuildInputs = [ lua ];

  meta = {
    homepage = "https://github.com/starwing/lua-protobuf";
    description = "protobuf data support for Lua";
    maintainers = with lib.maintainers; [ lockejan ];
    license.fullName = "MIT";
  };
}) {};

lua-resty-http = callPackage({ buildLuarocksPackage, fetchgit, fetchurl, lua, luaOlder }:
buildLuarocksPackage {
  pname = "lua-resty-http";
  version = "0.17.1-0";
  knownRockspec = (fetchurl {
    url    = "mirror://luarocks/lua-resty-http-0.17.1-0.rockspec";
    sha256 = "05gid7c5i459clw707z1jic42s52ap4z66dbr9ims5znaq5s3wdk";
  }).outPath;
  src = fetchgit ( removeAttrs (builtins.fromJSON ''{
  "url": "https://github.com/ledgetech/lua-resty-http",
  "rev": "4ab4269cf442ba52507aa2c718f606054452fcad",
  "date": "2023-03-22T09:48:56+00:00",
  "path": "/nix/store/ykd1d5fa56i1c286k58jm233lqvdv2mi-lua-resty-http",
  "sha256": "0xdhygjqjpfkq1bq8b09fichww57q1z694lz16i3hcc3g4sr4hxg",
  "hash": "sha256-r0OSNXmDMTiiCZ+SZH7Ap3AOWXQJLIRXwNNdieXzsHU=",
  "fetchLFS": false,
  "fetchSubmodules": true,
  "deepClone": false,
  "leaveDotGit": false
}
 '') ["date" "path" "sha256"]) ;

  disabled = (luaOlder "5.1");
  propagatedBuildInputs = [ lua ];

  meta = {
    homepage = "https://github.com/ledgetech/lua-resty-http";
    description = "Lua HTTP client cosocket driver for OpenResty / ngx_lua.";
    license.fullName = "2-clause BSD";
  };
}) {};

lua-resty-jwt = callPackage({ buildLuarocksPackage, fetchgit, fetchurl, lua, lua-resty-openssl, luaOlder }:
buildLuarocksPackage {
  pname = "lua-resty-jwt";
  version = "0.2.3-0";
  knownRockspec = (fetchurl {
    url    = "mirror://luarocks/lua-resty-jwt-0.2.3-0.rockspec";
    sha256 = "1fxdwfr4pna3fdfm85kin97n53caq73h807wjb59wpqiynbqzc8c";
  }).outPath;
  src = fetchgit ( removeAttrs (builtins.fromJSON ''{
  "url": "https://github.com/cdbattags/lua-resty-jwt",
  "rev": "b3d5c085643fa95099e72a609c57095802106ff9",
  "date": "2021-01-20T16:53:57-05:00",
  "path": "/nix/store/z4a8ffxj2i3gbjp0f8r377cdp88lkzl4-lua-resty-jwt",
  "sha256": "07w8r8gqbby06x493qzislig7a3giw0anqr4ivp3g2ms8v9fnng6",
  "hash": "sha256-5lnr0ka6ijfujiRjqwCPb6jzItXx45FIN8CvhR/KiB8=",
  "fetchLFS": false,
  "fetchSubmodules": true,
  "deepClone": false,
  "leaveDotGit": false
}
 '') ["date" "path" "sha256"]) ;

  disabled = (luaOlder "5.1");
  propagatedBuildInputs = [ lua lua-resty-openssl ];

  meta = {
    homepage = "https://github.com/cdbattags/lua-resty-jwt";
    description = "JWT for ngx_lua and LuaJIT.";
    license.fullName = "Apache License Version 2";
  };
}) {};

lua-resty-openidc = callPackage({ buildLuarocksPackage, fetchgit, fetchurl, lua, lua-resty-http, lua-resty-jwt, lua-resty-session, luaOlder }:
buildLuarocksPackage {
  pname = "lua-resty-openidc";
  version = "1.7.6-3";
  knownRockspec = (fetchurl {
    url    = "mirror://luarocks/lua-resty-openidc-1.7.6-3.rockspec";
    sha256 = "08nq24kxw51xiyyp5jailyqjfsgz4m4fzy4hb7g3fv76vcsf8msp";
  }).outPath;
  src = fetchgit ( removeAttrs (builtins.fromJSON ''{
  "url": "https://github.com/zmartzone/lua-resty-openidc",
  "rev": "5a7b9e2cfe4f5aab7c60032e6ca94d2d534f7d19",
  "date": "2023-01-30T19:06:51+01:00",
  "path": "/nix/store/nyd2jqhlq8gx4chapqyxk2q4dsxgm8hz-lua-resty-openidc",
  "sha256": "15dh9z7y84n840x02xsn2m9h9hdakbbv4p1z7dfz85v5w5i6c86p",
  "hash": "sha256-1yBmYuFlF/RdOz9csteaqsEEUxVWdwE6IMgS5M9PsJU=",
  "fetchLFS": false,
  "fetchSubmodules": true,
  "deepClone": false,
  "leaveDotGit": false
}
 '') ["date" "path" "sha256"]) ;

  disabled = (luaOlder "5.1");
  propagatedBuildInputs = [ lua lua-resty-http lua-resty-jwt lua-resty-session ];

  meta = {
    homepage = "https://github.com/zmartzone/lua-resty-openidc";
    description = "A library for NGINX implementing the OpenID Connect Relying Party (RP) and the OAuth 2.0 Resource Server (RS) functionality";
    license.fullName = "Apache 2.0";
  };
}) {};

lua-resty-openssl = callPackage({ buildLuarocksPackage, fetchgit, fetchurl }:
buildLuarocksPackage {
  pname = "lua-resty-openssl";
  version = "0.8.25-1";
  knownRockspec = (fetchurl {
    url    = "mirror://luarocks/lua-resty-openssl-0.8.25-1.rockspec";
    sha256 = "0wy0fjb50kpcyk6mkjj364p4lrfxl0b34xnv2n0wib1brk536s1l";
  }).outPath;
  src = fetchgit ( removeAttrs (builtins.fromJSON ''{
  "url": "https://github.com/fffonion/lua-resty-openssl.git",
  "rev": "f9a153288238e9b7e3d5d40144610410a06a83cd",
  "date": "2023-09-05T15:19:20+08:00",
  "path": "/nix/store/jnvr2pzvxl2psd5w030m4qnv5dsm8spb-lua-resty-openssl",
  "sha256": "08fqgdfi0dr3n2lqrbgwa94dd2f6crn1kb0cfpccphknaypaw7dp",
  "hash": "sha256-tx2urld2wsvYdQysGWxmxonWSFL8rYypsCM3EF172CE=",
  "fetchLFS": false,
  "fetchSubmodules": true,
  "deepClone": false,
  "leaveDotGit": false
}
 '') ["date" "path" "sha256"]) ;


  meta = {
    homepage = "https://github.com/fffonion/lua-resty-openssl";
    description = "No summary";
    license.fullName = "BSD";
  };
}) {};

lua-resty-session = callPackage({ buildLuarocksPackage, fetchgit, fetchurl, lua, lua-ffi-zlib, lua-resty-openssl, luaOlder }:
buildLuarocksPackage {
  pname = "lua-resty-session";
  version = "4.0.5-1";
  knownRockspec = (fetchurl {
    url    = "mirror://luarocks/lua-resty-session-4.0.5-1.rockspec";
    sha256 = "0h0kqwna46mrraq310qjb7yigxwv13n4czk24xnqr21czxsskzkg";
  }).outPath;
  src = fetchgit ( removeAttrs (builtins.fromJSON ''{
  "url": "https://github.com/bungle/lua-resty-session.git",
  "rev": "5f2aed616d16fa7ca04dc40e23d6941740cd634d",
  "date": "2023-08-16T18:24:43+03:00",
  "path": "/nix/store/s6i1idv9lx52x7lcl0kc2c9sm9pic4kq-lua-resty-session",
  "sha256": "08pih1baqhlvsqvcr1zzympmn8v7gskmis6ffhigll37hbzvljcz",
  "hash": "sha256-n0m6/4JnUPoidM7oWKd+ZyNbb/X/h8w21ptCrFaA8SI=",
  "fetchLFS": false,
  "fetchSubmodules": true,
  "deepClone": false,
  "leaveDotGit": false
}
 '') ["date" "path" "sha256"]) ;

  disabled = (luaOlder "5.1");
  propagatedBuildInputs = [ lua lua-ffi-zlib lua-resty-openssl ];

  meta = {
    homepage = "https://github.com/bungle/lua-resty-session";
    description = "Session Library for OpenResty - Flexible and Secure";
    license.fullName = "BSD";
  };
}) {};

<<<<<<< HEAD
lua-subprocess = callPackage({ buildLuarocksPackage, fetchgit, lua, luaOlder }:
=======
lua-rtoml = callPackage({ luaOlder, luarocks-build-rust-mlua, buildLuarocksPackage, lua, fetchgit }:
buildLuarocksPackage {
  pname = "lua-rtoml";
  version = "0.2-0";

  src = fetchgit ( removeAttrs (builtins.fromJSON ''{
  "url": "https://github.com/lblasc/lua-rtoml.git",
  "rev": "e59ad00f5df8426767ddfb355f4ba6093468a168",
  "date": "2023-11-02T14:17:41+01:00",
  "path": "/nix/store/ynn6bvnwyqrackvyxzysxy294gh9prg1-lua-rtoml",
  "sha256": "1y2ncdl3mpwqc1h5xm0rf9g1ns2vswgqffsj9sqrqidmg984jkr4",
  "fetchLFS": false,
  "fetchSubmodules": true,
  "deepClone": false,
  "leaveDotGit": false
}
 '') ["date" "path"]) ;

  disabled = (luaOlder "5.1");
  propagatedBuildInputs = [ lua luarocks-build-rust-mlua ];

  meta = {
    homepage = "https://github.com/lblasc/lua-rtoml";
    description = "Lua bindings for the Rust toml crate.";
    maintainers = with lib.maintainers; [ lblasc ];
    license.fullName = "MIT";
  };
}) {};

lua-subprocess = callPackage({ lua, buildLuarocksPackage, fetchgit, luaOlder }:
>>>>>>> 250c07f9
buildLuarocksPackage {
  pname = "subprocess";
  version = "scm-1";

  src = fetchgit ( removeAttrs (builtins.fromJSON ''{
  "url": "https://github.com/0x0ade/lua-subprocess.git",
  "rev": "bfa8e97da774141f301cfd1106dca53a30a4de54",
  "date": "2021-01-09T22:31:54+01:00",
  "path": "/nix/store/3lr7n1k85kbf718wxr51xd40i8dfs5qd-lua-subprocess",
  "sha256": "0p91hda0b0hpgdbff5drcyygaizq086gw8vnvzn0y0fg3mc9if70",
  "hash": "sha256-4LiYWB3PAQ/s33Yj/gwC+Ef1vGe5FedWexeCBVSDIV0=",
  "fetchLFS": false,
  "fetchSubmodules": true,
  "deepClone": false,
  "leaveDotGit": false
}
 '') ["date" "path" "sha256"]) ;

  disabled = (luaOlder "5.1");
  propagatedBuildInputs = [ lua ];

  meta = {
    homepage = "https://github.com/xlq/lua-subprocess";
    description = "A Lua module written in C that allows you to create child processes and communicate with them.";
    maintainers = with lib.maintainers; [ scoder12 ];
    license.fullName = "MIT";
  };
}) {};

lua-term = callPackage({ buildLuarocksPackage, fetchurl }:
buildLuarocksPackage {
  pname = "lua-term";
  version = "0.7-1";
  knownRockspec = (fetchurl {
    url    = "mirror://luarocks/lua-term-0.7-1.rockspec";
    sha256 = "0r9g5jw7pqr1dyj6w58dqlr7y7l0jp077n8nnji4phf10biyrvg2";
  }).outPath;
  src = fetchurl {
    url    = "https://github.com/hoelzro/lua-term/archive/0.07.tar.gz";
    sha256 = "0c3zc0cl3a5pbdn056vnlan16g0wimv0p9bq52h7w507f72x18f1";
  };


  meta = {
    homepage = "https://github.com/hoelzro/lua-term";
    description = "Terminal functions for Lua";
    license.fullName = "MIT/X11";
  };
}) {};

lua-toml = callPackage({ buildLuarocksPackage, fetchgit, fetchurl, lua, luaOlder }:
buildLuarocksPackage {
  pname = "lua-toml";
  version = "2.0-1";
  knownRockspec = (fetchurl {
    url    = "mirror://luarocks/lua-toml-2.0-1.rockspec";
    sha256 = "0zd3hrj1ifq89rjby3yn9y96vk20ablljvqdap981navzlbb7zvq";
  }).outPath;
  src = fetchgit ( removeAttrs (builtins.fromJSON ''{
  "url": "https://github.com/jonstoler/lua-toml.git",
  "rev": "13731a5dd48c8c314d2451760604810bd6221085",
  "date": "2017-12-08T16:30:50-08:00",
  "path": "/nix/store/cnpflpyj441c65jhb68hjr2bcvnj9han-lua-toml",
  "sha256": "0lklhgs4n7gbgva5frs39240da1y4nwlx6yxaj3ix6r5lp9sh07b",
  "hash": "sha256-6wCo06Ulmx6HVN2bTrklPqgGiEhDZ1fUfusdS/SDdFI=",
  "fetchLFS": false,
  "fetchSubmodules": true,
  "deepClone": false,
  "leaveDotGit": false
}
 '') ["date" "path" "sha256"]) ;

  disabled = (luaOlder "5.1");
  propagatedBuildInputs = [ lua ];

  meta = {
    homepage = "https://github.com/jonstoler/lua-toml";
    description = "toml decoder/encoder for Lua";
    license.fullName = "MIT";
  };
}) {};

lua-yajl = callPackage({ buildLuarocksPackage, fetchgit, fetchurl, lua, luaOlder }:
buildLuarocksPackage {
  pname = "lua-yajl";
  version = "2.0-1";
  knownRockspec = (fetchurl {
    url    = "mirror://luarocks/lua-yajl-2.0-1.rockspec";
    sha256 = "0h600zgq5qc9z3cid1kr35q3qb98alg0m3qf0a3mfj33hya6pcxp";
  }).outPath;
  src = fetchgit ( removeAttrs (builtins.fromJSON ''{
  "url": "https://github.com/brimworks/lua-yajl.git",
  "rev": "c0b598a70966b6cabc57a110037faf9091436f30",
  "date": "2020-11-12T06:22:23-08:00",
  "path": "/nix/store/9acgxpqk52kwn03m5xasn4f6mmsby2r9-lua-yajl",
  "sha256": "1frry90y7vqnw1rd1dfnksilynh0n24gfhkmjd6wwba73prrg0pf",
  "hash": "sha256-7oKX8x1HLc5Nk3VC94iwAFpPo57WtdBy4Bbv40HyObs=",
  "fetchLFS": false,
  "fetchSubmodules": true,
  "deepClone": false,
  "leaveDotGit": false
}
 '') ["date" "path" "sha256"]) ;

  disabled = (luaOlder "5.1");
  propagatedBuildInputs = [ lua ];

  meta = {
    homepage = "http://github.com/brimworks/lua-yajl";
    description = "Integrate the yajl JSON library with Lua.";
    maintainers = with lib.maintainers; [ pstn ];
    license.fullName = "MIT/X11";
  };
}) {};

lua-zlib = callPackage({ buildLuarocksPackage, fetchgit, fetchurl, lua, luaOlder }:
buildLuarocksPackage {
  pname = "lua-zlib";
  version = "1.2-2";
  knownRockspec = (fetchurl {
    url    = "mirror://luarocks/lua-zlib-1.2-2.rockspec";
    sha256 = "1ycjy59w6rkhasqqbiyra0f1sj87fswcz25zwxy4gyv7rrwy5hxd";
  }).outPath;
  src = fetchgit ( removeAttrs (builtins.fromJSON ''{
  "url": "https://github.com/brimworks/lua-zlib.git",
  "rev": "a305d98f473d0a253b6fd740ce60d7d5a5f1cda0",
  "date": "2017-10-07T08:26:37-07:00",
  "path": "/nix/store/6hjfczd3xkilkdxidgqzdrwmaiwnlf05-lua-zlib",
  "sha256": "1cv12s5c5lihmf3hb0rz05qf13yihy1bjpb7448v8mkiss6y1s5c",
  "hash": "sha256-rOjgjdZxVrQRIWdduYKH0Y/gcAE/gwWHqzDSwooWYbM=",
  "fetchLFS": false,
  "fetchSubmodules": true,
  "deepClone": false,
  "leaveDotGit": false
}
 '') ["date" "path" "sha256"]) ;

  disabled = (luaOlder "5.1");
  propagatedBuildInputs = [ lua ];

  meta = {
    homepage = "https://github.com/brimworks/lua-zlib";
    description = "Simple streaming interface to zlib for Lua.";
    maintainers = with lib.maintainers; [ koral ];
    license.fullName = "MIT";
  };
}) {};

lua_cliargs = callPackage({ buildLuarocksPackage, fetchurl, lua, luaOlder }:
buildLuarocksPackage {
  pname = "lua_cliargs";
  version = "3.0-2";

  src = fetchurl {
    url    = "https://github.com/amireh/lua_cliargs/archive/v3.0-2.tar.gz";
    sha256 = "0vhpgmy9a8wlxp8a15pnfqfk0aj7pyyb5m41nnfxynx580a6y7cp";
  };

  disabled = (luaOlder "5.1");
  propagatedBuildInputs = [ lua ];

  meta = {
    homepage = "https://github.com/amireh/lua_cliargs";
    description = "A command-line argument parser.";
    license.fullName = "MIT <http://opensource.org/licenses/MIT>";
  };
}) {};

luabitop = callPackage({ buildLuarocksPackage, fetchgit, lua, luaAtLeast, luaOlder }:
buildLuarocksPackage {
  pname = "luabitop";
  version = "1.0.2-3";

  src = fetchgit ( removeAttrs (builtins.fromJSON ''{
  "url": "https://github.com/teto/luabitop.git",
  "rev": "8d7b674386460ca83e9510b3a8a4481344eb90ad",
  "date": "2021-08-30T10:14:03+02:00",
  "path": "/nix/store/sdnza0zpmlkz9jppnysasbvqy29f4zia-luabitop",
  "sha256": "1b57f99lrjbwsi4m23cq5kpj0dbpxh3xwr0mxs2rzykr2ijpgwrw",
  "hash": "sha256-PPN3ZRR5+p+F7hVk3gfsdzUg7yyYDVFJ1HzJTFNyp6w=",
  "fetchLFS": false,
  "fetchSubmodules": true,
  "deepClone": false,
  "leaveDotGit": false
}
 '') ["date" "path" "sha256"]) ;

  disabled = (luaOlder "5.1") || (luaAtLeast "5.3");
  propagatedBuildInputs = [ lua ];

  meta = {
    homepage = "http://bitop.luajit.org/";
    description = "Lua Bit Operations Module";
    license.fullName = "MIT/X license";
  };
}) {};

luacheck = callPackage({ argparse, buildLuarocksPackage, fetchgit, fetchurl, lua, luaOlder, luafilesystem }:
buildLuarocksPackage {
  pname = "luacheck";
  version = "1.1.1-1";
  knownRockspec = (fetchurl {
    url    = "mirror://luarocks/luacheck-1.1.1-1.rockspec";
    sha256 = "11nrryqff2yis5s7jscbyv221p21i9sh924x7g9l3d6ijns8zmba";
  }).outPath;
  src = fetchgit ( removeAttrs (builtins.fromJSON ''{
  "url": "https://github.com/lunarmodules/luacheck.git",
  "rev": "ababb6d403d634eb74d2c541035e9ede966e710d",
  "date": "2023-06-10T11:27:25+03:00",
  "path": "/nix/store/wkrhda7nww45g1waxdv9ghm35mwbvlfq-luacheck",
  "sha256": "0abd5rfxv667n8d8v3g9cnkyghiwzhj3yk498gr2agd3mfcni7d7",
  "hash": "sha256-p51omaujPSXyQ4lMPyT8PMLnp2XpjY0asseY3V0ubSk=",
  "fetchLFS": false,
  "fetchSubmodules": true,
  "deepClone": false,
  "leaveDotGit": false
}
 '') ["date" "path" "sha256"]) ;

  disabled = (luaOlder "5.1");
  propagatedBuildInputs = [ argparse lua luafilesystem ];

  meta = {
    homepage = "https://github.com/lunarmodules/luacheck";
    description = "A static analyzer and a linter for Lua";
    license.fullName = "MIT";
  };
}) {};

luacov = callPackage({ buildLuarocksPackage, fetchgit, fetchurl, lua, luaAtLeast, luaOlder }:
buildLuarocksPackage {
  pname = "luacov";
  version = "0.15.0-1";
  knownRockspec = (fetchurl {
    url    = "mirror://luarocks/luacov-0.15.0-1.rockspec";
    sha256 = "18byfl23c73pazi60hsx0vd74hqq80mzixab76j36cyn8k4ni9db";
  }).outPath;
  src = fetchgit ( removeAttrs (builtins.fromJSON ''{
  "url": "https://github.com/keplerproject/luacov.git",
  "rev": "19b52ca0298c8942df82dd441d7a4a588db4c413",
  "date": "2021-02-15T18:47:58-03:00",
  "path": "/nix/store/9vm38il9knzx2m66m250qj1fzdfzqg0y-luacov",
  "sha256": "08550nna6qcb5jn6ds1hjm6010y8973wx4qbf9vrvrcn1k2yr6ki",
  "hash": "sha256-cZrsxQyW5Z13cguTzsdJyIMATJUw6GasLItho6wFpSA=",
  "fetchLFS": false,
  "fetchSubmodules": true,
  "deepClone": false,
  "leaveDotGit": false
}
 '') ["date" "path" "sha256"]) ;

  disabled = (luaOlder "5.1") || (luaAtLeast "5.5");
  propagatedBuildInputs = [ lua ];

  meta = {
    homepage = "https://keplerproject.github.io/luacov/";
    description = "Coverage analysis tool for Lua scripts";
    license.fullName = "MIT";
  };
}) {};

luadbi = callPackage({ buildLuarocksPackage, fetchgit, fetchurl, lua, luaAtLeast, luaOlder }:
buildLuarocksPackage {
  pname = "luadbi";
  version = "0.7.2-1";
  knownRockspec = (fetchurl {
    url    = "mirror://luarocks/luadbi-0.7.2-1.rockspec";
    sha256 = "0lj1qki20w6bl76cvlcazlmwh170b9wkv5nwlxbrr3cn6w7h370b";
  }).outPath;
  src = fetchgit ( removeAttrs (builtins.fromJSON ''{
  "url": "https://github.com/mwild1/luadbi",
  "rev": "73a234c4689e4f87b7520276b6159cc7f6cfd6e0",
  "date": "2019-01-14T09:39:17+00:00",
  "path": "/nix/store/a3qgawila4r4jc2lpdc4mwyzd1gvzazd-luadbi",
  "sha256": "167ivwmczhp98bxzpz3wdxcfj6vi0a10gpi7rdfjs2rbfwkzqvjh",
  "hash": "sha256-UG78J3crCy1dyyfeB4ICcRvpWG98/Pv7QunCzyrf8Zg=",
  "fetchLFS": false,
  "fetchSubmodules": true,
  "deepClone": false,
  "leaveDotGit": false
}
 '') ["date" "path" "sha256"]) ;

  disabled = (luaOlder "5.1") || (luaAtLeast "5.4");
  propagatedBuildInputs = [ lua ];

  meta = {
    homepage = "https://github.com/mwild1/luadbi";
    description = "Database abstraction layer";
    license.fullName = "MIT/X11";
  };
}) {};

luadbi-mysql = callPackage({ buildLuarocksPackage, fetchgit, fetchurl, lua, luaAtLeast, luaOlder, luadbi }:
buildLuarocksPackage {
  pname = "luadbi-mysql";
  version = "0.7.2-1";
  knownRockspec = (fetchurl {
    url    = "mirror://luarocks/luadbi-mysql-0.7.2-1.rockspec";
    sha256 = "0gnyqnvcfif06rzzrdw6w6hchp4jrjiwm0rmfx2r8ljchj2bvml5";
  }).outPath;
  src = fetchgit ( removeAttrs (builtins.fromJSON ''{
  "url": "https://github.com/mwild1/luadbi",
  "rev": "73a234c4689e4f87b7520276b6159cc7f6cfd6e0",
  "date": "2019-01-14T09:39:17+00:00",
  "path": "/nix/store/a3qgawila4r4jc2lpdc4mwyzd1gvzazd-luadbi",
  "sha256": "167ivwmczhp98bxzpz3wdxcfj6vi0a10gpi7rdfjs2rbfwkzqvjh",
  "hash": "sha256-UG78J3crCy1dyyfeB4ICcRvpWG98/Pv7QunCzyrf8Zg=",
  "fetchLFS": false,
  "fetchSubmodules": true,
  "deepClone": false,
  "leaveDotGit": false
}
 '') ["date" "path" "sha256"]) ;

  disabled = (luaOlder "5.1") || (luaAtLeast "5.4");
  propagatedBuildInputs = [ lua luadbi ];

  meta = {
    homepage = "https://github.com/mwild1/luadbi";
    description = "Database abstraction layer";
    license.fullName = "MIT/X11";
  };
}) {};

luadbi-postgresql = callPackage({ buildLuarocksPackage, fetchgit, fetchurl, lua, luaAtLeast, luaOlder, luadbi }:
buildLuarocksPackage {
  pname = "luadbi-postgresql";
  version = "0.7.2-1";
  knownRockspec = (fetchurl {
    url    = "mirror://luarocks/luadbi-postgresql-0.7.2-1.rockspec";
    sha256 = "07rx4agw4hjyzf8157apdwfqh9s26nqndmkr3wm7v09ygjvdjiix";
  }).outPath;
  src = fetchgit ( removeAttrs (builtins.fromJSON ''{
  "url": "https://github.com/mwild1/luadbi",
  "rev": "73a234c4689e4f87b7520276b6159cc7f6cfd6e0",
  "date": "2019-01-14T09:39:17+00:00",
  "path": "/nix/store/a3qgawila4r4jc2lpdc4mwyzd1gvzazd-luadbi",
  "sha256": "167ivwmczhp98bxzpz3wdxcfj6vi0a10gpi7rdfjs2rbfwkzqvjh",
  "hash": "sha256-UG78J3crCy1dyyfeB4ICcRvpWG98/Pv7QunCzyrf8Zg=",
  "fetchLFS": false,
  "fetchSubmodules": true,
  "deepClone": false,
  "leaveDotGit": false
}
 '') ["date" "path" "sha256"]) ;

  disabled = (luaOlder "5.1") || (luaAtLeast "5.4");
  propagatedBuildInputs = [ lua luadbi ];

  meta = {
    homepage = "https://github.com/mwild1/luadbi";
    description = "Database abstraction layer";
    license.fullName = "MIT/X11";
  };
}) {};

luadbi-sqlite3 = callPackage({ buildLuarocksPackage, fetchgit, fetchurl, lua, luaAtLeast, luaOlder, luadbi }:
buildLuarocksPackage {
  pname = "luadbi-sqlite3";
  version = "0.7.2-1";
  knownRockspec = (fetchurl {
    url    = "mirror://luarocks/luadbi-sqlite3-0.7.2-1.rockspec";
    sha256 = "022iba0jbiafz8iv1h0iv95rhcivbfq5yg341nxk3dm87yf220vh";
  }).outPath;
  src = fetchgit ( removeAttrs (builtins.fromJSON ''{
  "url": "https://github.com/mwild1/luadbi",
  "rev": "73a234c4689e4f87b7520276b6159cc7f6cfd6e0",
  "date": "2019-01-14T09:39:17+00:00",
  "path": "/nix/store/a3qgawila4r4jc2lpdc4mwyzd1gvzazd-luadbi",
  "sha256": "167ivwmczhp98bxzpz3wdxcfj6vi0a10gpi7rdfjs2rbfwkzqvjh",
  "hash": "sha256-UG78J3crCy1dyyfeB4ICcRvpWG98/Pv7QunCzyrf8Zg=",
  "fetchLFS": false,
  "fetchSubmodules": true,
  "deepClone": false,
  "leaveDotGit": false
}
 '') ["date" "path" "sha256"]) ;

  disabled = (luaOlder "5.1") || (luaAtLeast "5.4");
  propagatedBuildInputs = [ lua luadbi ];

  meta = {
    homepage = "https://github.com/mwild1/luadbi";
    description = "Database abstraction layer";
    license.fullName = "MIT/X11";
  };
}) {};

luaepnf = callPackage({ buildLuarocksPackage, fetchgit, fetchurl, lpeg, lua, luaAtLeast, luaOlder }:
buildLuarocksPackage {
  pname = "luaepnf";
  version = "0.3-2";
  knownRockspec = (fetchurl {
    url    = "mirror://luarocks/luaepnf-0.3-2.rockspec";
    sha256 = "0kqmnj11wmfpc9mz04zzq8ab4mnbkrhcgc525wrq6pgl3p5li8aa";
  }).outPath;
  src = fetchgit ( removeAttrs (builtins.fromJSON ''{
  "url": "https://github.com/siffiejoe/lua-luaepnf.git",
  "rev": "4e0a867ff54cf424e1558781f5d2c85d2dc2137c",
  "date": "2015-01-15T16:54:10+01:00",
  "path": "/nix/store/n7gb0z26sl7dzdyy3bx1y3cz3npsna7d-lua-luaepnf",
  "sha256": "1lvsi3fklhvz671jgg0iqn0xbkzn9qjcbf2ks41xxjz3lapjr6c9",
  "hash": "sha256-iZksr6Ljy94D0VO4xSRO9s/VgcURvCfDMX9DOt2IetM=",
  "fetchLFS": false,
  "fetchSubmodules": true,
  "deepClone": false,
  "leaveDotGit": false
}
 '') ["date" "path" "sha256"]) ;

  disabled = (luaOlder "5.1") || (luaAtLeast "5.5");
  propagatedBuildInputs = [ lpeg lua ];

  meta = {
    homepage = "http://siffiejoe.github.io/lua-luaepnf/";
    description = "Extended PEG Notation Format (easy grammars for LPeg)";
    license.fullName = "MIT";
  };
}) {};

luaevent = callPackage({ buildLuarocksPackage, fetchurl, lua, luaOlder }:
buildLuarocksPackage {
  pname = "luaevent";
  version = "0.4.6-1";
  knownRockspec = (fetchurl {
    url    = "mirror://luarocks/luaevent-0.4.6-1.rockspec";
    sha256 = "03zixadhx4a7nh67n0sm6sy97c8i9va1a78hibhrl7cfbqc2zc7f";
  }).outPath;
  src = fetchurl {
    url    = "https://github.com/harningt/luaevent/archive/v0.4.6.tar.gz";
    sha256 = "0pbh315d3p7hxgzmbhphkcldxv2dadbka96131b8j5914nxvl4nx";
  };

  disabled = (luaOlder "5.1");
  propagatedBuildInputs = [ lua ];

  meta = {
    homepage = "https://github.com/harningt/luaevent";
    description = "libevent binding for Lua";
    license.fullName = "MIT";
  };
}) {};

luaexpat = callPackage({ buildLuarocksPackage, fetchgit, fetchurl, lua, luaOlder }:
buildLuarocksPackage {
  pname = "luaexpat";
  version = "1.4.1-1";
  knownRockspec = (fetchurl {
    url    = "mirror://luarocks/luaexpat-1.4.1-1.rockspec";
    sha256 = "1abwd385x7wnza7qqz5s4aj6m2l1c23pjmbgnpq73q0s17pn1h0c";
  }).outPath;
  src = fetchgit ( removeAttrs (builtins.fromJSON ''{
  "url": "https://github.com/lunarmodules/luaexpat.git",
  "rev": "57f8966088abf8a00f8ab0bf88e1b6deea89c0bb",
  "date": "2022-10-04T16:36:23+02:00",
  "path": "/nix/store/dgrdkalikpqdap642qhppha1ajdnsvx0-luaexpat",
  "sha256": "1b4ck23p01ks3hgayan9n33f2kb6jvv63v4ww2mqczc09rqi0q46",
  "hash": "sha256-hmAQcU6AfYar4JzsYfaWZk3hxrDJKq8eHHoGcIeYjKw=",
  "fetchLFS": false,
  "fetchSubmodules": true,
  "deepClone": false,
  "leaveDotGit": false
}
 '') ["date" "path" "sha256"]) ;

  disabled = (luaOlder "5.1");
  propagatedBuildInputs = [ lua ];

  meta = {
    homepage = "https://lunarmodules.github.io/luaexpat";
    description = "XML Expat parsing";
    maintainers = with lib.maintainers; [ arobyn flosse ];
    license.fullName = "MIT/X11";
  };
}) {};

luaffi = callPackage({ buildLuarocksPackage, fetchgit, fetchurl, lua, luaOlder }:
buildLuarocksPackage {
  pname = "luaffi";
  version = "scm-1";
  knownRockspec = (fetchurl {
    url    = "mirror://luarocks/luaffi-scm-1.rockspec";
    sha256 = "1nia0g4n1yv1sbv5np572y8yfai56a8bnscir807s5kj5bs0xhxm";
  }).outPath;
  src = fetchgit ( removeAttrs (builtins.fromJSON ''{
  "url": "https://github.com/facebook/luaffifb.git",
  "rev": "a1cb731b08c91643b0665935eb5622b3d621211b",
  "date": "2021-03-01T11:46:30-05:00",
  "path": "/nix/store/6dwfn64p3clcsxkq41b307q8izi0fvji-luaffifb",
  "sha256": "0nj76fw3yi57vfn35yvbdmpdbg9gmn5j1gw84ajs9w1j86sc0661",
  "hash": "sha256-wRjAtEEy8KSlIoi/IIutL73Vbm1r+zKs26dEP7gzR1o=",
  "fetchLFS": false,
  "fetchSubmodules": true,
  "deepClone": false,
  "leaveDotGit": false
}
 '') ["date" "path" "sha256"]) ;

  disabled = (luaOlder "5.1");
  propagatedBuildInputs = [ lua ];

  meta = {
    homepage = "https://github.com/facebook/luaffifb";
    description = "FFI library for calling C functions from lua";
    license.fullName = "BSD";
  };
}) {};

luafilesystem = callPackage({ buildLuarocksPackage, fetchgit, fetchurl, lua, luaOlder }:
buildLuarocksPackage {
  pname = "luafilesystem";
  version = "1.8.0-1";
  knownRockspec = (fetchurl {
    url    = "mirror://luarocks/luafilesystem-1.8.0-1.rockspec";
    sha256 = "18nkaks0b75dmycljg5vljap5w8d0ysdkg96yl5szgzr7nzrymfa";
  }).outPath;
  src = fetchgit ( removeAttrs (builtins.fromJSON ''{
  "url": "https://github.com/keplerproject/luafilesystem",
  "rev": "7c6e1b013caec0602ca4796df3b1d7253a2dd258",
  "date": "2020-04-22T22:16:42-03:00",
  "path": "/nix/store/qzjav1cmn4zwclpfs0xzykpbv835d84z-luafilesystem",
  "sha256": "16hpwhj6zgkjns3zilcg3lxfijm3cl71v39y9n5lbjk4b9kkwh54",
  "hash": "sha256-pEA+Z1pkykWLTT6NHQ5lo8roOh2P0fiHtnK+byTkF5o=",
  "fetchLFS": false,
  "fetchSubmodules": true,
  "deepClone": false,
  "leaveDotGit": false
}
 '') ["date" "path" "sha256"]) ;

  disabled = (luaOlder "5.1");
  propagatedBuildInputs = [ lua ];

  meta = {
    homepage = "https://github.com/keplerproject/luafilesystem";
    description = "File System Library for the Lua Programming Language";
    maintainers = with lib.maintainers; [ flosse ];
    license.fullName = "MIT/X11";
  };
}) {};

lualdap = callPackage({ buildLuarocksPackage, fetchgit, fetchurl, lua, luaOlder }:
buildLuarocksPackage {
  pname = "lualdap";
  version = "1.3.1-1";
  knownRockspec = (fetchurl {
    url    = "mirror://luarocks/lualdap-1.3.1-1.rockspec";
    sha256 = "0c0j9dmrphg0dil4yhahcqzzyxhrv525g65jsz0q6iqwyx10bqbp";
  }).outPath;
  src = fetchgit ( removeAttrs (builtins.fromJSON ''{
  "url": "https://github.com/lualdap/lualdap",
  "rev": "5c21b3e0d97a07b103f63edc7e649018e0453427",
  "date": "2023-03-15T09:02:07+01:00",
  "path": "/nix/store/ah7y5wpp3l0v5bk0gwzdvgzfpczb691k-lualdap",
  "sha256": "1y3ap9si894xjlbrwx3c6bcfg60y80av802rscldg9scvm984jrg",
  "hash": "sha256-L0uCUt1Mp9co01kAtBVAHpjn2DJsdJ4XlZ0kFHW6avg=",
  "fetchLFS": false,
  "fetchSubmodules": true,
  "deepClone": false,
  "leaveDotGit": false
}
 '') ["date" "path" "sha256"]) ;

  disabled = (luaOlder "5.1");
  propagatedBuildInputs = [ lua ];

  meta = {
    homepage = "https://lualdap.github.io/lualdap/";
    description = "A Lua interface to the OpenLDAP library";
    maintainers = with lib.maintainers; [ aanderse ];
    license.fullName = "MIT";
  };
}) {};

lualogging = callPackage({ buildLuarocksPackage, fetchgit, fetchurl, luasocket }:
buildLuarocksPackage {
  pname = "lualogging";
  version = "1.8.2-1";
  knownRockspec = (fetchurl {
    url    = "mirror://luarocks/lualogging-1.8.2-1.rockspec";
    sha256 = "164c4xgwkv2ya8fbb22wm48ywc4gx939b574r6bgl8zqayffdqmx";
  }).outPath;
  src = fetchgit ( removeAttrs (builtins.fromJSON ''{
  "url": "https://github.com/lunarmodules/lualogging.git",
  "rev": "465c994788f1bc18fca950934fa5ec9a909f496c",
  "date": "2023-01-27T20:29:41+01:00",
  "path": "/nix/store/pvb3yq11xgqhq6559sjd8rkf1x991rrz-lualogging",
  "sha256": "1mz5iiv9pfikkm4ay7j0q6mk3bmcxylnlg9piwda47xxc1zyb1j4",
  "hash": "sha256-RIblf2C9H6Iajzc9aqnvrK4xq8FAHq9InTO6m3aM5dc=",
  "fetchLFS": false,
  "fetchSubmodules": true,
  "deepClone": false,
  "leaveDotGit": false
}
 '') ["date" "path" "sha256"]) ;

  propagatedBuildInputs = [ luasocket ];

  meta = {
    homepage = "https://github.com/lunarmodules/lualogging";
    description = "A simple API to use logging features";
    license.fullName = "MIT/X11";
  };
}) {};

luaossl = callPackage({ buildLuarocksPackage, fetchurl, fetchzip, lua }:
buildLuarocksPackage {
  pname = "luaossl";
  version = "20220711-0";
  knownRockspec = (fetchurl {
    url    = "mirror://luarocks/luaossl-20220711-0.rockspec";
    sha256 = "0b68kvfz587ilmb5c1p7920kysg9q4m4fl4cz4d93jl3270mzh8y";
  }).outPath;
  src = fetchzip {
    url    = "https://github.com/wahern/luaossl/archive/rel-20220711.zip";
    sha256 = "1a9pgmc6fbhgh1m9ksz9fq057yzz46npqgakcsy9vngg47xacfdb";
  };

  propagatedBuildInputs = [ lua ];

  meta = {
    homepage = "http://25thandclement.com/~william/projects/luaossl.html";
    description = "Most comprehensive OpenSSL module in the Lua universe.";
    license.fullName = "MIT/X11";
  };
}) {};

luaposix = callPackage({ bit32, buildLuarocksPackage, fetchurl, fetchzip, lua, luaAtLeast, luaOlder }:
buildLuarocksPackage {
  pname = "luaposix";
  version = "34.1.1-1";
  knownRockspec = (fetchurl {
    url    = "mirror://luarocks/luaposix-34.1.1-1.rockspec";
    sha256 = "0hx6my54axjcb3bklr991wji374qq6mwa3ily6dvb72vi2534nwz";
  }).outPath;
  src = fetchzip {
    url    = "http://github.com/luaposix/luaposix/archive/v34.1.1.zip";
    sha256 = "0863r8c69yx92lalj174qdhavqmcs2cdimjim6k55qj9yn78v9zl";
  };

  disabled = (luaOlder "5.1") || (luaAtLeast "5.4");
  propagatedBuildInputs = [ bit32 lua ];

  meta = {
    homepage = "http://github.com/luaposix/luaposix/";
    description = "Lua bindings for POSIX";
    maintainers = with lib.maintainers; [ vyp lblasc ];
    license.fullName = "MIT/X11";
  };
}) {};

luarepl = callPackage({ buildLuarocksPackage, fetchurl, lua, luaOlder }:
buildLuarocksPackage {
  pname = "luarepl";
  version = "0.10-1";
  knownRockspec = (fetchurl {
    url    = "mirror://luarocks/luarepl-0.10-1.rockspec";
    sha256 = "12zdljfs4wg55mj7a38iwg7p5i1pmc934v9qlpi61sw4brp6x8d3";
  }).outPath;
  src = fetchurl {
    url    = "https://github.com/hoelzro/lua-repl/archive/0.10.tar.gz";
    sha256 = "0wv37h9w6y5pgr39m7yxbf8imkwvaila6rnwjcp0xsxl5c1rzfjm";
  };

  disabled = (luaOlder "5.1");
  propagatedBuildInputs = [ lua ];

  meta = {
    homepage = "https://github.com/hoelzro/lua-repl";
    description = "A reusable REPL component for Lua, written in Lua";
    license.fullName = "MIT/X11";
  };
}) {};

luarocks-build-rust-mlua = callPackage({ buildLuarocksPackage, fetchgit, fetchurl }:
buildLuarocksPackage {
  pname = "luarocks-build-rust-mlua";
  version = "0.1.2-1";
  knownRockspec = (fetchurl {
    url    = "mirror://luarocks/luarocks-build-rust-mlua-0.1.2-1.rockspec";
    sha256 = "1sx908fm2ihpxz2mm54xzkfmdzlqdvrqjkh1zz7rcjgmqba4mh1j";
  }).outPath;
  src = fetchgit ( removeAttrs (builtins.fromJSON ''{
  "url": "https://github.com/khvzak/luarocks-build-rust-mlua",
  "rev": "c8080aa0832563b7f8b2cb85a195c1598ce312e0",
  "date": "2023-06-29T16:47:41+01:00",
  "path": "/nix/store/n7id28r1m11xd550hayv99xhz96vpdjq-luarocks-build-rust-mlua",
  "sha256": "1zh1p5k7xpczi5db3k0fw0ljw9w0xxk1qjjcfg5rcznqjf48i3x7",
  "hash": "sha256-p4+IiJPYfpbLc0xKHGbvgCcuKeAOzLFaiZ/dfma5Af4=",
  "fetchLFS": false,
  "fetchSubmodules": true,
  "deepClone": false,
  "leaveDotGit": false
}
 '') ["date" "path" "sha256"]) ;


  meta = {
    homepage = "https://github.com/khvzak/luarocks-build-rust-mlua";
    description = "A LuaRocks build backend for Lua modules written in Rust using mlua";
    maintainers = with lib.maintainers; [ mrcjkb ];
    license.fullName = "MIT";
  };
}) {};

luasec = callPackage({ buildLuarocksPackage, fetchgit, fetchurl, lua, luaOlder, luasocket }:
buildLuarocksPackage {
  pname = "luasec";
  version = "1.3.2-1";
  knownRockspec = (fetchurl {
    url    = "mirror://luarocks/luasec-1.3.2-1.rockspec";
    sha256 = "09nqs60cmbq1bi70cdh7v5xjnlsm2mrxv9pmbbvczijvz184jh33";
  }).outPath;
  src = fetchgit ( removeAttrs (builtins.fromJSON ''{
  "url": "https://github.com/brunoos/luasec",
  "rev": "4c06287052d68fdbe7429b8f967cdc8ee94aa44a",
  "date": "2023-08-31T17:09:53-03:00",
  "path": "/nix/store/wnl78b5l3dxw52slphmi4rmr1cd8bd3r-luasec",
  "sha256": "0rrdfbnkd8pgqwh3f0iyd5cxy7g1h0568a88m3sq1z7715js4yx3",
  "hash": "sha256-o3uiZQnn/ID1qAgpZAqA4R3fWWk+Ajcgx++iNu1yLWc=",
  "fetchLFS": false,
  "fetchSubmodules": true,
  "deepClone": false,
  "leaveDotGit": false
}
 '') ["date" "path" "sha256"]) ;

  disabled = (luaOlder "5.1");
  propagatedBuildInputs = [ lua luasocket ];

  meta = {
    homepage = "https://github.com/brunoos/luasec/wiki";
    description = "A binding for OpenSSL library to provide TLS/SSL communication over LuaSocket.";
    maintainers = with lib.maintainers; [ flosse ];
    license.fullName = "MIT";
  };
}) {};

luasocket = callPackage({ buildLuarocksPackage, fetchgit, fetchurl, lua, luaOlder }:
buildLuarocksPackage {
  pname = "luasocket";
  version = "3.1.0-1";
  knownRockspec = (fetchurl {
    url    = "mirror://luarocks/luasocket-3.1.0-1.rockspec";
    sha256 = "0wg9735cyz2gj7r9za8yi83w765g0f4pahnny7h0pdpx58pgfx4r";
  }).outPath;
  src = fetchgit ( removeAttrs (builtins.fromJSON ''{
  "url": "https://github.com/lunarmodules/luasocket.git",
  "rev": "95b7efa9da506ef968c1347edf3fc56370f0deed",
  "date": "2022-07-27T10:07:00+03:00",
  "path": "/nix/store/r5pqxqjkdwl80nmjkv400mbls7cfymjc-luasocket",
  "sha256": "13hyf9cvny0kxwyg08929kkl31w74j66fj6zg1myyjr9nh5b795h",
  "hash": "sha256-sKSzCrQpS+9reN9IZ4wkh4dB50wiIfA87xN4u1lyHo4=",
  "fetchLFS": false,
  "fetchSubmodules": true,
  "deepClone": false,
  "leaveDotGit": false
}
 '') ["date" "path" "sha256"]) ;

  disabled = (luaOlder "5.1");
  propagatedBuildInputs = [ lua ];

  meta = {
    homepage = "https://github.com/lunarmodules/luasocket";
    description = "Network support for the Lua language";
    license.fullName = "MIT";
  };
}) {};

luasql-sqlite3 = callPackage({ buildLuarocksPackage, fetchgit, fetchurl, lua, luaOlder }:
buildLuarocksPackage {
  pname = "luasql-sqlite3";
  version = "2.6.0-2";
  knownRockspec = (fetchurl {
    url    = "mirror://luarocks/luasql-sqlite3-2.6.0-2.rockspec";
    sha256 = "1xpbcpl4qhnzpyyszhdsrxhx2qc1dmndh926lv91xwphw7inwdwg";
  }).outPath;
  src = fetchgit ( removeAttrs (builtins.fromJSON ''{
  "url": "https://github.com/keplerproject/luasql.git",
  "rev": "25bf4ffce9323d28cb6f382f7ec9e8951e3084f9",
  "date": "2023-07-19T14:20:27-03:00",
  "path": "/nix/store/949886jxp7sx3yx910lc6d1yf3ym9mx5-luasql",
  "sha256": "00q73j2nzqsm0vmxjkv83qh1dncmr5dgmkrkyxnb5ggygvcbh7w5",
  "hash": "sha256-hR+42H7+vbJs9zPP+lrJldkWIB5oT9nrBlXjb4UcBwM=",
  "fetchLFS": false,
  "fetchSubmodules": true,
  "deepClone": false,
  "leaveDotGit": false
}
 '') ["date" "path" "sha256"]) ;

  disabled = (luaOlder "5.1");
  propagatedBuildInputs = [ lua ];

  meta = {
    homepage = "http://www.keplerproject.org/luasql/";
    description = "Database connectivity for Lua (SQLite3 driver)";
    maintainers = with lib.maintainers; [ vyp ];
    license.fullName = "MIT/X11";
  };
}) {};

luassert = callPackage({ buildLuarocksPackage, fetchgit, fetchurl, lua, luaOlder, say }:
buildLuarocksPackage {
  pname = "luassert";
  version = "1.9.0-1";
  knownRockspec = (fetchurl {
    url    = "mirror://luarocks/luassert-1.9.0-1.rockspec";
    sha256 = "1bkzr03190p33lprgy51nl84aq082fyc3f7s3wkk7zlay4byycxd";
  }).outPath;
  src = fetchgit ( removeAttrs (builtins.fromJSON ''{
  "url": "https://github.com/lunarmodules/luassert.git",
  "rev": "8d8dc8a54cc468048a128a867f6449a6c3fdd11a",
  "date": "2022-08-24T00:00:45+03:00",
  "path": "/nix/store/vfcl25wxps5kvh5prjkkjlj1ga3kgw63-luassert",
  "sha256": "0wlp6qdm9dkwzs8lvnj7zvmid4y12v717ywlhxn2brkbjpvl2dwf",
  "hash": "sha256-jjdB95Vr5iVsh5T7E84WwZMW6/5H2k2R/ny2VBs2l3I=",
  "fetchLFS": false,
  "fetchSubmodules": true,
  "deepClone": false,
  "leaveDotGit": false
}
 '') ["date" "path" "sha256"]) ;

  disabled = (luaOlder "5.1");
  propagatedBuildInputs = [ lua say ];

  meta = {
    homepage = "https://lunarmodules.github.io/busted/";
    description = "Lua assertions extension";
    license.fullName = "MIT <http://opensource.org/licenses/MIT>";
  };
}) {};

luasystem = callPackage({ buildLuarocksPackage, fetchurl, lua, luaOlder }:
buildLuarocksPackage {
  pname = "luasystem";
  version = "0.2.1-0";
  knownRockspec = (fetchurl {
    url    = "mirror://luarocks/luasystem-0.2.1-0.rockspec";
    sha256 = "0xj5q7lzsbmlw5d3zbjqf3jpj78wcn348h2jcxn5ph4n4hx73z3n";
  }).outPath;
  src = fetchurl {
    url    = "https://github.com/o-lim/luasystem/archive/v0.2.1.tar.gz";
    sha256 = "150bbklchh02gsvpngv56xrrlxxvwpqwrh0yy6z95fnvks7gd0qb";
  };

  disabled = (luaOlder "5.1");
  propagatedBuildInputs = [ lua ];

  meta = {
    homepage = "http://olivinelabs.com/luasystem/";
    description = "Platform independent system calls for Lua.";
    license.fullName = "MIT <http://opensource.org/licenses/MIT>";
  };
}) {};

luaunbound = callPackage({ buildLuarocksPackage, fetchurl, lua, luaAtLeast, luaOlder }:
buildLuarocksPackage {
  pname = "luaunbound";
  version = "1.0.0-1";
  knownRockspec = (fetchurl {
    url    = "mirror://luarocks/luaunbound-1.0.0-1.rockspec";
    sha256 = "1zlkibdwrj5p97nhs33cz8xx0323z3kiq5x7v0h3i7v6j0h8ppvn";
  }).outPath;
  src = fetchurl {
    url    = "https://code.zash.se/dl/luaunbound/luaunbound-1.0.0.tar.gz";
    sha256 = "1lsh0ylp5xskygxl5qdv6mhkm1x8xp0vfd5prk5hxkr19jk5mr3d";
  };

  disabled = (luaOlder "5.1") || (luaAtLeast "5.5");
  propagatedBuildInputs = [ lua ];

  meta = {
    homepage = "https://www.zash.se/luaunbound.html";
    description = "A binding to libunbound";
    license.fullName = "MIT";
  };
}) {};

luaunit = callPackage({ buildLuarocksPackage, fetchurl, fetchzip, lua, luaAtLeast, luaOlder }:
buildLuarocksPackage {
  pname = "luaunit";
  version = "3.4-1";
  knownRockspec = (fetchurl {
    url    = "mirror://luarocks/luaunit-3.4-1.rockspec";
    sha256 = "111435fa8p2819vcvg76qmknj0wqk01gy9d1nh55c36616xnj54n";
  }).outPath;
  src = fetchzip {
    url    = "https://github.com/bluebird75/luaunit/releases/download/LUAUNIT_V3_4/rock-luaunit-3.4.zip";
    sha256 = "0qf07y3229lq3qq1mfkv83gzbc7dgyr67hysqjb5bbk333flv56r";
  };

  disabled = (luaOlder "5.1") || (luaAtLeast "5.5");
  propagatedBuildInputs = [ lua ];

  meta = {
    homepage = "http://github.com/bluebird75/luaunit";
    description = "A unit testing framework for Lua";
    maintainers = with lib.maintainers; [ lockejan ];
    license.fullName = "BSD";
  };
}) {};

luautf8 = callPackage({ buildLuarocksPackage, fetchurl, lua, luaOlder }:
buildLuarocksPackage {
  pname = "luautf8";
  version = "0.1.5-2";
  knownRockspec = (fetchurl {
    url    = "mirror://luarocks/luautf8-0.1.5-2.rockspec";
    sha256 = "0v788kk1aj7r70w9fgjlp3qrpjbpa9z9l1m7d13csk0pgfkm5iqz";
  }).outPath;
  src = fetchurl {
    url    = "https://github.com/starwing/luautf8/archive/refs/tags/0.1.5.tar.gz";
    sha256 = "077ji840wfmy7hq0y13l01dv6jhasznykf89gk9m672jhz6dxggl";
  };

  disabled = (luaOlder "5.1");
  propagatedBuildInputs = [ lua ];

  meta = {
    homepage = "http://github.com/starwing/luautf8";
    description = "A UTF-8 support module for Lua";
    maintainers = with lib.maintainers; [ pstn ];
    license.fullName = "MIT";
  };
}) {};

luazip = callPackage({ buildLuarocksPackage, fetchgit, fetchurl, lua, luaAtLeast, luaOlder }:
buildLuarocksPackage {
  pname = "luazip";
  version = "1.2.7-1";
  knownRockspec = (fetchurl {
    url    = "mirror://luarocks/luazip-1.2.7-1.rockspec";
    sha256 = "1wxy3p2ksaq4s8lg925mi9cvbh875gsapgkzm323dr8qaxxg7mba";
  }).outPath;
  src = fetchgit ( removeAttrs (builtins.fromJSON ''{
  "url": "https://github.com/mpeterv/luazip",
  "rev": "e424f667cc5c78dd19bb5eca5a86b3c8698e0ce5",
  "date": "2017-09-05T14:02:52+03:00",
  "path": "/nix/store/idllj442c0iwnx1cpkrifx2afb7vh821-luazip",
  "sha256": "1jlqzqlds3aa3hnp737fm2awcx0hzmwyd87klv0cv13ny5v9f2x4",
  "hash": "sha256-pAuXdvF2hM3ApvOg5nn9EHTGlajujHMtHEoN3Sj+mMo=",
  "fetchLFS": false,
  "fetchSubmodules": true,
  "deepClone": false,
  "leaveDotGit": false
}
 '') ["date" "path" "sha256"]) ;

  disabled = (luaOlder "5.1") || (luaAtLeast "5.4");
  propagatedBuildInputs = [ lua ];

  meta = {
    homepage = "https://github.com/mpeterv/luazip";
    description = "Library for reading files inside zip files";
    license.fullName = "MIT";
  };
}) {};

lush-nvim = callPackage({ buildLuarocksPackage, fetchgit, lua, luaAtLeast, luaOlder }:
buildLuarocksPackage {
  pname = "lush.nvim";
  version = "scm-1";

  src = fetchgit ( removeAttrs (builtins.fromJSON ''{
  "url": "https://github.com/rktjmp/lush.nvim",
  "rev": "966aad1accd47fa11fbe2539234f81f678fef2de",
  "date": "2023-09-23T12:10:39+10:00",
  "path": "/nix/store/67046ilc92czfvwc5zdkkxg7iw2xjj45-lush.nvim",
  "sha256": "0g1xib2k42py9qqccjz11qk52ri0drgdk5rb0ls7wzx4v636k15h",
  "hash": "sha256-sIRphtmkf340BSuX2V5uIGZRJg7hS8YwTv4KMsWKPTw=",
  "fetchLFS": false,
  "fetchSubmodules": true,
  "deepClone": false,
  "leaveDotGit": false
}
 '') ["date" "path" "sha256"]) ;

  disabled = (luaOlder "5.1") || (luaAtLeast "5.4");
  propagatedBuildInputs = [ lua ];

  meta = {
    homepage = "https://github.com/rktjmp/lush.nvim";
    description = "Define Neovim themes as a DSL in lua, with real-time feedback.";
    maintainers = with lib.maintainers; [ teto ];
    license.fullName = "MIT/X11";
  };
}) {};

luuid = callPackage({ buildLuarocksPackage, fetchurl, lua, luaAtLeast, luaOlder }:
buildLuarocksPackage {
  pname = "luuid";
  version = "20120509-2";
  knownRockspec = (fetchurl {
    url    = "mirror://luarocks/luuid-20120509-2.rockspec";
    sha256 = "1q2fv25wfbiqn49mqv26gs4pyllch311akcf7jjn27l5ik8ji5b6";
  }).outPath;
  src = fetchurl {
    url    = "http://www.tecgraf.puc-rio.br/~lhf/ftp/lua/5.2/luuid.tar.gz";
    sha256 = "1bfkj613d05yps3fivmz0j1bxf2zkg9g1yl0ifffgw0vy00hpnvm";
  };

  disabled = (luaOlder "5.2") || (luaAtLeast "5.4");
  propagatedBuildInputs = [ lua ];

  meta = {
    homepage = "http://www.tecgraf.puc-rio.br/~lhf/ftp/lua/#luuid";
    description = "A library for UUID generation";
    license.fullName = "Public domain";
  };
}) {};

luv = callPackage({ buildLuarocksPackage, fetchurl, lua, luaOlder }:
buildLuarocksPackage {
  pname = "luv";
  version = "1.44.2-1";
  knownRockspec = (fetchurl {
    url    = "mirror://luarocks/luv-1.44.2-1.rockspec";
    sha256 = "07jwi50i16rv7sj914k1q3l9dy9wldbw2skmsdrzlkc57mqvg348";
  }).outPath;
  src = fetchurl {
    url    = "https://github.com/luvit/luv/releases/download/1.44.2-1/luv-1.44.2-1.tar.gz";
    sha256 = "0c2wkszxw6gwa4l6g1d2zzh660j13lif6c7a910vq7zn8jycgd9y";
  };

  disabled = (luaOlder "5.1");
  propagatedBuildInputs = [ lua ];

  meta = {
    homepage = "https://github.com/luvit/luv";
    description = "Bare libuv bindings for lua";
    license.fullName = "Apache 2.0";
  };
}) {};

lyaml = callPackage({ buildLuarocksPackage, fetchurl, fetchzip, lua, luaAtLeast, luaOlder }:
buildLuarocksPackage {
  pname = "lyaml";
  version = "6.2.8-1";
  knownRockspec = (fetchurl {
    url    = "mirror://luarocks/lyaml-6.2.8-1.rockspec";
    sha256 = "0d0h70kjl5fkq589y1sx8qy8as002dhcf88pf60pghvch002ryi1";
  }).outPath;
  src = fetchzip {
    url    = "http://github.com/gvvaughan/lyaml/archive/v6.2.8.zip";
    sha256 = "0r3jjsd8x2fs1aanki0s1mvpznl16f32c1qfgmicy0icgy5xfch0";
  };

  disabled = (luaOlder "5.1") || (luaAtLeast "5.5");
  propagatedBuildInputs = [ lua ];

  meta = {
    homepage = "http://github.com/gvvaughan/lyaml";
    description = "libYAML binding for Lua";
    maintainers = with lib.maintainers; [ lblasc ];
    license.fullName = "MIT/X11";
  };
}) {};

magick = callPackage({ buildLuarocksPackage, fetchgit, fetchurl, lua }:
buildLuarocksPackage {
  pname = "magick";
  version = "1.6.0-1";
  knownRockspec = (fetchurl {
    url    = "mirror://luarocks/magick-1.6.0-1.rockspec";
    sha256 = "1pg150xsxnqvlhxpiy17s9hm4dkc84v46mlwi9rhriynqz8qks9w";
  }).outPath;
  src = fetchgit ( removeAttrs (builtins.fromJSON ''{
  "url": "https://github.com/leafo/magick.git",
  "rev": "6971fa700c4d392130492a3925344b51c7cc54aa",
  "date": "2022-03-10T20:02:11-08:00",
  "path": "/nix/store/fpl99q09zg3qnk4kagxk1djabl1dm47l-magick",
  "sha256": "01b9qsz27f929rz5z7vapqhazxak74sichdwkjwb219nlhrwfncm",
  "hash": "sha256-lVnHM6Q2BbG4nLxBFjU5U/WvIL5qn19+TiK5I77GaQU=",
  "fetchLFS": false,
  "fetchSubmodules": true,
  "deepClone": false,
  "leaveDotGit": false
}
 '') ["date" "path" "sha256"]) ;

  disabled = (lua.luaversion != "5.1");
  propagatedBuildInputs = [ lua ];

  meta = {
    homepage = "https://github.com/leafo/magick.git";
    description = "Lua bindings to ImageMagick & GraphicsMagick for LuaJIT using FFI";
    maintainers = with lib.maintainers; [ donovanglover ];
    license.fullName = "MIT";
  };
}) {};

markdown = callPackage({ buildLuarocksPackage, fetchgit, fetchurl, lua, luaAtLeast, luaOlder }:
buildLuarocksPackage {
  pname = "markdown";
  version = "0.33-1";
  knownRockspec = (fetchurl {
    url    = "mirror://luarocks/markdown-0.33-1.rockspec";
    sha256 = "02sixijfi6av8h59kx3ngrhygjn2sx1c85c0qfy20gxiz72wi1pl";
  }).outPath;
  src = fetchgit ( removeAttrs (builtins.fromJSON ''{
  "url": "https://github.com/mpeterv/markdown",
  "rev": "8c09109924b218aaecbfd4d4b1de538269c4d765",
  "date": "2015-09-27T17:49:28+03:00",
  "path": "/nix/store/akl80hh077hm20bdqj1lksy0fn2285b5-markdown",
  "sha256": "019bk2qprszqncnm8zy6ns6709iq1nwkf7i86nr38f035j4lc11y",
  "hash": "sha256-PgRGiSwDODSyNSgeN7kNOCZwjLbGf1Qts/jrfLGYKwU=",
  "fetchLFS": false,
  "fetchSubmodules": true,
  "deepClone": false,
  "leaveDotGit": false
}
 '') ["date" "path" "sha256"]) ;

  disabled = (luaOlder "5.1") || (luaAtLeast "5.4");
  propagatedBuildInputs = [ lua ];

  meta = {
    homepage = "https://github.com/mpeterv/markdown";
    description = "Markdown text-to-html markup system.";
    license.fullName = "MIT/X11";
  };
}) {};

mediator_lua = callPackage({ buildLuarocksPackage, fetchurl, lua, luaOlder }:
buildLuarocksPackage {
  pname = "mediator_lua";
  version = "1.1.2-0";
  knownRockspec = (fetchurl {
    url    = "mirror://luarocks/mediator_lua-1.1.2-0.rockspec";
    sha256 = "0frzvf7i256260a1s8xh92crwa2m42972qxfq29zl05aw3pyn7bm";
  }).outPath;
  src = fetchurl {
    url    = "https://github.com/Olivine-Labs/mediator_lua/archive/v1.1.2-0.tar.gz";
    sha256 = "16zzzhiy3y35v8advmlkzpryzxv5vji7727vwkly86q8sagqbxgs";
  };

  disabled = (luaOlder "5.1");
  propagatedBuildInputs = [ lua ];

  meta = {
    homepage = "http://olivinelabs.com/mediator_lua/";
    description = "Event handling through channels";
    license.fullName = "MIT <http://opensource.org/licenses/MIT>";
  };
}) {};

middleclass = callPackage({ buildLuarocksPackage, fetchurl, lua, luaOlder }:
buildLuarocksPackage {
  pname = "middleclass";
  version = "4.1.1-0";
  knownRockspec = (fetchurl {
    url    = "mirror://luarocks/middleclass-4.1.1-0.rockspec";
    sha256 = "10xzs48lr1dy7cx99581r956gl16px0a9gbdlfar41n19r96mhb1";
  }).outPath;
  src = fetchurl {
    url    = "https://github.com/kikito/middleclass/archive/v4.1.1.tar.gz";
    sha256 = "11ahv0b9wgqfnabv57rb7ilsvn2vcvxb1czq6faqrsqylvr5l7nh";
  };

  disabled = (luaOlder "5.1");
  propagatedBuildInputs = [ lua ];

  meta = {
    homepage = "https://github.com/kikito/middleclass";
    description = "A simple OOP library for Lua";
    license.fullName = "MIT";
  };
}) {};

moonscript = callPackage({ argparse, buildLuarocksPackage, fetchgit, lpeg, lua, luaOlder, luafilesystem }:
buildLuarocksPackage {
  pname = "moonscript";
  version = "dev-1";

  src = fetchgit ( removeAttrs (builtins.fromJSON ''{
  "url": "https://github.com/leafo/moonscript.git",
  "rev": "fbd8ad48737651114a3d3a672b9f8f8b3a7022b7",
  "date": "2023-06-23T09:33:37-07:00",
  "path": "/nix/store/sy1dkcfp3rg7lvazba36sivpk0bs12r5-moonscript",
  "sha256": "02w6lp5kid73dcd5x71666my7413l05ak0xvva6hp8ixbn6qraqn",
  "hash": "sha256-FquMjV09oguN2ruDqQqgI5DjqzEmnF4aa+O0OMulhgs=",
  "fetchLFS": false,
  "fetchSubmodules": true,
  "deepClone": false,
  "leaveDotGit": false
}
 '') ["date" "path" "sha256"]) ;

  disabled = (luaOlder "5.1");
  propagatedBuildInputs = [ argparse lpeg lua luafilesystem ];

  meta = {
    homepage = "http://moonscript.org";
    description = "A programmer friendly language that compiles to Lua";
    maintainers = with lib.maintainers; [ arobyn ];
    license.fullName = "MIT";
  };
}) {};

mpack = callPackage({ buildLuarocksPackage, fetchurl }:
buildLuarocksPackage {
  pname = "mpack";
  version = "1.0.11-0";
  knownRockspec = (fetchurl {
    url    = "mirror://luarocks/mpack-1.0.11-0.rockspec";
    sha256 = "0alydkccamxldij7ki42imd37630d9qnqg22pndcgkawfclfqzqa";
  }).outPath;
  src = fetchurl {
    url    = "https://github.com/libmpack/libmpack-lua/releases/download/1.0.11/libmpack-lua-1.0.11.tar.gz";
    sha256 = "15np7603rijavycvrjgjp12y64zs36390lg2hsnr5av790cfrnd2";
  };


  meta = {
    homepage = "https://github.com/libmpack/libmpack-lua";
    description = "Lua binding to libmpack";
    license.fullName = "MIT";
  };
}) {};

nui-nvim = callPackage({ buildLuarocksPackage, fetchgit, fetchurl }:
buildLuarocksPackage {
  pname = "nui.nvim";
  version = "0.2.0-1";
  knownRockspec = (fetchurl {
    url    = "mirror://luarocks/nui.nvim-0.2.0-1.rockspec";
    sha256 = "0v2z6lgl6hrzcjlzhis8nrkdkh9kvx8zg3q5svi5gyklg7vmcbc2";
  }).outPath;
  src = fetchgit ( removeAttrs (builtins.fromJSON ''{
  "url": "https://github.com/MunifTanjim/nui.nvim.git",
  "rev": "9e3916e784660f55f47daa6f26053ad044db5d6a",
  "date": "2023-07-20T10:45:09+06:00",
  "path": "/nix/store/8zdhjgipjjhi9b1y40r2yk5np4lp39as-nui.nvim",
  "sha256": "14a73dwl56kah9h36b40ir6iylvfs261ysz17qvi9vhp63vjq9cx",
  "hash": "sha256-nSUs9zAX7hQ3PuFrH4zQblMfTY6ALDNggmqaQnkbR5E=",
  "fetchLFS": false,
  "fetchSubmodules": true,
  "deepClone": false,
  "leaveDotGit": false
}
 '') ["date" "path" "sha256"]) ;


  meta = {
    homepage = "https://github.com/MunifTanjim/nui.nvim";
    description = "UI Component Library for Neovim.";
    maintainers = with lib.maintainers; [ mrcjkb ];
    license.fullName = "MIT";
  };
}) {};

nvim-client = callPackage({ buildLuarocksPackage, coxpcall, fetchurl, lua, luaOlder, luv, mpack }:
buildLuarocksPackage {
  pname = "nvim-client";
  version = "0.2.4-1";

  src = fetchurl {
    url    = "https://github.com/neovim/lua-client/archive/0.2.4-1.tar.gz";
    sha256 = "0sk1lmj0r7pyj9k3p6n0wqjbd95br44ansz0ck3amp6ql8f9kprf";
  };

  disabled = (luaOlder "5.1");
  propagatedBuildInputs = [ coxpcall lua luv mpack ];

  meta = {
    homepage = "https://github.com/neovim/lua-client";
    description = "Lua client to Nvim";
    license.fullName = "Apache";
  };
}) {};

nvim-cmp = callPackage({ buildLuarocksPackage, fetchgit, lua, luaAtLeast, luaOlder }:
buildLuarocksPackage {
  pname = "nvim-cmp";
  version = "scm-1";

  src = fetchgit ( removeAttrs (builtins.fromJSON ''{
  "url": "https://github.com/hrsh7th/nvim-cmp",
  "rev": "5dce1b778b85c717f6614e3f4da45e9f19f54435",
  "date": "2023-08-26T15:31:42+00:00",
  "path": "/nix/store/lvpzc5q7mv66knxh1igvzkrcwkpg8l8q-nvim-cmp",
  "sha256": "1yl5b680p6vhk1741riiwjnw7a4wn0nimjvcab0ij6mx3kf28rsq",
  "hash": "sha256-WGck3By9GhnBUmzLGi2wnKjDreQx5kBOmHCbC5BZhfo=",
  "fetchLFS": false,
  "fetchSubmodules": true,
  "deepClone": false,
  "leaveDotGit": false
}
 '') ["date" "path" "sha256"]) ;

  disabled = (luaOlder "5.1") || (luaAtLeast "5.4");
  propagatedBuildInputs = [ lua ];

  meta = {
    homepage = "https://github.com/hrsh7th/nvim-cmp";
    description = "A completion plugin for neovim";
    license.fullName = "MIT";
  };
}) {};

penlight = callPackage({ buildLuarocksPackage, fetchgit, lua, luaOlder, luafilesystem }:
buildLuarocksPackage {
  pname = "penlight";
  version = "dev-1";

  src = fetchgit ( removeAttrs (builtins.fromJSON ''{
  "url": "https://github.com/lunarmodules/penlight.git",
  "rev": "dc6d19c5c1e1b4ac55b14df17b7645af6b410140",
  "date": "2023-09-21T10:51:09+02:00",
  "path": "/nix/store/vbi0d32mbaqcra3jligv8ajq17m1wxa4-penlight",
  "sha256": "12ppgby8ldh4zxwcr7cknacbdvk30fi92sgyzh1zbgvym4l44g0c",
  "hash": "sha256-DDxCKKl+v/UD/P5pkaIDY+62mLKTncx4/wQ2ivx694o=",
  "fetchLFS": false,
  "fetchSubmodules": true,
  "deepClone": false,
  "leaveDotGit": false
}
 '') ["date" "path" "sha256"]) ;

  disabled = (luaOlder "5.1");
  propagatedBuildInputs = [ lua luafilesystem ];

  meta = {
    homepage = "https://lunarmodules.github.io/penlight";
    description = "Lua utility libraries loosely based on the Python standard libraries";
    maintainers = with lib.maintainers; [ alerque ];
    license.fullName = "MIT/X11";
  };
}) {};

plenary-nvim = callPackage({ buildLuarocksPackage, fetchgit, lua, luaAtLeast, luaOlder, luassert }:
buildLuarocksPackage {
  pname = "plenary.nvim";
  version = "scm-1";

  src = fetchgit ( removeAttrs (builtins.fromJSON ''{
  "url": "https://github.com/nvim-lua/plenary.nvim",
  "rev": "50012918b2fc8357b87cff2a7f7f0446e47da174",
  "date": "2023-10-11T15:43:47+02:00",
  "path": "/nix/store/jsgaq274w8pbl4pnmpii3izxafpl346g-plenary.nvim",
  "sha256": "1sn7vpsbwpyndsjyxb4af8fvz4sfhlbavvw6jjsv3h18sdvkh7nd",
  "hash": "sha256-zR44d9MowLG1lIbvrRaFTpO/HXKKrO6lbtZfvvTdx+o=",
  "fetchLFS": false,
  "fetchSubmodules": true,
  "deepClone": false,
  "leaveDotGit": false
}
 '') ["date" "path" "sha256"]) ;

  disabled = (luaOlder "5.1") || (luaAtLeast "5.4");
  propagatedBuildInputs = [ lua luassert ];

  meta = {
    homepage = "http://github.com/nvim-lua/plenary.nvim";
    description = "lua functions you don't want to write ";
    license.fullName = "MIT/X11";
  };
}) {};

rapidjson = callPackage({ buildLuarocksPackage, fetchgit, lua, luaOlder }:
buildLuarocksPackage {
  pname = "rapidjson";
  version = "0.7.1-1";

  src = fetchgit ( removeAttrs (builtins.fromJSON ''{
  "url": "https://github.com/xpol/lua-rapidjson",
  "rev": "242b40c8eaceb0cc43bcab88309736461cac1234",
  "date": "2021-04-09T19:59:20+08:00",
  "path": "/nix/store/65l71ph27pmipgrq8j4whg6n8h2avvs4-lua-rapidjson",
  "sha256": "1a6srvximxlh6gjkaj5y86d1kf06pc4gby2r6wpdw2pdac8k7xyb",
  "hash": "sha256-y/czEVPtCt4uN1n49Qi7BrgZmkG+SDXlM5D2GvvO2qg=",
  "fetchLFS": false,
  "fetchSubmodules": true,
  "deepClone": false,
  "leaveDotGit": false
}
 '') ["date" "path" "sha256"]) ;

  disabled = (luaOlder "5.1");
  propagatedBuildInputs = [ lua ];

  meta = {
    homepage = "https://github.com/xpol/lua-rapidjson";
    description = "Json module based on the very fast RapidJSON.";
    license.fullName = "MIT";
  };
}) {};

rest-nvim = callPackage({ buildLuarocksPackage, fetchurl, fetchzip, lua, luaOlder }:
buildLuarocksPackage {
  pname = "rest.nvim";
  version = "0.2-1";
  knownRockspec = (fetchurl {
    url    = "mirror://luarocks/rest.nvim-0.2-1.rockspec";
    sha256 = "1yq8gx585c10j8kybp20swyv9q0i3lm5k0rrv4bgsbwz3ychn0k1";
  }).outPath;
  src = fetchzip {
    url    = "https://github.com/rest-nvim/rest.nvim/archive/0.2.zip";
    sha256 = "0ycjrrl37z465p71bdkas3q2ky1jmgr2cjnirnskdc6wz14wl09g";
  };

  disabled = (luaOlder "5.1");
  propagatedBuildInputs = [ lua ];

  meta = {
    homepage = "https://github.com/rest-nvim/rest.nvim";
    description = "A fast Neovim http client written in Lua";
    maintainers = with lib.maintainers; [ teto ];
    license.fullName = "MIT";
  };
}) {};

rustaceanvim = callPackage({ lua, luaOlder, buildLuarocksPackage, fetchzip }:
buildLuarocksPackage {
  pname = "rustaceanvim";
  version = "3.0.0-1";
  knownRockspec = (fetchurl {
    url    = "mirror://luarocks/rustaceanvim-3.0.0-1.rockspec";
    sha256 = "1v1k08spq3zalgya6q3qny6zpwhn0nb5nl5dn0rkcvnc4imvnyfy";
  }).outPath;
  src = fetchzip {
    url    = "https://github.com/mrcjkb/rustaceanvim/archive/3.0.0.zip";
    sha256 = "1prpklbijr7p890nflr9jixf955dlp3ph9zl2rq3xxyl20ncyqbk";
  };

  disabled = (luaOlder "5.1");
  propagatedBuildInputs = [ lua ];

  meta = {
    homepage = "https://github.com/mrcjkb/rustaceanvim";
    description = "Supercharge your Rust experience in Neovim! A heavily modified fork of rust-tools.nvim";
    maintainers = with lib.maintainers; [ mrcjkb ];
    license.fullName = "GPL-2.0";
  };
}) {};

say = callPackage({ buildLuarocksPackage, fetchgit, lua, luaOlder }:
buildLuarocksPackage {
  pname = "say";
  version = "scm-1";

  src = fetchgit ( removeAttrs (builtins.fromJSON ''{
  "url": "https://github.com/lunarmodules/say.git",
  "rev": "3e1f783d0aa496eb21d16e85b2235335cb9332df",
  "date": "2023-08-13T02:37:27+03:00",
  "path": "/nix/store/5biavac0k8z0xg4rr3bm8z3kdi8mm8c0-say",
  "sha256": "04dkf0av6n71vmz0h86i5brklvaf9p91lkldn1xldpdr0qqs0x63",
  "hash": "sha256-w3SgMQa53UZ7sI1OGtJNTm068yrRIAh+3eFYsxVwsxE=",
  "fetchLFS": false,
  "fetchSubmodules": true,
  "deepClone": false,
  "leaveDotGit": false
}
 '') ["date" "path" "sha256"]) ;

  disabled = (luaOlder "5.1");
  propagatedBuildInputs = [ lua ];

  meta = {
    homepage = "https://lunarmodules.github.io/say";
    description = "Lua string hashing/indexing library";
    license.fullName = "MIT";
  };
}) {};

serpent = callPackage({ buildLuarocksPackage, fetchgit, fetchurl, lua, luaAtLeast, luaOlder }:
buildLuarocksPackage {
  pname = "serpent";
  version = "0.30-2";
  knownRockspec = (fetchurl {
    url    = "mirror://luarocks/serpent-0.30-2.rockspec";
    sha256 = "0v83lr9ars1n0djbh7np8jjqdhhaw0pdy2nkcqzqrhv27rzv494n";
  }).outPath;
  src = fetchgit ( removeAttrs (builtins.fromJSON ''{
  "url": "https://github.com/pkulchenko/serpent",
  "rev": "d78683597606c6e13a1fed039bc91d86eb8f600f",
  "date": "2017-09-01T21:35:14-07:00",
  "path": "/nix/store/z6df44n3p07n4bia7s514vgngbkbpnap-serpent",
  "sha256": "0q80yfrgqgr01qprf0hrp284ngb7fbcq1v9rbzmdkhbm9lpgy8v8",
  "hash": "sha256-aCP/Lk11wdnqXzntgNlyZz1LkLgZApcvDiA//LLzAGE=",
  "fetchLFS": false,
  "fetchSubmodules": true,
  "deepClone": false,
  "leaveDotGit": false
}
 '') ["date" "path" "sha256"]) ;

  disabled = (luaOlder "5.1") || (luaAtLeast "5.5");
  propagatedBuildInputs = [ lua ];

  meta = {
    homepage = "https://github.com/pkulchenko/serpent";
    description = "Lua serializer and pretty printer";
    maintainers = with lib.maintainers; [ lockejan ];
    license.fullName = "MIT";
  };
}) {};

sqlite = callPackage({ buildLuarocksPackage, fetchgit, fetchurl, luv }:
buildLuarocksPackage {
  pname = "sqlite";
  version = "v1.2.2-0";
  knownRockspec = (fetchurl {
    url    = "mirror://luarocks/sqlite-v1.2.2-0.rockspec";
    sha256 = "0jxsl9lpxsbzc6s5bwmh27mglkqz1299lz68vfxayvailwl3xbxm";
  }).outPath;
  src = fetchgit ( removeAttrs (builtins.fromJSON ''{
  "url": "https://github.com/tami5/sqlite.lua.git",
  "rev": "6c00ab414dc1b69621b145908c582b747f24b46e",
  "date": "2022-06-17T15:57:13+03:00",
  "path": "/nix/store/637s46bsvsxfnzmy6ygig3y0vqmf3r8p-sqlite.lua",
  "sha256": "0ckifx6xxrannn9szacgiiqjsp4rswghxscdl3s411dhas8djj1m",
  "hash": "sha256-NUjZkFawhUD0oI3pDh/XmVwtcYyPqa+TtVbl3k13cTI=",
  "fetchLFS": false,
  "fetchSubmodules": true,
  "deepClone": false,
  "leaveDotGit": false
}
 '') ["date" "path" "sha256"]) ;

  propagatedBuildInputs = [ luv ];

  meta = {
    homepage = "https://github.com/tami5/sqlite.lua";
    description = "SQLite/LuaJIT binding and a highly opinionated wrapper for storing, retrieving, caching, and persisting [SQLite] databases";
    license.fullName = "MIT";
  };
}) {};

std-_debug = callPackage({ buildLuarocksPackage, fetchgit, lua, luaAtLeast, luaOlder }:
buildLuarocksPackage {
  pname = "std._debug";
  version = "git-1";

  src = fetchgit ( removeAttrs (builtins.fromJSON ''{
  "url": "https://github.com/lua-stdlib/_debug.git",
  "rev": "8b80b14bbbe7259a47c160176546bb152bb2d6f1",
  "date": "2023-01-31T16:39:35-07:00",
  "path": "/nix/store/i24iz2hvnjp18iz9z8kljsy9iv17m2zl-_debug",
  "sha256": "07z5lz3gy8wzzks79r3v68vckj42i3sybhfmqx7h2s58ld2kn5fd",
  "hash": "sha256-zRU7RaOoaAFPx9XB5fWIgsjJNjJ75HT0/J8j/8an5R8=",
  "fetchLFS": false,
  "fetchSubmodules": true,
  "deepClone": false,
  "leaveDotGit": false
}
 '') ["date" "path" "sha256"]) ;

  disabled = (luaOlder "5.1") || (luaAtLeast "5.5");
  propagatedBuildInputs = [ lua ];

  meta = {
    homepage = "http://lua-stdlib.github.io/_debug";
    description = "Debug Hints Library";
    license.fullName = "MIT/X11";
  };
}) {};

std-normalize = callPackage({ buildLuarocksPackage, fetchurl, fetchzip, lua, luaAtLeast, luaOlder, std-_debug }:
buildLuarocksPackage {
  pname = "std.normalize";
  version = "2.0.3-1";
  knownRockspec = (fetchurl {
    url    = "mirror://luarocks/std.normalize-2.0.3-1.rockspec";
    sha256 = "1l83ikiaw4dch2r69cxpl93b9d4wf54vbjb6fcggnkxxgm0amj3a";
  }).outPath;
  src = fetchzip {
    url    = "http://github.com/lua-stdlib/normalize/archive/v2.0.3.zip";
    sha256 = "1gyywglxd2y7ck3hk8ap73w0x7hf9irpg6vgs8yc6k9k4c5g3fgi";
  };

  disabled = (luaOlder "5.1") || (luaAtLeast "5.5");
  propagatedBuildInputs = [ lua std-_debug ];

  meta = {
    homepage = "https://lua-stdlib.github.io/normalize";
    description = "Normalized Lua Functions";
    license.fullName = "MIT/X11";
  };
}) {};

stdlib = callPackage({ buildLuarocksPackage, fetchurl, fetchzip, lua, luaAtLeast, luaOlder }:
buildLuarocksPackage {
  pname = "stdlib";
  version = "41.2.2-1";
  knownRockspec = (fetchurl {
    url    = "mirror://luarocks/stdlib-41.2.2-1.rockspec";
    sha256 = "0rscb4cm8s8bb8fk8rknc269y7bjqpslspsaxgs91i8bvabja6f6";
  }).outPath;
  src = fetchzip {
    url    = "http://github.com/lua-stdlib/lua-stdlib/archive/release-v41.2.2.zip";
    sha256 = "0ry6k0wh4vyar1z68s0qmqzkdkfn9lcznsl8av7x78qz6l16wfw4";
  };

  disabled = (luaOlder "5.1") || (luaAtLeast "5.5");
  propagatedBuildInputs = [ lua ];

  meta = {
    homepage = "http://lua-stdlib.github.io/lua-stdlib";
    description = "General Lua Libraries";
    maintainers = with lib.maintainers; [ vyp ];
    license.fullName = "MIT/X11";
  };
}) {};

teal-language-server = callPackage({ buildLuarocksPackage, cyan, dkjson, fetchgit, fetchurl, luafilesystem }:
buildLuarocksPackage {
  pname = "teal-language-server";
  version = "dev-1";
  knownRockspec = (fetchurl {
    url    = "mirror://luarocks/teal-language-server-dev-1.rockspec";
    sha256 = "01l44c6bknz7ff9xqgich31hlb0yk4ms5k1hs4rhm3cs95s5vlzc";
  }).outPath;
  src = fetchgit ( removeAttrs (builtins.fromJSON ''{
  "url": "https://git@github.com/teal-language/teal-language-server.git",
  "rev": "67b5d7cad60b9df472851a2c61591f2aab97da47",
  "date": "2022-12-21T20:33:53-06:00",
  "path": "/nix/store/qyaz38njm8qgyfxca6m6f8i4lkfcfdb0-teal-language-server",
  "sha256": "12nqarykmdvxxci9l6gq2yhn4pjzzqlxyrl2c8svb97hka68wjvx",
  "hash": "sha256-fUuOjJrwpLU1YoJm3yn+X15ioRf4GZoi6323On1W2Io=",
  "fetchLFS": false,
  "fetchSubmodules": true,
  "deepClone": false,
  "leaveDotGit": false
}
 '') ["date" "path" "sha256"]) ;

  propagatedBuildInputs = [ cyan dkjson luafilesystem ];

  meta = {
    homepage = "https://github.com/teal-language/teal-language-server";
    description = "A language server for the Teal language";
    license.fullName = "MIT";
  };
}) {};

telescope-manix = callPackage({ buildLuarocksPackage, fetchurl, fetchzip, lua, luaOlder, telescope-nvim }:
buildLuarocksPackage {
  pname = "telescope-manix";
  version = "0.5.0-1";
  knownRockspec = (fetchurl {
    url    = "mirror://luarocks/telescope-manix-0.5.0-1.rockspec";
    sha256 = "0i5q9sr0vn0w6yqg530jx2fx52k9jr7rss4ibl49f1x3wv6sckv1";
  }).outPath;
  src = fetchzip {
    url    = "https://github.com/mrcjkb/telescope-manix/archive/0.5.0.zip";
    sha256 = "093vkh822ycnc1pri3zmzzqnz235xxam3z1l67zyyqlc1apbarax";
  };

  disabled = (luaOlder "5.1");
  propagatedBuildInputs = [ lua telescope-nvim ];

  meta = {
    homepage = "https://github.com/mrcjkb/telescope-manix";
    description = "A telescope.nvim extension for Manix - A fast documentation searcher for Nix";
    license.fullName = "GPL-2.0";
  };
}) {};

telescope-nvim = callPackage({ buildLuarocksPackage, fetchgit, fetchurl, lua, plenary-nvim }:
buildLuarocksPackage {
  pname = "telescope.nvim";
  version = "scm-1";
  knownRockspec = (fetchurl {
    url    = "mirror://luarocks/telescope.nvim-scm-1.rockspec";
    sha256 = "07mjkv1nv9b3ifxk2bbpbhvp0awblyklyz6aaqw418x4gm4q1g35";
  }).outPath;
  src = fetchgit ( removeAttrs (builtins.fromJSON ''{
  "url": "https://github.com/nvim-telescope/telescope.nvim",
  "rev": "74ce793a60759e3db0d265174f137fb627430355",
  "date": "2023-10-11T12:29:23+02:00",
  "path": "/nix/store/7k50qqgamc2ldxdf54jqs8sy8m8vcfzr-telescope.nvim",
  "sha256": "1m4v097y8ypjm572k1qqii3z56w4x1dsjxd6gp0z24xqyvd4kpa4",
  "hash": "sha256-RN1J2va4E/HBfaZ1qVvohJvyR4wYhylOqfJ65E8Cm9Q=",
  "fetchLFS": false,
  "fetchSubmodules": true,
  "deepClone": false,
  "leaveDotGit": false
}
 '') ["date" "path" "sha256"]) ;

  disabled = (lua.luaversion != "5.1");
  propagatedBuildInputs = [ lua plenary-nvim ];

  meta = {
    homepage = "https://github.com/nvim-telescope/telescope.nvim";
    description = "Find, Filter, Preview, Pick. All lua, all the time.";
    license.fullName = "MIT";
  };
}) {};

tl = callPackage({ argparse, buildLuarocksPackage, compat53, fetchgit, fetchurl, luafilesystem }:
buildLuarocksPackage {
  pname = "tl";
  version = "0.15.2-1";
  knownRockspec = (fetchurl {
    url    = "mirror://luarocks/tl-0.15.2-1.rockspec";
    sha256 = "1qisdflgikry0jdqvnzdcqib2svbafp10n0gfwm3fcrzqsdxy0xr";
  }).outPath;
  src = fetchgit ( removeAttrs (builtins.fromJSON ''{
  "url": "https://github.com/teal-language/tl",
  "rev": "d2fc36b5ff9a52d7265e63eb74cce70fd1cdbcb2",
  "date": "2023-04-27T11:28:21-03:00",
  "path": "/nix/store/ramhj3a29lrn0bblbgyxn4712a7caq8k-tl",
  "sha256": "1dgldi9pgg23iz3xis4i43bnvkwirh7kkycmr5xp75s2cc85zhg0",
  "hash": "sha256-4MFfEGNCl3N7yZX5OQ/Mkc9t1yCR6NjHj0O8d1Ns9LU=",
  "fetchLFS": false,
  "fetchSubmodules": true,
  "deepClone": false,
  "leaveDotGit": false
}
 '') ["date" "path" "sha256"]) ;

  propagatedBuildInputs = [ argparse compat53 luafilesystem ];

  meta = {
    homepage = "https://github.com/teal-language/tl";
    description = "Teal, a typed dialect of Lua";
    maintainers = with lib.maintainers; [ mephistophiles ];
    license.fullName = "MIT";
  };
}) {};

toml = callPackage({ buildLuarocksPackage, fetchgit, fetchurl, lua, luaOlder }:
buildLuarocksPackage {
  pname = "toml";
  version = "0.3.0-0";
  knownRockspec = (fetchurl {
    url    = "mirror://luarocks/toml-0.3.0-0.rockspec";
    sha256 = "0y4qdzsvf4xwnr49xcpbqclrq9d6snv83cbdkrchl0cn4cx6zpxy";
  }).outPath;
  src = fetchgit ( removeAttrs (builtins.fromJSON ''{
  "url": "https://github.com/LebJe/toml.lua.git",
  "rev": "319e9accf8c5cedf68795354ba81e54c817d1277",
  "date": "2023-02-19T23:00:49-05:00",
  "path": "/nix/store/p6a98sqp9a4jwsw6ghqcwpn9lxmhvkdg-toml.lua",
  "sha256": "05p33bq0ajl41vbsw9bx73shpf0p11n5gb6yy8asvp93zh2m51hq",
  "hash": "sha256-GIZSBfwj3a0V8t6sV2wIF7gL9Th9Ja7XDoRKBfAa4xY=",
  "fetchLFS": false,
  "fetchSubmodules": true,
  "deepClone": false,
  "leaveDotGit": false
}
 '') ["date" "path" "sha256"]) ;

  disabled = (luaOlder "5.1");
  propagatedBuildInputs = [ lua ];

  meta = {
    homepage = "https://github.com/LebJe/toml.lua";
    description = "TOML v1.0.0 parser and serializer for Lua. Powered by toml++.";
    maintainers = with lib.maintainers; [ mrcjkb ];
    license.fullName = "MIT";
  };
}) {};

toml-edit = callPackage({ buildLuarocksPackage, fetchgit, fetchurl, lua, luaOlder, luarocks-build-rust-mlua }:
buildLuarocksPackage {
  pname = "toml-edit";
  version = "0.1.4-1";
  knownRockspec = (fetchurl {
    url    = "mirror://luarocks/toml-edit-0.1.4-1.rockspec";
    sha256 = "05bcc1xafcspdf1rcka9bhg7b6z617b4jrcahs1r7grcp78w89vf";
  }).outPath;
  src = fetchgit ( removeAttrs (builtins.fromJSON ''{
  "url": "https://github.com/vhyrro/toml-edit.lua",
  "rev": "f6efdab4ca6fab276f172060971781dc42a94f2d",
  "date": "2023-10-02T16:54:10+02:00",
  "path": "/nix/store/p1368agmqg4jwb1qvf2iff3fdrq9vkdj-toml-edit.lua",
  "sha256": "1aa8znjnmm84392gnl7w0hm069xfv7niym3i8my7kyk0vdgxja06",
  "hash": "sha256-BijZX9tg+nl8RXFUH+3ZricDKgT8UPtEGgTVaqX9SKk=",
  "fetchLFS": false,
  "fetchSubmodules": true,
  "deepClone": false,
  "leaveDotGit": false
}
 '') ["date" "path" "sha256"]) ;

  disabled = (luaOlder "5.1");
  propagatedBuildInputs = [ lua luarocks-build-rust-mlua ];

  meta = {
    homepage = "https://github.com/vhyrro/toml-edit.lua";
    description = "TOML Parser + Formatting and Comment-Preserving Editor";
    maintainers = with lib.maintainers; [ mrcjkb ];
    license.fullName = "MIT";
  };
}) {};

vstruct = callPackage({ buildLuarocksPackage, fetchgit, lua, luaOlder }:
buildLuarocksPackage {
  pname = "vstruct";
  version = "2.1.1-1";

  src = fetchgit ( removeAttrs (builtins.fromJSON ''{
  "url": "https://github.com/ToxicFrog/vstruct.git",
  "rev": "924d3dd63043189e4a7ef6b1b54b19208054cc0f",
  "date": "2020-05-06T23:13:06-04:00",
  "path": "/nix/store/a4i9k5hx9xiz38bij4hb505dg088jkss-vstruct",
  "sha256": "0sl9v874mckhh6jbxsan48s5xajzx193k4qlphw69sdbf8kr3p57",
  "hash": "sha256-p9yRJ3Kr6WQ4vBSTOVLoX6peNCJW6b6kgXCySg7aiWo=",
  "fetchLFS": false,
  "fetchSubmodules": true,
  "deepClone": false,
  "leaveDotGit": false
}
 '') ["date" "path" "sha256"]) ;

  disabled = (luaOlder "5.1");
  propagatedBuildInputs = [ lua ];

  meta = {
    homepage = "https://github.com/ToxicFrog/vstruct";
    description = "Lua library to manipulate binary data";
  };
}) {};

vusted = callPackage({ buildLuarocksPackage, busted, fetchgit, fetchurl }:
buildLuarocksPackage {
  pname = "vusted";
  version = "2.3.1-1";
  knownRockspec = (fetchurl {
    url    = "mirror://luarocks/vusted-2.3.1-1.rockspec";
    sha256 = "03h7l12xk43rql9vxb5nzfimx9srwaazx2r3j2zm1ba2qz06h0qc";
  }).outPath;
  src = fetchgit ( removeAttrs (builtins.fromJSON ''{
  "url": "https://github.com/notomo/vusted.git",
  "rev": "2bc6818a756e47240d9284f1dfac21b011ca84ea",
  "date": "2023-10-09T11:47:28+09:00",
  "path": "/nix/store/jq2yl4adpnyilp3yyw161j1a29bwahqi-vusted",
  "sha256": "04lxc78n3h1qhby6b4k9x8hb1c3sgqdid71fsvyg4y6j7rb55a8z",
  "hash": "sha256-H6lSVj7SePL81i6cFht+erCwIOppkmX8gjjAYdFhnRI=",
  "fetchLFS": false,
  "fetchSubmodules": true,
  "deepClone": false,
  "leaveDotGit": false
}
 '') ["date" "path" "sha256"]) ;

  propagatedBuildInputs = [ busted ];

  meta = {
    homepage = "https://github.com/notomo/vusted";
    description = "`busted` wrapper for testing neovim plugin";
    maintainers = with lib.maintainers; [ figsoda ];
    license.fullName = "MIT <http://opensource.org/licenses/MIT>";
  };
}) {};


}
/* GENERATED - do not edit this file */<|MERGE_RESOLUTION|>--- conflicted
+++ resolved
@@ -1414,9 +1414,6 @@
   };
 }) {};
 
-<<<<<<< HEAD
-lua-subprocess = callPackage({ buildLuarocksPackage, fetchgit, lua, luaOlder }:
-=======
 lua-rtoml = callPackage({ luaOlder, luarocks-build-rust-mlua, buildLuarocksPackage, lua, fetchgit }:
 buildLuarocksPackage {
   pname = "lua-rtoml";
@@ -1446,8 +1443,7 @@
   };
 }) {};
 
-lua-subprocess = callPackage({ lua, buildLuarocksPackage, fetchgit, luaOlder }:
->>>>>>> 250c07f9
+lua-subprocess = callPackage({ buildLuarocksPackage, fetchgit, lua, luaOlder }:
 buildLuarocksPackage {
   pname = "subprocess";
   version = "scm-1";
