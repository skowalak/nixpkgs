{ stdenv, hostPlatform, fetchFromGitHub, perl, buildLinux, ... } @ args:

with stdenv.lib;

let
<<<<<<< HEAD
  version = "4.14.8";
  revision = "b";
  sha256 = "02wf94bg2kbn63ivnnd3qqflhjq49902s80l3hpr96v9kfdk4p4x";
=======
  version = "4.14.9";
  revision = "a";
  sha256 = "1pqlk381ryspp2b1c4kwqw7a68jma8d6x4xvafh0x5k9mcn2i9i0";
>>>>>>> 76c146c9

  # modVersion needs to be x.y.z, will automatically add .0 if needed
  modVersion = concatStrings (intersperse "." (take 3 (splitString "." "${version}.0")));

  # branchVersion needs to be x.y
  branchVersion = concatStrings (intersperse "." (take 2 (splitString "." version)));

  modDirVersion = "${modVersion}-hardened";
in
import ./generic.nix (args // {
  inherit modDirVersion;

  version = "${version}-${revision}";
  extraMeta.branch = "${branchVersion}";

  src = fetchFromGitHub {
    inherit sha256;
    owner = "copperhead";
    repo = "linux-hardened";
    rev = "${version}.${revision}";
  };
} // (args.argsOverride or {}))<|MERGE_RESOLUTION|>--- conflicted
+++ resolved
@@ -3,15 +3,9 @@
 with stdenv.lib;
 
 let
-<<<<<<< HEAD
-  version = "4.14.8";
-  revision = "b";
-  sha256 = "02wf94bg2kbn63ivnnd3qqflhjq49902s80l3hpr96v9kfdk4p4x";
-=======
   version = "4.14.9";
   revision = "a";
   sha256 = "1pqlk381ryspp2b1c4kwqw7a68jma8d6x4xvafh0x5k9mcn2i9i0";
->>>>>>> 76c146c9
 
   # modVersion needs to be x.y.z, will automatically add .0 if needed
   modVersion = concatStrings (intersperse "." (take 3 (splitString "." "${version}.0")));
