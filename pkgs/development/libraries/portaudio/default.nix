<<<<<<< HEAD
{ lib, stdenv, fetchurl, alsa-lib, pkg-config, libjack2
, AudioUnit, AudioToolbox, CoreAudio, CoreServices, Carbon }:

stdenv.mkDerivation rec {
  pname = "portaudio";
  version = "190600-20161030";

  src = fetchurl {
    url = "http://www.portaudio.com/archives/pa_stable_v${lib.replaceStrings ["-"] ["_"] version}.tgz";
    sha256 = "04qmin6nj144b8qb9kkd9a52xfvm0qdgm8bg8jbl7s3frmyiv8pm";
=======
{ lib
, stdenv
, fetchurl
, alsa-lib
, pkg-config
, AudioUnit
, AudioToolbox
, CoreAudio
, CoreServices
, Carbon }:

stdenv.mkDerivation rec {
  pname = "portaudio";
  version =  "190700_20210406";

  src = fetchurl {
    url = "http://files.portaudio.com/archives/pa_stable_v${version}.tgz";
    sha256 = "1vrdrd42jsnffh6rq8ap2c6fr4g9fcld89z649fs06bwqx1bzvs7";
>>>>>>> 1ee2dd6d
  };

  nativeBuildInputs = [ pkg-config ];
  buildInputs = lib.optional (!stdenv.isDarwin) alsa-lib;

  configureFlags = [ "--disable-mac-universal" "--enable-cxx" ];

  NIX_CFLAGS_COMPILE = lib.optionalString stdenv.cc.isClang "-Wno-error=implicit-const-int-float-conversion -Wno-error=nullability-completeness-on-arrays";

  propagatedBuildInputs = lib.optionals stdenv.isDarwin [ AudioUnit AudioToolbox CoreAudio CoreServices Carbon ];

  # not sure why, but all the headers seem to be installed by the make install
  installPhase = ''
    make install
  '' + lib.optionalString (!stdenv.isDarwin) ''
    # fixup .pc file to find alsa library
    sed -i "s|-lasound|-L${alsa-lib.out}/lib -lasound|" "$out/lib/pkgconfig/"*.pc
  '' + lib.optionalString stdenv.isDarwin ''
    cp include/pa_mac_core.h $out/include/pa_mac_core.h
  '';

  meta = with lib; {
    description = "Portable cross-platform Audio API";
    homepage    = "http://www.portaudio.com/";
    # Not exactly a bsd license, but alike
    license     = licenses.mit;
    maintainers = with maintainers; [ lovek323 ];
    platforms   = platforms.unix;
  };

  passthru = {
    api_version = 19;
  };
}<|MERGE_RESOLUTION|>--- conflicted
+++ resolved
@@ -1,15 +1,3 @@
-<<<<<<< HEAD
-{ lib, stdenv, fetchurl, alsa-lib, pkg-config, libjack2
-, AudioUnit, AudioToolbox, CoreAudio, CoreServices, Carbon }:
-
-stdenv.mkDerivation rec {
-  pname = "portaudio";
-  version = "190600-20161030";
-
-  src = fetchurl {
-    url = "http://www.portaudio.com/archives/pa_stable_v${lib.replaceStrings ["-"] ["_"] version}.tgz";
-    sha256 = "04qmin6nj144b8qb9kkd9a52xfvm0qdgm8bg8jbl7s3frmyiv8pm";
-=======
 { lib
 , stdenv
 , fetchurl
@@ -28,7 +16,6 @@
   src = fetchurl {
     url = "http://files.portaudio.com/archives/pa_stable_v${version}.tgz";
     sha256 = "1vrdrd42jsnffh6rq8ap2c6fr4g9fcld89z649fs06bwqx1bzvs7";
->>>>>>> 1ee2dd6d
   };
 
   nativeBuildInputs = [ pkg-config ];
