{ stdenv, fetchurl, glib, pkgconfig, intltool, libxslt, docbook_xsl, gtk_doc
<<<<<<< HEAD
, libgcrypt, gobjectIntrospection, vala }:
=======
, libgcrypt, gobjectIntrospection, vala_0_32 }:
>>>>>>> dd0546bd
let
  version = "0.18.5";
in
stdenv.mkDerivation rec {
  name = "libsecret-${version}";

  src = fetchurl {
    url = "mirror://gnome/sources/libsecret/0.18/${name}.tar.xz";
    sha256 = "1cychxc3ff8fp857iikw0n2s13s2mhw2dn1mr632f7w3sn6vvrww";
  };

  propagatedBuildInputs = [ glib ];
  nativeBuildInputs = [ pkgconfig intltool libxslt docbook_xsl ];
<<<<<<< HEAD
  buildInputs = [ libgcrypt gobjectIntrospection vala ];
=======
  buildInputs = [ libgcrypt gobjectIntrospection vala_0_32 ];
>>>>>>> dd0546bd
  # optional: build docs with gtk-doc? (probably needs a flag as well)

  meta = {
    description = "A library for storing and retrieving passwords and other secrets";
    homepage = https://wiki.gnome.org/Projects/Libsecret;
    license = stdenv.lib.licenses.lgpl21Plus;
    inherit (glib.meta) platforms maintainers;
  };
}<|MERGE_RESOLUTION|>--- conflicted
+++ resolved
@@ -1,9 +1,5 @@
 { stdenv, fetchurl, glib, pkgconfig, intltool, libxslt, docbook_xsl, gtk_doc
-<<<<<<< HEAD
-, libgcrypt, gobjectIntrospection, vala }:
-=======
 , libgcrypt, gobjectIntrospection, vala_0_32 }:
->>>>>>> dd0546bd
 let
   version = "0.18.5";
 in
@@ -17,11 +13,7 @@
 
   propagatedBuildInputs = [ glib ];
   nativeBuildInputs = [ pkgconfig intltool libxslt docbook_xsl ];
-<<<<<<< HEAD
-  buildInputs = [ libgcrypt gobjectIntrospection vala ];
-=======
   buildInputs = [ libgcrypt gobjectIntrospection vala_0_32 ];
->>>>>>> dd0546bd
   # optional: build docs with gtk-doc? (probably needs a flag as well)
 
   meta = {
