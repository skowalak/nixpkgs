--- conflicted
+++ resolved
@@ -135,15 +135,10 @@
       substituteInPlace src/common/module.c --replace "/sbin/modprobe" "modprobe"
 
       # for pybind/rgw to find internal dep
-<<<<<<< HEAD
       export LD_LIBRARY_PATH="$PWD/build/lib''${LD_LIBRARY_PATH:+:}$LD_LIBRARY_PATH"
       # install target needs to be in PYTHONPATH for "*.pth support" check to succeed
-=======
-      export LD_LIBRARY_PATH="$PWD/build/lib:$LD_LIBRARY_PATH"
       # set PYTHONPATH, so the build system doesn't silently skip installing ceph-volume and others
       export PYTHONPATH=${ceph-python-env}/${sitePackages}:$lib/${sitePackages}:$out/${sitePackages}
->>>>>>> e328078f
-
       patchShebangs src/script src/spdk src/test src/tools
     '';
 
