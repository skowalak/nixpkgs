{ stdenv
, lib
, src
, patches ? [ ]
, version
, coreutils
, bison
, flex
, gdb
, gperf
, lndir
, perl
, pkg-config
, python3
, which
, cmake
, ninja
, ccache
, xmlstarlet
, libproxy
, xorg
, zstd
, double-conversion
, util-linux
, systemd
, systemdSupport ? stdenv.isLinux
, libb2
, md4c
, mtdev
, lksctp-tools
, libselinux
, libsepol
, vulkan-headers
, vulkan-loader
, libthai
, libdrm
, libdatrie
, lttng-ust
, libepoxy
, libiconv
, dbus
, fontconfig
, freetype
, glib
, harfbuzz
, icu
, libX11
, libXcomposite
, libXext
, libXi
, libXrender
, libinput
, libjpeg
, libpng
, libxcb
, libxkbcommon
, libxml2
, libxslt
, openssl
, pcre
, pcre2
, sqlite
, udev
, xcbutil
, xcbutilimage
, xcbutilkeysyms
, xcbutilrenderutil
, xcbutilwm
, zlib
, at-spi2-core
, unixODBC
, unixODBCDrivers
  # darwin
, xcbuild
, AGL
, AVFoundation
, AppKit
, GSS
, MetalKit
  # optional dependencies
, cups
, libmysqlclient
, postgresql
, withGtk3 ? false
, dconf
, gtk3
  # options
, libGLSupported ? stdenv.isLinux
, libGL
, debug ? false
, developerBuild ? false
}:

let
  debugSymbols = debug || developerBuild;
in
stdenv.mkDerivation rec {
  pname = "qtbase";

  inherit src version;

  debug = debugSymbols;

  propagatedBuildInputs = [
    libxml2
    libxslt
    openssl
    sqlite
    zlib
    unixODBC
    # Text rendering
    harfbuzz
    icu
    # Image formats
    libjpeg
    libpng
    pcre2
    pcre
    libproxy
    zstd
    double-conversion
    libb2
    md4c
    dbus
    glib
    # unixODBC drivers
    unixODBCDrivers.psql
    unixODBCDrivers.sqlite
    unixODBCDrivers.mariadb
  ] ++ lib.optionals systemdSupport [
    systemd
  ] ++ lib.optionals stdenv.isLinux [
    util-linux
    mtdev
    lksctp-tools
    libselinux
    libsepol
    lttng-ust
    vulkan-headers
    vulkan-loader
    libthai
    libdrm
    libdatrie
    udev
    # Text rendering
    fontconfig
    freetype
    # X11 libs
    libX11
    libXcomposite
    libXext
    libXi
    libXrender
    libxcb
    libxkbcommon
    xcbutil
    xcbutilimage
    xcbutilkeysyms
    xcbutilrenderutil
    xcbutilwm
    xorg.libXdmcp
    xorg.libXtst
    xorg.xcbutilcursor
    libepoxy
  ] ++ lib.optionals stdenv.isDarwin [
    AGL
    AVFoundation
    AppKit
    GSS
    MetalKit
  ] ++ lib.optional libGLSupported libGL;

  buildInputs = [
    python3
    at-spi2-core
  ] ++ lib.optionals (!stdenv.isDarwin) [
    libinput
  ] ++ lib.optionals (stdenv.isDarwin && stdenv.isx86_64) [
    AppKit
  ]
  ++ lib.optional withGtk3 gtk3
  ++ lib.optional developerBuild gdb
  ++ lib.optional (cups != null) cups
  ++ lib.optional (libmysqlclient != null) libmysqlclient
  ++ lib.optional (postgresql != null) postgresql;

  nativeBuildInputs = [ bison flex gperf lndir perl pkg-config which cmake xmlstarlet ninja ];

  propagatedNativeBuildInputs = [ lndir ];

  enableParallelBuilding = true;

  inherit patches;

  # https://bugreports.qt.io/browse/QTBUG-97568
  postPatch = ''
    substituteInPlace src/corelib/CMakeLists.txt --replace /bin/ls ${coreutils}/bin/ls
  '' + lib.optionalString stdenv.isDarwin ''
    substituteInPlace cmake/QtAutoDetect.cmake --replace "/usr/bin/xcrun" "${xcbuild}/bin/xcrun"
  '';

  fix_qt_builtin_paths = ../hooks/fix-qt-builtin-paths.sh;
  fix_qt_module_paths = ../hooks/fix-qt-module-paths.sh;
  preHook = ''
    . "$fix_qt_builtin_paths"
    . "$fix_qt_module_paths"
    . ${../hooks/move-qt-dev-tools.sh}
    . ${../hooks/fix-qmake-libtool.sh}
  '';

  qtPluginPrefix = "lib/qt-6/plugins";
  qtQmlPrefix = "lib/qt-6/qml";

  cmakeFlags = [
    "-DINSTALL_PLUGINSDIR=${qtPluginPrefix}"
    "-DINSTALL_QMLDIR=${qtQmlPrefix}"
    "-DQT_FEATURE_libproxy=ON"
    "-DQT_FEATURE_system_sqlite=ON"
    "-DQT_FEATURE_openssl_linked=ON"
  ] ++ lib.optionals (!stdenv.isDarwin) [
    "-DQT_FEATURE_sctp=ON"
    "-DQT_FEATURE_journald=${if systemdSupport then "ON" else "OFF"}"
    "-DQT_FEATURE_vulkan=ON"
  ] ++ lib.optionals stdenv.isDarwin [
    # error: 'path' is unavailable: introduced in macOS 10.15
    "-DQT_FEATURE_cxx17_filesystem=OFF"
  ];

  NIX_LDFLAGS = toString (lib.optionals stdenv.isDarwin [
    # Undefined symbols for architecture arm64: "___gss_c_nt_hostbased_service_oid_desc"
    "-framework GSS"
  ]);

  outputs = [ "out" "dev" ];

  postInstall = ''
    moveToOutput "mkspecs" "$dev"
  '';

  devTools = [
    "libexec/moc"
    "libexec/rcc"
    "libexec/syncqt.pl"
    "libexec/qlalr"
    "libexec/ensure_pro_file.cmake"
    "libexec/cmake_automoc_parser"
    "libexec/qvkgen"
    "libexec/tracegen"
    "libexec/uic"
    "bin/fixqt4headers.pl"
    "bin/moc"
    "bin/qdbuscpp2xml"
    "bin/qdbusxml2cpp"
    "bin/qlalr"
    "bin/qmake"
    "bin/rcc"
    "bin/syncqt.pl"
    "bin/uic"
  ];

  postFixup = ''
    # Don't retain build-time dependencies like gdb.
    sed '/QMAKE_DEFAULT_.*DIRS/ d' -i $dev/mkspecs/qconfig.pri
    fixQtModulePaths "''${!outputDev}/mkspecs/modules"
    fixQtBuiltinPaths "''${!outputDev}" '*.pr?'

    # Move development tools to $dev
    moveQtDevTools
    moveToOutput libexec "$dev"

    # fixup .pc file (where to find 'moc' etc.)
<<<<<<< HEAD
    sed -i "$dev/lib/pkgconfig/Qt6Core.pc" \
      -e "/^bindir=/ c bindir=$dev/bin" \
      -e "/^libexecdir=/ c libexecdir=$dev/libexec"
=======
    if [ -f "$dev/lib/pkgconfig/Qt6Core.pc" ]; then
      sed -i "$dev/lib/pkgconfig/Qt6Core.pc" \
        -e "/^bindir=/ c bindir=$dev/bin"
    fi
>>>>>>> eac989c0

    patchShebangs $out $dev

    # QTEST_ASSERT and other macros keeps runtime reference to qtbase.dev
    if [ -f "$dev/include/QtTest/qtestassert.h" ]; then
      substituteInPlace "$dev/include/QtTest/qtestassert.h" --replace "__FILE__" "__BASE_FILE__"
    fi
  '';

  dontStrip = debugSymbols;

  setupHook = ../hooks/qtbase-setup-hook.sh;

  meta = with lib; {
    homepage = "https://www.qt.io/";
    description = "A cross-platform application framework for C++";
    license = with licenses; [ fdl13Plus gpl2Plus lgpl21Plus lgpl3Plus ];
    maintainers = with maintainers; [ milahu nickcao LunNova ];
    platforms = platforms.unix;
  };
}<|MERGE_RESOLUTION|>--- conflicted
+++ resolved
@@ -127,10 +127,11 @@
     unixODBCDrivers.psql
     unixODBCDrivers.sqlite
     unixODBCDrivers.mariadb
+  ] ++ lib.optionals stdenv.isLinux [
+    util-linux
   ] ++ lib.optionals systemdSupport [
     systemd
-  ] ++ lib.optionals stdenv.isLinux [
-    util-linux
+  ] ++ [
     mtdev
     lksctp-tools
     libselinux
@@ -222,8 +223,8 @@
     "-DQT_FEATURE_journald=${if systemdSupport then "ON" else "OFF"}"
     "-DQT_FEATURE_vulkan=ON"
   ] ++ lib.optionals stdenv.isDarwin [
-    # error: 'path' is unavailable: introduced in macOS 10.15
-    "-DQT_FEATURE_cxx17_filesystem=OFF"
+    # build as a set of dynamic libraries
+    "-DFEATURE_framework=OFF"
   ];
 
   NIX_LDFLAGS = toString (lib.optionals stdenv.isDarwin [
@@ -269,16 +270,11 @@
     moveToOutput libexec "$dev"
 
     # fixup .pc file (where to find 'moc' etc.)
-<<<<<<< HEAD
-    sed -i "$dev/lib/pkgconfig/Qt6Core.pc" \
-      -e "/^bindir=/ c bindir=$dev/bin" \
-      -e "/^libexecdir=/ c libexecdir=$dev/libexec"
-=======
     if [ -f "$dev/lib/pkgconfig/Qt6Core.pc" ]; then
       sed -i "$dev/lib/pkgconfig/Qt6Core.pc" \
-        -e "/^bindir=/ c bindir=$dev/bin"
+        -e "/^bindir=/ c bindir=$dev/bin" \
+        -e "/^libexecdir=/ c libexecdir=$dev/libexec"
     fi
->>>>>>> eac989c0
 
     patchShebangs $out $dev
 
