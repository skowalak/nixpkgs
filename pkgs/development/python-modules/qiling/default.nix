{ lib
, buildPythonPackage
, capstone
, fetchFromGitHub
, fetchPypi
, gevent
, keystone-engine
, multiprocess
, pefile
, pyelftools
, pythonOlder
, python-registry
, pyyaml
, unicorn
}:

buildPythonPackage rec {
  pname = "qiling";
  version = "1.4.2";
  format = "setuptools";

  disabled = pythonOlder "3.7";

  src = fetchPypi {
    inherit pname version;
<<<<<<< HEAD
    sha256 = "sha256-myUGzNP4bf90d2gY5ZlYbVlTG640dj/Qha8/aMydvuw=";
=======
    hash = "sha256-myUGzNP4bf90d2gY5ZlYbVlTG640dj/Qha8/aMydvuw=";
>>>>>>> b94a60e4
  };

  propagatedBuildInputs = [
    capstone
    gevent
    keystone-engine
    multiprocess
    pefile
    pyelftools
    python-registry
    pyyaml
    unicorn
  ];

  # Tests are broken (attempt to import a file that tells you not to import it,
  # amongst other things)
  doCheck = false;

  pythonImportsCheck = [
    "qiling"
  ];

  meta = with lib; {
    description = "Qiling Advanced Binary Emulation Framework";
    homepage = "https://qiling.io/";
    license = licenses.gpl2Only;
    maintainers = teams.determinatesystems.members;
  };
}<|MERGE_RESOLUTION|>--- conflicted
+++ resolved
@@ -23,11 +23,7 @@
 
   src = fetchPypi {
     inherit pname version;
-<<<<<<< HEAD
-    sha256 = "sha256-myUGzNP4bf90d2gY5ZlYbVlTG640dj/Qha8/aMydvuw=";
-=======
     hash = "sha256-myUGzNP4bf90d2gY5ZlYbVlTG640dj/Qha8/aMydvuw=";
->>>>>>> b94a60e4
   };
 
   propagatedBuildInputs = [
