<<<<<<< HEAD
{ alsa-lib
, at-spi2-atk
, autoPatchelfHook
, cairo
, cups
, dbus
, desktop-file-utils
, expat
, fetchurl
, gdk-pixbuf
, gtk3
, gvfs
, hicolor-icon-theme
, lib
, libdrm
, libglvnd
, libnotify
, libsForQt5
, libxkbcommon
, libgbm
, nspr
, nss
, openssl
, pango
, rpmextract
, stdenv
, systemd
, trash-cli
, vulkan-loader
, wrapGAppsHook3
, xdg-utils
, xorg
=======
{
  alsa-lib,
  at-spi2-atk,
  autoPatchelfHook,
  cairo,
  cups,
  dbus,
  desktop-file-utils,
  expat,
  fetchurl,
  gdk-pixbuf,
  gtk3,
  gvfs,
  hicolor-icon-theme,
  lib,
  libdrm,
  libglvnd,
  libnotify,
  libsForQt5,
  libxkbcommon,
  mesa,
  nspr,
  nss,
  openssl,
  pango,
  rpmextract,
  stdenv,
  systemd,
  trash-cli,
  vulkan-loader,
  wrapGAppsHook3,
  xdg-utils,
  xorg,
>>>>>>> 3611f5d6
}:
stdenv.mkDerivation rec {
  pname = "plasticity";
  version = "24.2.6";

  src = fetchurl {
    url = "https://github.com/nkallen/plasticity/releases/download/v${version}/Plasticity-${version}-1.x86_64.rpm";
    hash = "sha256-MEw7pmaDPOxhjeIHWumCxwESZri3gdXULIc7kRh9/BM=";
  };

  passthru.updateScript = ./update.sh;

<<<<<<< HEAD
  nativeBuildInputs = [ wrapGAppsHook3 autoPatchelfHook rpmextract libgbm ];
=======
  nativeBuildInputs = [
    wrapGAppsHook3
    autoPatchelfHook
    rpmextract
    mesa
  ];
>>>>>>> 3611f5d6

  buildInputs = [
    alsa-lib
    at-spi2-atk
    cairo
    cups
    dbus
    desktop-file-utils
    expat
    gdk-pixbuf
    gtk3
    gvfs
    hicolor-icon-theme
    libdrm
    libnotify
    libsForQt5.kde-cli-tools
    libxkbcommon
    nspr
    nss
    openssl
    pango
    (lib.getLib stdenv.cc.cc)
    trash-cli
    xdg-utils
  ];

  runtimeDependencies = [
    systemd
    libglvnd
    vulkan-loader # may help with nvidia users
    xorg.libX11
    xorg.libxcb
    xorg.libXcomposite
    xorg.libXdamage
    xorg.libXext
    xorg.libXfixes
    xorg.libXrandr
    xorg.libXtst
  ];

  dontUnpack = true;

  # can't find anything on the internet about these files, no clue what they do
  autoPatchelfIgnoreMissingDeps = [
    "ACCAMERA.tx"
    "AcMPolygonObj15.tx"
    "ATEXT.tx"
    "ISM.tx"
    "RText.tx"
    "SCENEOE.tx"
    "TD_DbEntities.tx"
    "TD_DbIO.tx"
    "WipeOut.tx"
  ];

  installPhase = ''
    runHook preInstall

    mkdir $out
    cd $out
    rpmextract $src
    mv $out/usr/* $out
    rm -r $out/usr

    runHook postInstall
  '';

  #--use-gl=egl for it to use hardware rendering it seems. Otherwise there are terrible framerates
  postInstall = ''
    substituteInPlace share/applications/Plasticity.desktop \
      --replace-fail 'Exec=Plasticity %U' "Exec=Plasticity --use-gl=egl %U"
  '';

  meta = with lib; {
    description = "CAD for artists";
    homepage = "https://www.plasticity.xyz";
    license = licenses.unfree;
    mainProgram = "Plasticity";
    sourceProvenance = with lib.sourceTypes; [ binaryNativeCode ];
    maintainers = with maintainers; [ imadnyc ];
    platforms = [ "x86_64-linux" ];
  };
}<|MERGE_RESOLUTION|>--- conflicted
+++ resolved
@@ -1,37 +1,3 @@
-<<<<<<< HEAD
-{ alsa-lib
-, at-spi2-atk
-, autoPatchelfHook
-, cairo
-, cups
-, dbus
-, desktop-file-utils
-, expat
-, fetchurl
-, gdk-pixbuf
-, gtk3
-, gvfs
-, hicolor-icon-theme
-, lib
-, libdrm
-, libglvnd
-, libnotify
-, libsForQt5
-, libxkbcommon
-, libgbm
-, nspr
-, nss
-, openssl
-, pango
-, rpmextract
-, stdenv
-, systemd
-, trash-cli
-, vulkan-loader
-, wrapGAppsHook3
-, xdg-utils
-, xorg
-=======
 {
   alsa-lib,
   at-spi2-atk,
@@ -52,7 +18,7 @@
   libnotify,
   libsForQt5,
   libxkbcommon,
-  mesa,
+  libgbm,
   nspr,
   nss,
   openssl,
@@ -65,7 +31,6 @@
   wrapGAppsHook3,
   xdg-utils,
   xorg,
->>>>>>> 3611f5d6
 }:
 stdenv.mkDerivation rec {
   pname = "plasticity";
@@ -78,16 +43,12 @@
 
   passthru.updateScript = ./update.sh;
 
-<<<<<<< HEAD
-  nativeBuildInputs = [ wrapGAppsHook3 autoPatchelfHook rpmextract libgbm ];
-=======
   nativeBuildInputs = [
     wrapGAppsHook3
     autoPatchelfHook
     rpmextract
-    mesa
+    libgbm
   ];
->>>>>>> 3611f5d6
 
   buildInputs = [
     alsa-lib
