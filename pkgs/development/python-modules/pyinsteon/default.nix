--- conflicted
+++ resolved
@@ -24,11 +24,7 @@
     owner = pname;
     repo = pname;
     rev = version;
-<<<<<<< HEAD
-    sha256 = "0l6gx9bpxzpzs8jn37ja5znbfaaxjgp3db5rxgk156gjndvq476l";
-=======
     sha256 = "sha256-1ByCd7PymRLm67msNu6TXSm37C9KnmEl0v/+flfqz1A=";
->>>>>>> 2d666e4b
   };
 
   propagatedBuildInputs = [
