--- conflicted
+++ resolved
@@ -87,21 +87,13 @@
     let
       name = last (builtins.split "/" nameOrPath);
     in
-    pkgs.runCommand name (if (types.str.check content) then {
+    pkgs.runCommand name ((if (types.str.check content) then {
       inherit content;
       passAsFile = [ "content" ];
     } else {
       contentPath = content;
-<<<<<<< HEAD
-=======
-    }) // lib.optionalAttrs (stdenv.hostPlatform.isDarwin && stdenv.hostPlatform.isAarch64) {
-      # post-link-hook expects codesign_allocate to be in PATH
-      # https://github.com/NixOS/nixpkgs/issues/154203
-      # https://github.com/NixOS/nixpkgs/issues/148189
-      nativeBuildInputs = [ stdenv.cc.bintools ];
-    } // lib.optionalAttrs (nameOrPath == "/bin/${name}") {
+    }) // lib.optionalAttrs (nameOrPath == "/bin/${name}") {
       meta.mainProgram = name;
->>>>>>> 3a5c176f
     }) ''
       ${compileScript}
       ${lib.optionalString strip
