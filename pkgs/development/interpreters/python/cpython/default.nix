{ stdenv, fetchurl, fetchpatch
, bzip2
, expat
, libffi
, gdbm
, lzma
, ncurses
, openssl
, readline
, sqlite
, tcl ? null, tk ? null, tix ? null, libX11 ? null, xorgproto ? null, x11Support ? false
, zlib
, self
, configd
, python-setup-hook
, nukeReferences
# For the Python package set
, packageOverrides ? (self: super: {})
, buildPackages
, pythonForBuild ? buildPackages.${"python${sourceVersion.major}${sourceVersion.minor}"}
, sourceVersion
, sha256
, passthruFun
, bash
, stripConfig ? false
, stripIdlelib ? false
, stripTests ? false
, stripTkinter ? false
, rebuildBytecode ? true
, stripBytecode ? false
, includeSiteCustomize ? true
<<<<<<< HEAD
=======
, static ? false
>>>>>>> 3e0f4e20
}:

assert x11Support -> tcl != null
                  && tk != null
                  && xorgproto != null
                  && libX11 != null;
with stdenv.lib;

let

  passthru = passthruFun rec {
    inherit self sourceVersion packageOverrides;
    implementation = "cpython";
    libPrefix = "python${pythonVersion}";
    executable = libPrefix;
    pythonVersion = with sourceVersion; "${major}.${minor}";
    sitePackages = "lib/${libPrefix}/site-packages";
    inherit hasDistutilsCxxPatch pythonForBuild;
  };

  version = with sourceVersion; "${major}.${minor}.${patch}${suffix}";

  nativeBuildInputs = [
    nukeReferences
  ] ++ optionals (stdenv.hostPlatform != stdenv.buildPlatform) [
    buildPackages.stdenv.cc
    pythonForBuild
  ];

  buildInputs = filter (p: p != null) ([
    zlib bzip2 expat lzma libffi gdbm sqlite readline ncurses openssl ]
    ++ optionals x11Support [ tcl tk libX11 xorgproto ]
    ++ optionals stdenv.isDarwin [ configd ]);

  hasDistutilsCxxPatch = !(stdenv.cc.isGNU or false);

  inherit pythonForBuild;

  pythonForBuildInterpreter = if stdenv.hostPlatform == stdenv.buildPlatform then
    "$out/bin/python"
  else pythonForBuild.interpreter;

in with passthru; stdenv.mkDerivation {
  pname = "python3";
  inherit version;

  inherit buildInputs nativeBuildInputs;

  src = fetchurl {
    url = with sourceVersion; "https://www.python.org/ftp/python/${major}.${minor}.${patch}/Python-${version}.tar.xz";
    inherit sha256;
  };

  prePatch = optionalString stdenv.isDarwin ''
    substituteInPlace configure --replace '`/usr/bin/arch`' '"i386"'
    substituteInPlace configure --replace '-Wl,-stack_size,1000000' ' '
  '' + optionalString (stdenv.isDarwin && x11Support) ''
    substituteInPlace setup.py --replace /Library/Frameworks /no-such-path
  '';

  patches = [
    # Disable the use of ldconfig in ctypes.util.find_library (since
    # ldconfig doesn't work on NixOS), and don't use
    # ctypes.util.find_library during the loading of the uuid module
    # (since it will do a futile invocation of gcc (!) to find
    # libuuid, slowing down program startup a lot).
    (./. + "/${sourceVersion.major}.${sourceVersion.minor}/no-ldconfig.patch")
  ] ++ optionals (isPy35 || isPy36) [
    # Determinism: Write null timestamps when compiling python files.
    ./3.5/force_bytecode_determinism.patch
  ] ++ optionals isPy35 [
    # Backports support for LD_LIBRARY_PATH from 3.6
    ./3.5/ld_library_path.patch
  ] ++ optionals (isPy37 || isPy38) [
    # Fix darwin build https://bugs.python.org/issue34027
    ./3.7/darwin-libutil.patch
  ] ++ optionals (isPy3k && hasDistutilsCxxPatch) [
    # Fix for http://bugs.python.org/issue1222585
    # Upstream distutils is calling C compiler to compile C++ code, which
    # only works for GCC and Apple Clang. This makes distutils to call C++
    # compiler when needed.
    (
      if isPy35 then
        ./3.5/python-3.x-distutils-C++.patch
      else if isPy37 || isPy38 then
        ./3.7/python-3.x-distutils-C++.patch
      else
        fetchpatch {
          url = "https://bugs.python.org/file48016/python-3.x-distutils-C++.patch";
          sha256 = "1h18lnpx539h5lfxyk379dxwr8m2raigcjixkf133l4xy3f4bzi2";
        }
    )
  ];

  postPatch = ''
  '' + optionalString (x11Support && (tix != null)) ''
    substituteInPlace "Lib/tkinter/tix.py" --replace "os.environ.get('TIX_LIBRARY')" "os.environ.get('TIX_LIBRARY') or '${tix}/lib'"
  '';

  CPPFLAGS = concatStringsSep " " (map (p: "-I${getDev p}/include") buildInputs);
  LDFLAGS = concatStringsSep " " (map (p: "-L${getLib p}/lib") buildInputs);
  LIBS = "${optionalString (!stdenv.isDarwin) "-lcrypt"} ${optionalString (ncurses != null) "-lncurses"}";
  NIX_LDFLAGS = optionalString (stdenv.isLinux && !stdenv.hostPlatform.isMusl) "-lgcc_s" + optionalString stdenv.hostPlatform.isMusl "-lgcc_eh";
  # Determinism: We fix the hashes of str, bytes and datetime objects.
  PYTHONHASHSEED=0;

  configureFlags = [
    "--enable-shared"
    "--with-threads"
    "--without-ensurepip"
    "--with-system-expat"
    "--with-system-ffi"
  ] ++ optionals (sqlite != null && isPy3k) [
    "--enable-loadable-sqlite-extensions"
  ] ++ optionals (openssl != null) [
    "--with-openssl=${openssl.dev}"
  ] ++ optionals (stdenv.hostPlatform != stdenv.buildPlatform) [
    "ac_cv_buggy_getaddrinfo=no"
    # Assume little-endian IEEE 754 floating point when cross compiling
    "ac_cv_little_endian_double=yes"
    "ac_cv_big_endian_double=no"
    "ac_cv_mixed_endian_double=no"
    "ac_cv_x87_double_rounding=yes"
    "ac_cv_tanh_preserves_zero_sign=yes"
    # Generally assume that things are present and work
    "ac_cv_posix_semaphores_enabled=yes"
    "ac_cv_broken_sem_getvalue=no"
    "ac_cv_wchar_t_signed=yes"
    "ac_cv_rshift_extends_sign=yes"
    "ac_cv_broken_nice=no"
    "ac_cv_broken_poll=no"
    "ac_cv_working_tzset=yes"
    "ac_cv_have_long_long_format=yes"
    "ac_cv_have_size_t_format=yes"
    "ac_cv_computed_gotos=yes"
    "ac_cv_file__dev_ptmx=yes"
    "ac_cv_file__dev_ptc=yes"
  ] ++ optionals stdenv.hostPlatform.isLinux [
    # Never even try to use lchmod on linux,
    # don't rely on detecting glibc-isms.
    "ac_cv_func_lchmod=no"
  ] ++ optional static "LDFLAGS=-static";

  preConfigure = ''
    for i in /usr /sw /opt /pkg; do	# improve purity
      substituteInPlace ./setup.py --replace $i /no-such-path
    done
  '' + optionalString stdenv.isDarwin ''
    export NIX_CFLAGS_COMPILE="$NIX_CFLAGS_COMPILE -msse2"
    export MACOSX_DEPLOYMENT_TARGET=10.6
  '' + optionalString (isPy3k && pythonOlder "3.7") ''
    # Determinism: The interpreter is patched to write null timestamps when compiling Python files
    #   so Python doesn't try to update the bytecode when seeing frozen timestamps in Nix's store.
    export DETERMINISTIC_BUILD=1;
  '' + optionalString stdenv.hostPlatform.isMusl ''
    export NIX_CFLAGS_COMPILE+=" -DTHREAD_STACK_SIZE=0x100000"
  '';

  setupHook = python-setup-hook sitePackages;

  postInstall = ''
    # needed for some packages, especially packages that backport functionality
    # to 2.x from 3.x
    for item in $out/lib/${libPrefix}/test/*; do
      if [[ "$item" != */test_support.py*
         && "$item" != */test/support
         && "$item" != */test/libregrtest
         && "$item" != */test/regrtest.py* ]]; then
        rm -rf "$item"
      else
        echo $item
      fi
    done
    touch $out/lib/${libPrefix}/test/__init__.py

    ln -s "$out/include/${executable}m" "$out/include/${executable}"

    # Determinism: Windows installers were not deterministic.
    # We're also not interested in building Windows installers.
    find "$out" -name 'wininst*.exe' | xargs -r rm -f

    # Use Python3 as default python
    ln -s "$out/bin/idle3" "$out/bin/idle"
    ln -s "$out/bin/pydoc3" "$out/bin/pydoc"
    ln -s "$out/bin/python3" "$out/bin/python"
    ln -s "$out/bin/python3-config" "$out/bin/python-config"
    ln -s "$out/lib/pkgconfig/python3.pc" "$out/lib/pkgconfig/python.pc"

    # Get rid of retained dependencies on -dev packages, and remove
    # some $TMPDIR references to improve binary reproducibility.
    # Note that the .pyc file of _sysconfigdata.py should be regenerated!
    for i in $out/lib/${libPrefix}/_sysconfigdata*.py $out/lib/${libPrefix}/config-${sourceVersion.major}${sourceVersion.minor}*/Makefile; do
       sed -i $i -e "s|$TMPDIR|/no-such-path|g"
    done

    # Further get rid of references. https://github.com/NixOS/nixpkgs/issues/51668
    find $out/lib/python*/config-* -type f -print -exec nuke-refs -e $out '{}' +
    find $out/lib -name '_sysconfigdata*.py*' -print -exec nuke-refs -e $out '{}' +

    '' + optionalString stripConfig ''
    rm -R $out/bin/python*-config $out/lib/python*/config-*
    '' + optionalString stripIdlelib ''
    # Strip IDLE (and turtledemo, which uses it)
    rm -R $out/bin/idle* $out/lib/python*/{idlelib,turtledemo}
    '' + optionalString stripTkinter ''
    rm -R $out/lib/python*/tkinter
    '' + optionalString stripTests ''
    # Strip tests
    rm -R $out/lib/python*/test $out/lib/python*/**/test{,s}
    '' + optionalString includeSiteCustomize ''
    # Include a sitecustomize.py file
    cp ${../sitecustomize.py} $out/${sitePackages}/sitecustomize.py
    '' + optionalString rebuildBytecode ''

    # Determinism: rebuild all bytecode
    # We exclude lib2to3 because that's Python 2 code which fails
    # We rebuild three times, once for each optimization level
    # Python 3.7 implements PEP 552, introducing support for deterministic bytecode.
    # This is automatically used when `SOURCE_DATE_EPOCH` is set.
    find $out -name "*.py" | ${pythonForBuildInterpreter}     -m compileall -q -f -x "lib2to3" -i -
    find $out -name "*.py" | ${pythonForBuildInterpreter} -O  -m compileall -q -f -x "lib2to3" -i -
    find $out -name "*.py" | ${pythonForBuildInterpreter} -OO -m compileall -q -f -x "lib2to3" -i -
    '' + optionalString stripBytecode ''
    find $out -type d -name __pycache__ -print0 | xargs -0 -I {} rm -rf "{}"
  '';

  preFixup = stdenv.lib.optionalString (stdenv.hostPlatform != stdenv.buildPlatform) ''
    # Ensure patch-shebangs uses shebangs of host interpreter.
    export PATH=${stdenv.lib.makeBinPath [ "$out" bash ]}:$PATH
  '';

  # Enforce that we don't have references to the OpenSSL -dev package, which we
  # explicitly specify in our configure flags above.
  disallowedReferences =
    stdenv.lib.optionals (openssl != null && !static) [ openssl.dev ]
    ++ stdenv.lib.optionals (stdenv.hostPlatform != stdenv.buildPlatform) [
    # Ensure we don't have references to build-time packages.
    # These typically end up in shebangs.
    pythonForBuild buildPackages.bash
  ];

  inherit passthru;

  enableParallelBuilding = true;

  meta = {
    homepage = http://python.org;
    description = "A high-level dynamically-typed programming language";
    longDescription = ''
      Python is a remarkably powerful dynamic programming language that
      is used in a wide variety of application domains. Some of its key
      distinguishing features include: clear, readable syntax; strong
      introspection capabilities; intuitive object orientation; natural
      expression of procedural code; full modularity, supporting
      hierarchical packages; exception-based error handling; and very
      high level dynamic data types.
    '';
    license = licenses.psfl;
    platforms = with platforms; linux ++ darwin;
    maintainers = with maintainers; [ fridh ];
  };
}<|MERGE_RESOLUTION|>--- conflicted
+++ resolved
@@ -29,10 +29,7 @@
 , rebuildBytecode ? true
 , stripBytecode ? false
 , includeSiteCustomize ? true
-<<<<<<< HEAD
-=======
 , static ? false
->>>>>>> 3e0f4e20
 }:
 
 assert x11Support -> tcl != null
