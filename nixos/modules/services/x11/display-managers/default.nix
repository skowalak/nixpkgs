--- conflicted
+++ resolved
@@ -82,14 +82,7 @@
         }
 
         # Publish access credentials in the root window.
-<<<<<<< HEAD
         ${config.hardware.pulseaudio.package.out}/bin/pactl load-module module-x11-publish "display=$DISPLAY"
-
-        # Keep track of devices.  Mostly useful for Phonon/KDE.
-        ${config.hardware.pulseaudio.package.out}/bin/pactl load-module module-device-manager "do_routing=1"
-=======
-        ${config.hardware.pulseaudio.package}/bin/pactl load-module module-x11-publish "display=$DISPLAY"
->>>>>>> 6a036d9f
       ''}
 
       # Tell systemd about our $DISPLAY. This is needed by the
