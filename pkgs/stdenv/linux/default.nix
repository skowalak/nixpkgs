--- conflicted
+++ resolved
@@ -76,14 +76,11 @@
              else lib.makeOverridable (import ../../build-support/cc-wrapper) {
           nativeTools = false;
           nativeLibc = false;
-<<<<<<< HEAD
-=======
           buildPackages = lib.optionalAttrs (prevStage ? stdenv) {
             inherit (prevStage) stdenv;
           };
           hostPlatform = localSystem;
           targetPlatform = localSystem;
->>>>>>> 7e3a1a58
           cc = prevStage.gcc-unwrapped;
           isGNU = true;
           libc = prevStage.glibc;
@@ -244,14 +241,11 @@
         nativeTools = false;
         nativeLibc = false;
         isGNU = true;
-<<<<<<< HEAD
-=======
         buildPackages = {
           inherit (prevStage) stdenv;
         };
         hostPlatform = localSystem;
         targetPlatform = localSystem;
->>>>>>> 7e3a1a58
         cc = prevStage.gcc-unwrapped;
         libc = self.glibc;
         inherit (self) stdenv binutils coreutils gnugrep;
