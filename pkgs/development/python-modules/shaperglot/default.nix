--- conflicted
+++ resolved
@@ -19,24 +19,16 @@
 
 buildPythonPackage rec {
   pname = "shaperglot";
-<<<<<<< HEAD
-  version = "0.6.3";
-=======
   version = "0.6.4";
   pyproject = true;
 
   disabled = pythonOlder "3.7";
->>>>>>> f7db4165
 
   src = fetchFromGitHub {
     owner = "googlefonts";
     repo = "shaperglot";
     rev = "refs/tags/v${version}";
-<<<<<<< HEAD
-    hash = "sha256-XoWlTE7PXtVh7VT7p3jY2ppU2tLwzYBQQBTP5Ocg4Qc=";
-=======
     hash = "sha256-O6z7TJpC54QkqX5/G1HKSvaDYty7B9BnCQ4FpsLsEMs=";
->>>>>>> f7db4165
   };
 
   env.PROTOCOL_BUFFERS_PYTHON_IMPLEMENTATION = "python";
