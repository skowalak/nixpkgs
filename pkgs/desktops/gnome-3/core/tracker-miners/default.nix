{ stdenv, intltool, fetchurl, libxml2, upower
, substituteAll, pkgconfig, gtk3, glib, gexiv2
, bash, wrapGAppsHook, itstool, vala, sqlite, libxslt
, gnome3, librsvg, gdk_pixbuf, libnotify
, evolution-data-server, gst_all_1, poppler
, icu, taglib, libjpeg, libtiff, giflib, libcue
, libvorbis, flac, exempi, networkmanager
, libpng, libexif, libgsf, libuuid, bzip2
, libsoup, json-glib, libseccomp
, libiptcdata }:

stdenv.mkDerivation rec {
  name = "tracker-miners-${version}";
<<<<<<< HEAD
  version = "2.0.3";

  src = fetchurl {
    url = "mirror://gnome/sources/tracker-miners/${gnome3.versionBranch version}/${name}.tar.xz";
    sha256 = "12413a9f8dfa705a48a2697dcbb3eef12ee91bb98f392a23ba4bda7813e41d1b";
=======
  version = "2.0.4";

  src = fetchurl {
    url = "mirror://gnome/sources/tracker-miners/${gnome3.versionBranch version}/${name}.tar.xz";
    sha256 = "0mp9m2waii583sjgr61m1ni6py6dry11r0rzidgvw1g4cxhn89j6";
>>>>>>> da86dadb
  };

  passthru = {
    updateScript = gnome3.updateScript { packageName = "tracker-miners"; attrPath = "gnome3.tracker-miners"; };
  };

  NIX_CFLAGS_COMPILE = "-I${poppler.dev}/include/poppler";

  enableParallelBuilding = true;

  nativeBuildInputs = [ vala pkgconfig intltool itstool libxslt wrapGAppsHook ];
  # TODO: add libgrss, libenca
  buildInputs = [
    bzip2 evolution-data-server exempi flac giflib glib gnome3.totem-pl-parser
    gnome3.tracker gst_all_1.gst-plugins-base gst_all_1.gstreamer icu
    json-glib libcue libexif libgsf libiptcdata libjpeg libpng libseccomp libsoup
<<<<<<< HEAD
    libtiff libuuid libvorbis libxml2 poppler taglib upower
=======
    libtiff libuuid libvorbis libxml2 poppler taglib upower gexiv2
>>>>>>> da86dadb
  ];

  LANG = "en_US.UTF-8"; # for running tests

  doCheck = true;

  patches = [
    (substituteAll {
      src = ./fix-paths.patch;
      inherit (gnome3) tracker;
    })
  ];

  meta = with stdenv.lib; {
    homepage = https://wiki.gnome.org/Projects/Tracker;
    description = "Desktop-neutral user information store, search tool and indexer";
    maintainers = gnome3.maintainers;
    license = licenses.gpl2;
    platforms = platforms.linux;
  };
}<|MERGE_RESOLUTION|>--- conflicted
+++ resolved
@@ -11,19 +11,11 @@
 
 stdenv.mkDerivation rec {
   name = "tracker-miners-${version}";
-<<<<<<< HEAD
-  version = "2.0.3";
-
-  src = fetchurl {
-    url = "mirror://gnome/sources/tracker-miners/${gnome3.versionBranch version}/${name}.tar.xz";
-    sha256 = "12413a9f8dfa705a48a2697dcbb3eef12ee91bb98f392a23ba4bda7813e41d1b";
-=======
   version = "2.0.4";
 
   src = fetchurl {
     url = "mirror://gnome/sources/tracker-miners/${gnome3.versionBranch version}/${name}.tar.xz";
     sha256 = "0mp9m2waii583sjgr61m1ni6py6dry11r0rzidgvw1g4cxhn89j6";
->>>>>>> da86dadb
   };
 
   passthru = {
@@ -40,11 +32,7 @@
     bzip2 evolution-data-server exempi flac giflib glib gnome3.totem-pl-parser
     gnome3.tracker gst_all_1.gst-plugins-base gst_all_1.gstreamer icu
     json-glib libcue libexif libgsf libiptcdata libjpeg libpng libseccomp libsoup
-<<<<<<< HEAD
-    libtiff libuuid libvorbis libxml2 poppler taglib upower
-=======
     libtiff libuuid libvorbis libxml2 poppler taglib upower gexiv2
->>>>>>> da86dadb
   ];
 
   LANG = "en_US.UTF-8"; # for running tests
